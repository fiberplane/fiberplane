# Fiberplane Hono OpenTelemetry Library

This is a client library that will send telemetry data to a *local* Fiberplane Studio server upon every incoming request and outgoing response, in order to be visualized in the Studio UI.

Under the hood, it uses [OpenTelemetry](https://opentelemetry.io/) traces to collect telemetry data and send it to a local FPX server.

By default, it proxies `console.*` functions to send logging data to a local Fiberplane Studio server, 
so any time you use a `console.log`, `console.error`, etc., in your app, it will also send those log messages to FPX.

Likewise, any time your app makes a `fetch` request, it will create a trace for that request. This behavior is configurable.

The library is a no-op when the `FIBERPLANE_OTEL_ENDPOINT` environment variable is not present.

## Quick Start

Create Hono project
```sh
# Create a hono project, using cloudflare-workers runtime
npm create hono@latest my-hono-project
# > cloudflare-workers
```

Install the Fiberplane Hono Opentelemetry Library

```sh
npm i @fiberplane/hono-otel
```

Wrap your Hono app with the `instrument` function:

```ts
import { Hono } from "hono";
import { instrument } from "@fiberplane/hono-otel";

const app = new Hono();

app.get("/", (c) => c.text("Hello, Hono!"));

export default instrument(app);
```

Set the `FIBERPLANE_OTEL_ENDPOINT` environment variable to the URL of an OpenTelemetry collector.

> To test with an OpenTelemetry collector, you can use the [Fiberplane otel-worker](https://github.com/fiberplane/otel-worker) which can also be deployed locally.
<<<<<<< HEAD
=======
>
> In this case, you would set the `FIBERPLANE_OTEL_ENDPOINT` to `http://localhost:24318/v1/traces` and the `FIBERPLANE_OTEL_TOKEN` to the token of the otel-worker.
>>>>>>> d8620168

## Usage

This section takes you through:

- Installing the Fiberplane Hono OpenTelemetry Library
- Configuring the library
- Advanced usage with custom spans

It assumes you already have a Hono app running locally.

### Installation

Install the library in your project. If you're feeling adventurous, you can install the `canary` version:

```bash
npm install @fiberplane/hono-otel@latest
# or
npm install @fiberplane/hono-otel@canary
```

Wrap your Hono app with the `instrument` function:

```typescript
import { Hono } from "hono";
import { instrument } from "@fiberplane/hono-otel";

const app = new Hono();

app.get("/", (c) => c.text("Hello, Hono!"));

// Other routes and middleware can be added here

export default instrument(app);
```

### Configuration

If you're running in Cloudflare Workers, enable nodejs compatibility mode.

```toml
# Add this to the top level of your wrangler.toml
compatibility_flags = [ "nodejs_compat" ]
```

#### The `FIBERPLANE_OTEL_ENDPOINT` Environment Variable
<<<<<<< HEAD

When your app is running, the `FIBERPLANE_OTEL_ENDPOINT` environment variable controls where the client library sends telemetry data.

If `FIBERPLANE_OTEL_ENDPOINT` is not defined, the middleware will do nothing. 

If the endpoint is a local address, the client library will collect as much data as possible for each request. Otherwise, sensitive information will be removed from the telemetry data.

You can control this behavior by setting the `FIBERPLANE_ENVIRONMENT` env variable to `"local"` to force the library to send as much data as possible, or `"production"` to force the library to send only essential data.
=======

When your app is running, the `FIBERPLANE_OTEL_ENDPOINT` environment variable controls where the client library sends telemetry data.

If `FIBERPLANE_OTEL_ENDPOINT` is not defined, the middleware will do nothing. 

If the endpoint is a local address, the client library will collect as much data as possible for each request. Otherwise, sensitive information will be removed from the telemetry data.

You can control this behavior by setting the `FIBERPLANE_ENVIRONMENT` env variable to `"local"` to force the library to send as much data as possible, or `"production"` to force the library to send only essential data.

As mentioned earlier, there is an open source [otel-worker](https://github.com/fiberplane/otel-worker) that you can run either locally on on Cloudflare to collect telemetry data from your app.

When using the otel-worker locally, your `.dev.vars` file would look like this:

```sh
FIBERPLANE_OTEL_ENDPOINT=http://localhost:24318/v1/traces
FIBERPLANE_OTEL_TOKEN="your-secret-token-here"
```
>>>>>>> d8620168

#### Additional Configuration

When you instrument your app, you can also pass in a configuration object to override the default behavior of the `instrument` function.

The options are:

- `monitor.fetch`: Whether to create traces for all fetch requests. (Default: `true`)
- `monitor.logging`: Whether to proxy `console.*` functions to send logging data to a local Fiberplane Studio server. (Default: `true`)
- `monitor.cfBindings`: Whether to proxy Cloudflare bindings (D1, R2, KV, AI) to add instrumentation to them. (Default: `true`)
- `redactedHeaders`: Headers whose values should always be redacted.
- `redactedQueryParams`: Query params whose values should always be redacted.
- `libraryDebugMode`: Whether to enable debug logging in the library. (Default: `false`)

Here is an example:

```typescript
import { Hono } from "hono";
import { instrument } from "@fiberplane/hono-otel";

const app = new Hono();

app.get("/", (c) => c.text("Hello, Hono!"));

export default instrument(app, {
  // Enable debug logging in the library
  libraryDebugMode: true,
  monitor: {
    // Do not create traces for fetch requests
    fetch: false,
    // Do not proxy `console.*` functions to send logging data to a local FPX server
    logging: false,
    // Do not proxy Cloudflare bindings (D1, R2, KV, AI, Service Bindings) to add instrumentation to them
    cfBindings: false,
  },
});
```

<<<<<<< HEAD
=======
#### Redacting Headers and Query Params

You can redact headers and query params by setting the `redactedHeaders` and `redactedQueryParams` options.

```typescript
import { Hono } from "hono";
import { instrument } from "@fiberplane/hono-otel";

const app = new Hono();

app.get("/", (c) => c.text("Hello, Hono!"));

export default instrument(app, {
  redactedHeaders: ["x-mycompany-api-key"],
  redactedQueryParams: ["my_api_key"],
});
```

These values will **not** be recorded inside spans, and their values will show up as `"REDACTED"`.

We merge any `redactedHeaders` and `redactedQueryParams` values with a list of sensible defaults, which are exported by the library as `DEFAULT_REDACTED_HEADERS` and `DEFAULT_REDACTED_QUERY_PARAMS`.

>>>>>>> d8620168
#### The `FIBERPLANE_OTEL_LOG_LEVEL` Environment Variable

The `FIBERPLANE_OTEL_LOG_LEVEL` environment variable controls the verbosity of the library's logging.

The possible values are: `debug`, `info`, `warn`, and `error`.

The default value is `warn`.

The `libraryDebugMode` option (documented in the previous section), takes precedence over this environment variable.

### Advanced Usage: Custom Spans with `measure`

The library also allows you to create custom spans for any function in your app.

To make use of this feature, you need to import the `measure` function from the library and wrap your function with it.

```typescript
import { instrument, measure } from "@fiberplane/hono-otel";

const app = new Hono();

// Create a loop function that will get recorded as a span inside the trace for a incoming given request
const loop = measure("loop", (n: number) => {
  for (let i = 0; i < n; i++) {
    console.log(`Loop iteration: ${i}`);
  }
});

app.get("/", (c) => {
  loop(100);
  return c.text("Hello, Hono!");
});

export default instrument(app);
```

## Development

See [DEVELOPMENT.md](./DEVELOPMENT.md) for instructions on how to develop this library.<|MERGE_RESOLUTION|>--- conflicted
+++ resolved
@@ -42,11 +42,8 @@
 Set the `FIBERPLANE_OTEL_ENDPOINT` environment variable to the URL of an OpenTelemetry collector.
 
 > To test with an OpenTelemetry collector, you can use the [Fiberplane otel-worker](https://github.com/fiberplane/otel-worker) which can also be deployed locally.
-<<<<<<< HEAD
-=======
 >
 > In this case, you would set the `FIBERPLANE_OTEL_ENDPOINT` to `http://localhost:24318/v1/traces` and the `FIBERPLANE_OTEL_TOKEN` to the token of the otel-worker.
->>>>>>> d8620168
 
 ## Usage
 
@@ -93,16 +90,6 @@
 ```
 
 #### The `FIBERPLANE_OTEL_ENDPOINT` Environment Variable
-<<<<<<< HEAD
-
-When your app is running, the `FIBERPLANE_OTEL_ENDPOINT` environment variable controls where the client library sends telemetry data.
-
-If `FIBERPLANE_OTEL_ENDPOINT` is not defined, the middleware will do nothing. 
-
-If the endpoint is a local address, the client library will collect as much data as possible for each request. Otherwise, sensitive information will be removed from the telemetry data.
-
-You can control this behavior by setting the `FIBERPLANE_ENVIRONMENT` env variable to `"local"` to force the library to send as much data as possible, or `"production"` to force the library to send only essential data.
-=======
 
 When your app is running, the `FIBERPLANE_OTEL_ENDPOINT` environment variable controls where the client library sends telemetry data.
 
@@ -120,7 +107,6 @@
 FIBERPLANE_OTEL_ENDPOINT=http://localhost:24318/v1/traces
 FIBERPLANE_OTEL_TOKEN="your-secret-token-here"
 ```
->>>>>>> d8620168
 
 #### Additional Configuration
 
@@ -159,8 +145,6 @@
 });
 ```
 
-<<<<<<< HEAD
-=======
 #### Redacting Headers and Query Params
 
 You can redact headers and query params by setting the `redactedHeaders` and `redactedQueryParams` options.
@@ -183,7 +167,6 @@
 
 We merge any `redactedHeaders` and `redactedQueryParams` values with a list of sensible defaults, which are exported by the library as `DEFAULT_REDACTED_HEADERS` and `DEFAULT_REDACTED_QUERY_PARAMS`.
 
->>>>>>> d8620168
 #### The `FIBERPLANE_OTEL_LOG_LEVEL` Environment Variable
 
 The `FIBERPLANE_OTEL_LOG_LEVEL` environment variable controls the verbosity of the library's logging.
