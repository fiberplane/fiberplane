--- conflicted
+++ resolved
@@ -4,11 +4,7 @@
   "author": "Fiberplane<info@fiberplane.com>",
   "type": "module",
   "main": "dist/index.js",
-<<<<<<< HEAD
-  "version": "0.8.0-canary.4",
-=======
   "version": "0.8.0",
->>>>>>> d8620168
   "dependencies": {
     "@opentelemetry/api": "~1.9.0",
     "@opentelemetry/core": "1.9.0",
