--- conflicted
+++ resolved
@@ -4,11 +4,7 @@
   "author": "Fiberplane<info@fiberplane.com>",
   "type": "module",
   "main": "dist/index.js",
-<<<<<<< HEAD
-  "version": "0.4.1",
-=======
   "version": "0.5.0",
->>>>>>> bf6c5103
   "dependencies": {
     "@opentelemetry/api": "~1.9.0",
     "@opentelemetry/exporter-trace-otlp-http": "^0.52.1",
