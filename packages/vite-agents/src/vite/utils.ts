--- conflicted
+++ resolved
@@ -4,14 +4,10 @@
 import { parse } from "jsonc-parser";
 import sqlite3 from "sqlite3";
 import toml from "toml";
-<<<<<<< HEAD
-import type { DurableObjectsResult, DurableObjectsSuccess } from "./types";
-=======
 import type {
   DurableObjectsResult,
   DurableObjectsSuccess,
 } from "./types";
->>>>>>> 7e5e392d
 
 // Define types for the result structure
 export type ColumnType =
