<<<<<<< HEAD
import type { IncomingMessage } from "node:http";
// vite-plugin-custom-endpoints.js
// import fs from "node:fs";
// import mime from "mime-types";
import type { FSWatcher, ViteDevServer } from "vite";
import { type WebSocket, WebSocketServer } from "ws";
// import { URL } from "node:url";
import MiniRouter from "./MiniRouter";
import { type WebSocketMessage, WebSocketMessageSchema } from "./types";
import {
  getDurableObjectsFromConfig,
  getSqlitePathForAgent,
  readConfigFile,
  serializeSQLiteToJSON,
} from "./utils";

type Options = {
  // endpoints?: EndpointConfig[];
  basePath?: string;
  // staticOptions?: StaticOptions;
};

let _id = 0;
function generateId(): number {
  _id += 1;
  return _id;
}

export default function customEndpointsPlugin(options: Options = {}) {
  const {
    basePath = "/fp-agents", // base path for all endpoints
    // staticOptions = {    // static file serving options
    //   enabled: false,
    //   root: '',          // root directory to serve files from
    //   prefix: '/static', // URL prefix for static files
    //   index: ['index.html', 'index.htm'] // index files to look for
    // }
  } = options;

  const websocketOptions = {
    path: `${basePath}/ws`,
    heartbeat: true,
    heartbeatInterval: 30000,
  };

  const router = new MiniRouter({
    basePath,
  });

  router.get("/api/agents", (req, res) => {
    const result = getDurableObjectsFromConfig();

    res.setHeader("Content-Type", "application/json");
    if (result.success === false) {
      res.statusCode = 500;
      res.end(JSON.stringify(result));
    }

    res.statusCode = 200;
    res.end(JSON.stringify(result));
  });

  router.get("/api/agents/:id/db", async (_req, res, ctx) => {
    const id = ctx.params.id;
    const filePath = await getSqlitePathForAgent(id);
    if (filePath === undefined) {
      res.statusCode = 404;
      res.end(JSON.stringify({ error: "No database found" }));
      return;
    }

    const result = await serializeSQLiteToJSON(filePath);
    res.setHeader("Content-Type", "application/json");
    res.statusCode = 200;
    res.end(JSON.stringify(result));
  });

  return {
    name: "vite-plugin-custom-endpoints",
    async configureServer(server: ViteDevServer) {
      server.middlewares.use(router.handler());

      type SocketInfo = {
        isAlive: boolean;
        id: number;
        ws: WebSocket;
      };

      type WebSocketHandlers<M = unknown> = {
        connection: (
          info: SocketInfo,
          req: IncomingMessage,
          clients: Set<SocketInfo>,
        ) => void;
        message: (
          info: SocketInfo,
          message: M,
          clients: Set<SocketInfo>,
        ) => void | Promise<void>;
        close: (info: SocketInfo, clients: Set<SocketInfo>) => void;
        error: (
          info: SocketInfo,
          error: Error,
          clients: Set<SocketInfo>,
        ) => void;
      };
      // Store connected clients with optional metadata
      const clients = new Set<SocketInfo>();
      const watchPaths: Record<
        string,
        {
          watcher: Promise<FSWatcher>;
          ids: Array<number>;
        }
      > = {};

      const startWatching = (agent: string) => {
        return getSqlitePathForAgent(agent).then(async (foundFile) => {
          // if (!foundFile) {
          // 	// throw new Error("No database found");
          // }

          let file = foundFile;
          if (!file) {
            const { name } = readConfigFile();
            file = `./data/${name}-${agent}.sqlite`;
          }

          const watcher = server.watcher.add(file);
          watcher.on("change", (path) => {
            if (!path.endsWith(file)) {
              // console.log('change', file, path)
              return;
            }
            const watchPath = watchPaths[agent];
            // console.log('change', event, watchPath)
            if (!watchPath) {
              console.error("No watcher found for agent", agent);
              return;
            }

            const ids = watchPath.ids;
            console.log(
              "Change detected in database",
              { file, path },
              ids,
              // Array.from([...clients].map((info) => info.id)),
            );
            for (const id of ids) {
              const info = [...clients].find((info) => info.id === Number(id));
              if (!info) {
                console.error("Client not found for WebSocket message", id);
                continue;
              }

              console.log("send update");
              info.ws.send(
                JSON.stringify({ type: "update", payload: { agent } }),
              );
            }
          });
          return watcher;
        });
      };

      const result = getDurableObjectsFromConfig();
      // console.log("Durable Objects found:", result);
      if (!result.success) {
        console.error("Error getting Durable Objects:", result.error);
        return;
      }

      for (const binding of result.durableObjects.bindings) {
        watchPaths[binding.name] = {
          watcher: startWatching(binding.name),
          ids: [],
        };
      }

      // WebSocket event handlers
      const wsHandlers: WebSocketHandlers<WebSocketMessage> = {
        connection: () => {},
        message: async (info: SocketInfo, message: WebSocketMessage) => {
          switch (message.type) {
            case "subscribe": {
              const watchPath = watchPaths[message.payload.agent] ?? {
                watcher: startWatching(message.payload.agent),
                ids: [],
              };

              watchPaths[message.payload.agent] = watchPath;
              console.log("subscribing", info.id);
              watchPath.ids.push(info.id);
              break;
            }
            case "unsubscribe": {
              const watchPath = watchPaths[message.payload.agent];
              if (!watchPath) {
                console.error(
                  "No watcher found for agent",
                  message.payload.agent,
                );
                return;
              }

              watchPath.ids = watchPath.ids.filter((id) => id !== info.id);
              break;
            }
          }
        },
        close: () => {},
        error: () => {},
      };

      // Use the existing HTTP server from Vite
      const httpServer = server.httpServer;

      if (!httpServer) {
        console.error(
          "Cannot setup WebSocket server: Vite HTTP server not available",
        );
        return;
      }

      // Create a WebSocket server
      const wss = new WebSocketServer({
        // noServer: true,
        port: 4001,
        path: websocketOptions.path,
      });

      // Handle new WebSocket connections
      wss.on("connection", (ws, req) => {
        // console.log("WebSocket client connected");

        // Add client to the set with metadata
        const info: SocketInfo = {
          isAlive: true,
          id: generateId(),
          ws,
        };
        clients.add(info);
        console.log("adding client", info.id);
        // Ping-pong heartbeat
        if (websocketOptions.heartbeat) {
          ws.on("pong", () => {
            info.isAlive = true;
          });
        }

        // Setup message handler
        ws.on("message", (message) => {
          const stringMessage =
            message instanceof Buffer
              ? new TextDecoder().decode(message)
              : message.toString();
          try {
            // Try to parse JSON messages
            let parsedMessage: unknown;
            try {
              parsedMessage = JSON.parse(stringMessage);
            } catch (e) {
              parsedMessage = stringMessage;
            }

            const result = WebSocketMessageSchema.safeParse(parsedMessage);
            if (!result.success) {
              console.error("Invalid message received", result.error);
              return;
            }

            const info = [...clients].find((info) => info.ws === ws);
            if (!info) {
              console.error("Client not found for WebSocket message");
              return;
            }
            // Call the user-defined message handler
            wsHandlers.message(info, result.data, clients);
          } catch (error) {
            console.error("Error handling WebSocket message:", error);
          }
        });

        // Setup close handler
        ws.on("close", (event) => {
          // console.log("in close");
          const info = [...clients].find((info) => info.ws === ws);
          console.log("WebSocket client disconnected", info?.id, event);
          if (!info) {
            console.warn("info not found for WebSocket close");
            return;
          }
          // console.log("removing client", info.id);
          clients.delete(info);
          wsHandlers.close(info, clients);
        });

        // Setup error handler
        ws.on("error", (error) => {
          console.error("WebSocket error:", error);
          const info = [...clients].find((info) => info.ws === ws);
          if (!info) {
            console.warn("info not found for WebSocket error");
            return;
          }

          wsHandlers.error(info, error, clients);
        });

        // Call the user-defined connection handler
        wsHandlers.connection(info, req, clients);
      });

      // Setup heartbeat interval if enabled
      if (websocketOptions.heartbeat) {
        const interval = setInterval(() => {
          // wss.clients.forEach((ws) => {
          for (const info of clients) {
            if (info.isAlive === false) {
              console.log("Terminating WebSocket connection", info);
              clients.delete(info);
              return info.ws.terminate();
            }

            info.isAlive = false;
            info.ws.ping(() => {});
          }
        }, websocketOptions.heartbeatInterval);

        wss.on("close", () => {
          console.log("shutting down server");
          clearInterval(interval);
        });
      }

      // // Handle upgrade requests to establish WebSocket connections
      // httpServer.on("upgrade", (request, socket, head) => {
      // 	console.log('upgrade', request.url);
      // 	if (request.url.startsWith(websocketOptions.path)) {
      // 		wss.handleUpgrade(request, socket, head, (ws) => {
      // 			console.log('handleUpgrade')
      // 			wss.emit("connection", ws, request);
      // 			console.log('emitted')
      // 		});
      // 		console.log('upgrade handled?')
      // 	}
      // });

      console.log(`WebSocket server running at path: ${websocketOptions.path}`);

      // // Set up static file serving if enabled
      // if (staticOptions.enabled && staticOptions.root) {
      //   const staticRoot = staticOptions.root;
      //   const staticPrefix = staticOptions.prefix || '/static';

      //   console.log(`Serving static files from ${staticRoot} at ${staticPrefix}`);

      //   // Create a middleware to handle static file requests
      //   server.middlewares.use(staticPrefix, (req, res, next) => {
      //     // Extract the file path from the URL, removing the prefix
      //     let urlPath = req.url;

      //     // Remove query string if present
      //     if (urlPath.includes('?')) {
      //       urlPath = urlPath.split('?')[0];
      //     }

      //     // Prevent directory traversal attacks
      //     if (urlPath.includes('..')) {
      //       res.statusCode = 403;
      //       return res.end('Forbidden');
      //     }

      //     // Calculate the file path relative to the static root
      //     const filePath = path.join(staticRoot, urlPath);

      //     // Check if the file exists
      //     fs.stat(filePath, (err, stats) => {
      //       if (err) {
      //         // File not found, pass to next middleware
      //         return next();
      //       }

      //       // If it's a directory, look for index files
      //       if (stats.isDirectory()) {
      //         // Try to find an index file
      //         for (const indexFile of staticOptions.index) {
      //           const indexPath = path.join(filePath, indexFile);
      //           if (fs.existsSync(indexPath)) {
      //             return serveFile(indexPath, res);
      //           }
      //         }

      //         // No index file found
      //         res.statusCode = 404;
      //         return res.end('Not Found');
      //       }

      //       // Serve the file
      //       serveFile(filePath, res);
      //     });
      //   });
    },
  };
=======
// Re-export utility functions
import { Agent, type Connection, type ConnectionContext } from "agents";
import { AIChatAgent } from "agents/ai-chat-agent";

export class FiberAgent<Env> extends Agent<Env> {
  onRequest(request: Request) {
    console.log("onRequest", request);
    return super.onRequest(request);
  }
>>>>>>> 28e91ad3
}

export class FiberChatAgent<Env> extends AIChatAgent<Env> {
  getCallable() {}

  onRequest(request: Request) {
    console.log("onRequest", request.url);
    return super.onRequest(request);
  }


  onConnect(connection: Connection, ctx: ConnectionContext) {
    console.log("onConnect", connection, ctx.request.url);
    // Check if the URL ee
    // Check if the URL ends with /fp-admin
    if (connection.server === "admin") {
      // Handle the admin connection here
      console.log("Handling admin connection");
      // Add your admin-specific handling logic here
      return;
    }

    // Otherwise, delegate to the parent implementation
    return super.onConnect(connection, ctx);
  }
}<|MERGE_RESOLUTION|>--- conflicted
+++ resolved
@@ -1,442 +1,36 @@
-<<<<<<< HEAD
-import type { IncomingMessage } from "node:http";
-// vite-plugin-custom-endpoints.js
-// import fs from "node:fs";
-// import mime from "mime-types";
-import type { FSWatcher, ViteDevServer } from "vite";
-import { type WebSocket, WebSocketServer } from "ws";
-// import { URL } from "node:url";
-import MiniRouter from "./MiniRouter";
-import { type WebSocketMessage, WebSocketMessageSchema } from "./types";
-import {
-  getDurableObjectsFromConfig,
-  getSqlitePathForAgent,
-  readConfigFile,
-  serializeSQLiteToJSON,
-} from "./utils";
 
-type Options = {
-  // endpoints?: EndpointConfig[];
-  basePath?: string;
-  // staticOptions?: StaticOptions;
-};
-
-let _id = 0;
-function generateId(): number {
-  _id += 1;
-  return _id;
-}
-
-export default function customEndpointsPlugin(options: Options = {}) {
-  const {
-    basePath = "/fp-agents", // base path for all endpoints
-    // staticOptions = {    // static file serving options
-    //   enabled: false,
-    //   root: '',          // root directory to serve files from
-    //   prefix: '/static', // URL prefix for static files
-    //   index: ['index.html', 'index.htm'] // index files to look for
-    // }
-  } = options;
-
-  const websocketOptions = {
-    path: `${basePath}/ws`,
-    heartbeat: true,
-    heartbeatInterval: 30000,
-  };
-
-  const router = new MiniRouter({
-    basePath,
-  });
-
-  router.get("/api/agents", (req, res) => {
-    const result = getDurableObjectsFromConfig();
-
-    res.setHeader("Content-Type", "application/json");
-    if (result.success === false) {
-      res.statusCode = 500;
-      res.end(JSON.stringify(result));
-    }
-
-    res.statusCode = 200;
-    res.end(JSON.stringify(result));
-  });
-
-  router.get("/api/agents/:id/db", async (_req, res, ctx) => {
-    const id = ctx.params.id;
-    const filePath = await getSqlitePathForAgent(id);
-    if (filePath === undefined) {
-      res.statusCode = 404;
-      res.end(JSON.stringify({ error: "No database found" }));
-      return;
-    }
-
-    const result = await serializeSQLiteToJSON(filePath);
-    res.setHeader("Content-Type", "application/json");
-    res.statusCode = 200;
-    res.end(JSON.stringify(result));
-  });
-
-  return {
-    name: "vite-plugin-custom-endpoints",
-    async configureServer(server: ViteDevServer) {
-      server.middlewares.use(router.handler());
-
-      type SocketInfo = {
-        isAlive: boolean;
-        id: number;
-        ws: WebSocket;
-      };
-
-      type WebSocketHandlers<M = unknown> = {
-        connection: (
-          info: SocketInfo,
-          req: IncomingMessage,
-          clients: Set<SocketInfo>,
-        ) => void;
-        message: (
-          info: SocketInfo,
-          message: M,
-          clients: Set<SocketInfo>,
-        ) => void | Promise<void>;
-        close: (info: SocketInfo, clients: Set<SocketInfo>) => void;
-        error: (
-          info: SocketInfo,
-          error: Error,
-          clients: Set<SocketInfo>,
-        ) => void;
-      };
-      // Store connected clients with optional metadata
-      const clients = new Set<SocketInfo>();
-      const watchPaths: Record<
-        string,
-        {
-          watcher: Promise<FSWatcher>;
-          ids: Array<number>;
-        }
-      > = {};
-
-      const startWatching = (agent: string) => {
-        return getSqlitePathForAgent(agent).then(async (foundFile) => {
-          // if (!foundFile) {
-          // 	// throw new Error("No database found");
-          // }
-
-          let file = foundFile;
-          if (!file) {
-            const { name } = readConfigFile();
-            file = `./data/${name}-${agent}.sqlite`;
-          }
-
-          const watcher = server.watcher.add(file);
-          watcher.on("change", (path) => {
-            if (!path.endsWith(file)) {
-              // console.log('change', file, path)
-              return;
-            }
-            const watchPath = watchPaths[agent];
-            // console.log('change', event, watchPath)
-            if (!watchPath) {
-              console.error("No watcher found for agent", agent);
-              return;
-            }
-
-            const ids = watchPath.ids;
-            console.log(
-              "Change detected in database",
-              { file, path },
-              ids,
-              // Array.from([...clients].map((info) => info.id)),
-            );
-            for (const id of ids) {
-              const info = [...clients].find((info) => info.id === Number(id));
-              if (!info) {
-                console.error("Client not found for WebSocket message", id);
-                continue;
-              }
-
-              console.log("send update");
-              info.ws.send(
-                JSON.stringify({ type: "update", payload: { agent } }),
-              );
-            }
-          });
-          return watcher;
-        });
-      };
-
-      const result = getDurableObjectsFromConfig();
-      // console.log("Durable Objects found:", result);
-      if (!result.success) {
-        console.error("Error getting Durable Objects:", result.error);
-        return;
-      }
-
-      for (const binding of result.durableObjects.bindings) {
-        watchPaths[binding.name] = {
-          watcher: startWatching(binding.name),
-          ids: [],
-        };
-      }
-
-      // WebSocket event handlers
-      const wsHandlers: WebSocketHandlers<WebSocketMessage> = {
-        connection: () => {},
-        message: async (info: SocketInfo, message: WebSocketMessage) => {
-          switch (message.type) {
-            case "subscribe": {
-              const watchPath = watchPaths[message.payload.agent] ?? {
-                watcher: startWatching(message.payload.agent),
-                ids: [],
-              };
-
-              watchPaths[message.payload.agent] = watchPath;
-              console.log("subscribing", info.id);
-              watchPath.ids.push(info.id);
-              break;
-            }
-            case "unsubscribe": {
-              const watchPath = watchPaths[message.payload.agent];
-              if (!watchPath) {
-                console.error(
-                  "No watcher found for agent",
-                  message.payload.agent,
-                );
-                return;
-              }
-
-              watchPath.ids = watchPath.ids.filter((id) => id !== info.id);
-              break;
-            }
-          }
-        },
-        close: () => {},
-        error: () => {},
-      };
-
-      // Use the existing HTTP server from Vite
-      const httpServer = server.httpServer;
-
-      if (!httpServer) {
-        console.error(
-          "Cannot setup WebSocket server: Vite HTTP server not available",
-        );
-        return;
-      }
-
-      // Create a WebSocket server
-      const wss = new WebSocketServer({
-        // noServer: true,
-        port: 4001,
-        path: websocketOptions.path,
-      });
-
-      // Handle new WebSocket connections
-      wss.on("connection", (ws, req) => {
-        // console.log("WebSocket client connected");
-
-        // Add client to the set with metadata
-        const info: SocketInfo = {
-          isAlive: true,
-          id: generateId(),
-          ws,
-        };
-        clients.add(info);
-        console.log("adding client", info.id);
-        // Ping-pong heartbeat
-        if (websocketOptions.heartbeat) {
-          ws.on("pong", () => {
-            info.isAlive = true;
-          });
-        }
-
-        // Setup message handler
-        ws.on("message", (message) => {
-          const stringMessage =
-            message instanceof Buffer
-              ? new TextDecoder().decode(message)
-              : message.toString();
-          try {
-            // Try to parse JSON messages
-            let parsedMessage: unknown;
-            try {
-              parsedMessage = JSON.parse(stringMessage);
-            } catch (e) {
-              parsedMessage = stringMessage;
-            }
-
-            const result = WebSocketMessageSchema.safeParse(parsedMessage);
-            if (!result.success) {
-              console.error("Invalid message received", result.error);
-              return;
-            }
-
-            const info = [...clients].find((info) => info.ws === ws);
-            if (!info) {
-              console.error("Client not found for WebSocket message");
-              return;
-            }
-            // Call the user-defined message handler
-            wsHandlers.message(info, result.data, clients);
-          } catch (error) {
-            console.error("Error handling WebSocket message:", error);
-          }
-        });
-
-        // Setup close handler
-        ws.on("close", (event) => {
-          // console.log("in close");
-          const info = [...clients].find((info) => info.ws === ws);
-          console.log("WebSocket client disconnected", info?.id, event);
-          if (!info) {
-            console.warn("info not found for WebSocket close");
-            return;
-          }
-          // console.log("removing client", info.id);
-          clients.delete(info);
-          wsHandlers.close(info, clients);
-        });
-
-        // Setup error handler
-        ws.on("error", (error) => {
-          console.error("WebSocket error:", error);
-          const info = [...clients].find((info) => info.ws === ws);
-          if (!info) {
-            console.warn("info not found for WebSocket error");
-            return;
-          }
-
-          wsHandlers.error(info, error, clients);
-        });
-
-        // Call the user-defined connection handler
-        wsHandlers.connection(info, req, clients);
-      });
-
-      // Setup heartbeat interval if enabled
-      if (websocketOptions.heartbeat) {
-        const interval = setInterval(() => {
-          // wss.clients.forEach((ws) => {
-          for (const info of clients) {
-            if (info.isAlive === false) {
-              console.log("Terminating WebSocket connection", info);
-              clients.delete(info);
-              return info.ws.terminate();
-            }
-
-            info.isAlive = false;
-            info.ws.ping(() => {});
-          }
-        }, websocketOptions.heartbeatInterval);
-
-        wss.on("close", () => {
-          console.log("shutting down server");
-          clearInterval(interval);
-        });
-      }
-
-      // // Handle upgrade requests to establish WebSocket connections
-      // httpServer.on("upgrade", (request, socket, head) => {
-      // 	console.log('upgrade', request.url);
-      // 	if (request.url.startsWith(websocketOptions.path)) {
-      // 		wss.handleUpgrade(request, socket, head, (ws) => {
-      // 			console.log('handleUpgrade')
-      // 			wss.emit("connection", ws, request);
-      // 			console.log('emitted')
-      // 		});
-      // 		console.log('upgrade handled?')
-      // 	}
-      // });
-
-      console.log(`WebSocket server running at path: ${websocketOptions.path}`);
-
-      // // Set up static file serving if enabled
-      // if (staticOptions.enabled && staticOptions.root) {
-      //   const staticRoot = staticOptions.root;
-      //   const staticPrefix = staticOptions.prefix || '/static';
-
-      //   console.log(`Serving static files from ${staticRoot} at ${staticPrefix}`);
-
-      //   // Create a middleware to handle static file requests
-      //   server.middlewares.use(staticPrefix, (req, res, next) => {
-      //     // Extract the file path from the URL, removing the prefix
-      //     let urlPath = req.url;
-
-      //     // Remove query string if present
-      //     if (urlPath.includes('?')) {
-      //       urlPath = urlPath.split('?')[0];
-      //     }
-
-      //     // Prevent directory traversal attacks
-      //     if (urlPath.includes('..')) {
-      //       res.statusCode = 403;
-      //       return res.end('Forbidden');
-      //     }
-
-      //     // Calculate the file path relative to the static root
-      //     const filePath = path.join(staticRoot, urlPath);
-
-      //     // Check if the file exists
-      //     fs.stat(filePath, (err, stats) => {
-      //       if (err) {
-      //         // File not found, pass to next middleware
-      //         return next();
-      //       }
-
-      //       // If it's a directory, look for index files
-      //       if (stats.isDirectory()) {
-      //         // Try to find an index file
-      //         for (const indexFile of staticOptions.index) {
-      //           const indexPath = path.join(filePath, indexFile);
-      //           if (fs.existsSync(indexPath)) {
-      //             return serveFile(indexPath, res);
-      //           }
-      //         }
-
-      //         // No index file found
-      //         res.statusCode = 404;
-      //         return res.end('Not Found');
-      //       }
-
-      //       // Serve the file
-      //       serveFile(filePath, res);
-      //     });
-      //   });
-    },
-  };
-=======
 // Re-export utility functions
 import { Agent, type Connection, type ConnectionContext } from "agents";
 import { AIChatAgent } from "agents/ai-chat-agent";
 
 export class FiberAgent<Env> extends Agent<Env> {
-  onRequest(request: Request) {
-    console.log("onRequest", request);
-    return super.onRequest(request);
-  }
->>>>>>> 28e91ad3
+	onRequest(request: Request) {
+		console.log("onRequest", request);
+		return super.onRequest(request);
+	}
 }
 
 export class FiberChatAgent<Env> extends AIChatAgent<Env> {
-  getCallable() {}
+	getCallable() { }
 
-  onRequest(request: Request) {
-    console.log("onRequest", request.url);
-    return super.onRequest(request);
-  }
+	onRequest(request: Request) {
+		console.log("onRequest", request.url);
+		return super.onRequest(request);
+	}
 
 
-  onConnect(connection: Connection, ctx: ConnectionContext) {
-    console.log("onConnect", connection, ctx.request.url);
-    // Check if the URL ee
-    // Check if the URL ends with /fp-admin
-    if (connection.server === "admin") {
-      // Handle the admin connection here
-      console.log("Handling admin connection");
-      // Add your admin-specific handling logic here
-      return;
-    }
+	onConnect(connection: Connection, ctx: ConnectionContext) {
+		console.log("onConnect", connection, ctx.request.url);
+		// Check if the URL ee
+		// Check if the URL ends with /fp-admin
+		if (connection.server === "admin") {
+			// Handle the admin connection here
+			console.log("Handling admin connection");
+			// Add your admin-specific handling logic here
+			return;
+		}
 
-    // Otherwise, delegate to the parent implementation
-    return super.onConnect(connection, ctx);
-  }
+		// Otherwise, delegate to the parent implementation
+		return super.onConnect(connection, ctx);
+	}
 }