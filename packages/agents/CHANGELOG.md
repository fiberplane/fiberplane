# @fiberplane/agents

<<<<<<< HEAD
## 0.4.0-canary.1

### Patch Changes

- Fix the MCP discovery to use "duck typing"

## 0.4.0-canary.0

### Minor Changes

- Enable agents playground to see and inspect client connections
=======
## 0.3.8

### Patch Changes

- Allow playground to work with routing without routeAgentRequeset
>>>>>>> c8a1b369

## 0.3.7

### Patch Changes

- Fix an issue where accessing non-existing env variable would throw

## 0.3.6

### Patch Changes

- Fix registration of agent instances in certain cases

## 0.3.5

### Patch Changes

- Rename @Fiber to @Observed

## 0.3.4

### Patch Changes

- Design update & improved events view

## 0.3.3

### Patch Changes

- Fix missing events in events view

## 0.3.2

### Patch Changes

- Fix: remove auto code splitting as it was causing issues

## 0.3.1

### Patch Changes

- Fix versioned fetching

## 0.3.0

### Minor Changes

- This introduces proper routing for the agents playground. This means: users can refresh the playground and come back to the same state, state management is simplified.

## 0.2.1

### Patch Changes

- More robust agent instance interception and correct routing for admin API calls for frontend

## 0.2.0

### Minor Changes

- This release removes the vite-related components and introduces `fiberplane` wrapper for `fetch` entrypoint. It also includes significant UI updates

## 0.1.3

### Patch Changes

- Make sure that playground UI is wired properly

## 0.1.2

### Patch Changes

-

## 0.1.1

### Patch Changes

- Correctly build the package source

## 0.1.0

### Major Changes

- Initial publishing of the @fiberplane/agents

  **WHAT**: First public release of the @fiberplane/agents package.

  **WHY**: This package provides a robust integration between vite and agent-based development, enabling seamless agent interactions within vite applications.

  **HOW TO UPDATE**: As this is the first release, no updates are required from existing consumers.<|MERGE_RESOLUTION|>--- conflicted
+++ resolved
@@ -1,6 +1,5 @@
 # @fiberplane/agents
 
-<<<<<<< HEAD
 ## 0.4.0-canary.1
 
 ### Patch Changes
@@ -12,13 +11,11 @@
 ### Minor Changes
 
 - Enable agents playground to see and inspect client connections
-=======
 ## 0.3.8
 
 ### Patch Changes
 
 - Allow playground to work with routing without routeAgentRequeset
->>>>>>> c8a1b369
 
 ## 0.3.7
 
