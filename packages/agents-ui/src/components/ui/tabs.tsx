import * as TabsPrimitive from "@radix-ui/react-tabs";
import * as React from "react";

import { cn } from "@/lib/utils";

const TAB_HEIGHT = "h-12";

interface FpTabsProps
  extends React.ComponentPropsWithoutRef<typeof TabsPrimitive.Root> {}

const FpTabs = React.forwardRef<
  React.ElementRef<typeof TabsPrimitive.Root>,
  FpTabsProps
>(({ className, children, ...props }, ref) => {
  return (
    <div className="flex flex-col h-full">
      <TabsPrimitive.Root ref={ref} className={className} {...props}>
        {children}
      </TabsPrimitive.Root>
    </div>
  );
});
FpTabs.displayName = "FpTabs";

const FpTabsList = React.forwardRef<
  React.ComponentRef<typeof TabsPrimitive.List>,
  React.ComponentPropsWithoutRef<typeof TabsPrimitive.List>
>(({ className, ...props }, ref) => (
  <TabsPrimitive.List
    ref={ref}
    className={cn(
      "inline-flex items-center justify-center rounded-lg px-5 text-muted-foreground",
      "w-full justify-start rounded-none border-b gap-1 bg-transparent",
      TAB_HEIGHT,
      className,
    )}
    {...props}
  />
));
FpTabsList.displayName = "FpTabsList";

const FpTabsTrigger = React.forwardRef<
  React.ComponentRef<typeof TabsPrimitive.Trigger>,
  React.ComponentPropsWithoutRef<typeof TabsPrimitive.Trigger>
<<<<<<< HEAD
>(({ className, ...props }, ref) => (
  <TabsPrimitive.Trigger
    ref={ref}
    className={cn(
      "inline-flex items-center justify-center rounded-md",
      "whitespace-nowrap text-sm font-medium",
      "ring-offset-background transition-all focus-visible:outline-none focus-visible:ring-2 focus-visible:ring-ring focus-visible:ring-offset-2",
      "disabled:pointer-events-none disabled:opacity-50",
      "enabled:hover:bg-muted",
      "focus-visible:bg-transparent",
      "focus-visible:outline-none",
      "data-[state=active]:bg-muted data-[state=active]:text-foreground data-[state=active]:shadow",
      "py-1",
      "px-2",
      "text-left",
      "text-xs",
      "font-normal",
      className,
    )}
    {...props}
  />
));
FpTabsTrigger.displayName = `Fp${TabsPrimitive.Trigger.displayName}`;
=======
>(({ className, children, ...props }, ref) => {
  // Render children as-is, supporting both strings and React components.
  // If a custom component is passed, it can handle its own click events and styling.
  // Accessibility and tab selection are preserved by TabsPrimitive.Trigger.
  return (
    <TabsPrimitive.Trigger
      ref={ref}
      className={cn(
        "inline-flex items-center justify-center rounded-md",
        "whitespace-nowrap text-sm font-medium",
        "ring-offset-background transition-all focus-visible:outline-none focus-visible:ring-2 focus-visible:ring-ring focus-visible:ring-offset-2",
        "disabled:pointer-events-none disabled:opacity-50",
        "enabled:hover:bg-muted",
        "focus-visible:bg-transparent",
        "focus-visible:outline-none",
        "data-[state=active]:bg-muted data-[state=active]:text-foreground data-[state=active]:shadow",
        "py-1",
        "px-2",
        "text-left",
        "text-sm",
        "font-normal",
        className,
      )}
      {...props}
    >
      {children}
    </TabsPrimitive.Trigger>
  );
});
FpTabsTrigger.displayName = "FpTabsTrigger";
>>>>>>> e08480b6

const FpTabsContent = React.forwardRef<
  React.ComponentRef<typeof TabsPrimitive.Content>,
  React.ComponentPropsWithoutRef<typeof TabsPrimitive.Content>
>(({ className, ...props }, ref) => (
  <TabsPrimitive.Content
    ref={ref}
    className={cn(
      "ring-offset-background focus-visible:outline-none focus-visible:ring-2 focus-visible:ring-ring focus-visible:ring-offset-2",
      "px-5 py-4 data-[state=active]:h-full data-[state=inactive]:hidden",
      "overflow-y-auto max-h-full",
      className,
    )}
    {...props}
  />
));
FpTabsContent.displayName = "FpTabsContent";

export { FpTabs, FpTabsList, FpTabsTrigger, FpTabsContent };<|MERGE_RESOLUTION|>--- conflicted
+++ resolved
@@ -42,31 +42,6 @@
 const FpTabsTrigger = React.forwardRef<
   React.ComponentRef<typeof TabsPrimitive.Trigger>,
   React.ComponentPropsWithoutRef<typeof TabsPrimitive.Trigger>
-<<<<<<< HEAD
->(({ className, ...props }, ref) => (
-  <TabsPrimitive.Trigger
-    ref={ref}
-    className={cn(
-      "inline-flex items-center justify-center rounded-md",
-      "whitespace-nowrap text-sm font-medium",
-      "ring-offset-background transition-all focus-visible:outline-none focus-visible:ring-2 focus-visible:ring-ring focus-visible:ring-offset-2",
-      "disabled:pointer-events-none disabled:opacity-50",
-      "enabled:hover:bg-muted",
-      "focus-visible:bg-transparent",
-      "focus-visible:outline-none",
-      "data-[state=active]:bg-muted data-[state=active]:text-foreground data-[state=active]:shadow",
-      "py-1",
-      "px-2",
-      "text-left",
-      "text-xs",
-      "font-normal",
-      className,
-    )}
-    {...props}
-  />
-));
-FpTabsTrigger.displayName = `Fp${TabsPrimitive.Trigger.displayName}`;
-=======
 >(({ className, children, ...props }, ref) => {
   // Render children as-is, supporting both strings and React components.
   // If a custom component is passed, it can handle its own click events and styling.
@@ -86,7 +61,7 @@
         "py-1",
         "px-2",
         "text-left",
-        "text-sm",
+        "text-xs",
         "font-normal",
         className,
       )}
@@ -97,7 +72,6 @@
   );
 });
 FpTabsTrigger.displayName = "FpTabsTrigger";
->>>>>>> e08480b6
 
 const FpTabsContent = React.forwardRef<
   React.ComponentRef<typeof TabsPrimitive.Content>,
