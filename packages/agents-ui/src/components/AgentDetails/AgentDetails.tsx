--- conflicted
+++ resolved
@@ -1,9 +1,4 @@
-<<<<<<< HEAD
-import { useAgentDB, useListAIGateway } from "@/hooks";
-import { useAgentInstanceEvents, useFilteredEvents } from "@/hooks";
-=======
-import { useAgentDB, useAgentMCP } from "@/hooks";
->>>>>>> f397d353
+import { useAgentDB, useAgentMCP, useListAIGateway } from "@/hooks";
 import { cn } from "@/lib/utils";
 import type { ListAgentsResponse } from "@/types";
 import { Link, Outlet, useMatches } from "@tanstack/react-router";
@@ -24,36 +19,9 @@
   ResizablePanelGroup,
 } from "../ui/resizable";
 import { FpTabs, FpTabsContent, FpTabsList, FpTabsTrigger } from "../ui/tabs";
-<<<<<<< HEAD
-import { AIGatewayList } from "./AIGatewayList/AIGatewayList";
-import {
-  ChatMessagesRenderer,
-  type MessagesTable,
-  isMessagesTable,
-} from "./ChatMessageTableView";
-import { DataTableView } from "./DataTableView";
-=======
->>>>>>> f397d353
 import { EventsView } from "./EventsView";
 import { NavTabs } from "./NavTabs";
-
-// Tab ordering preference
-export const TAB_ORDER = ["state", "messages", "schedule", "mcp"];
-
-// Map DB table names to friendly tab IDs
-export const tableToTabMap: Record<string, string> = {
-  cf_ai_chat_agent_messages: "messages",
-  cf_agents_schedules: "schedule",
-  cf_agents_state: "state",
-};
-
-// Map friendly tab IDs to titles for display
-export const tabTitleMap: Record<string, string> = {
-  messages: "Messages",
-  schedule: "Schedule",
-  state: "State",
-  mcp: "Servers (MCP)",
-};
+import { TAB_ORDER, tableToTabMap, tabTitleMap } from "./tabs";
 
 function TabIcon({ tabId }: { tabId: string }) {
   switch (tabId) {
@@ -104,13 +72,6 @@
 export function AgentDetails({
   agent: agentDetails,
   instance,
-<<<<<<< HEAD
-}: { agent: ListAgentsResponse[0]; instance: string }) {
-  const { data: db, refetch } = useAgentDB(agentDetails.id, instance);
-  useAgentInstanceEvents(agentDetails.id, instance);
-  const { data: gateways } = useListAIGateway(agentDetails.id, instance);
-  const hasGateways = !!gateways?.length;
-=======
 }: {
   agent: ListAgentsResponse[0];
   instance: string;
@@ -121,8 +82,7 @@
   const tabRouteMatch = matches.find(
     (match) => match.routeId === "/agents/$agentId/$instanceId/$tabId",
   );
-  let tabId = tabRouteMatch?.params.tabId as string | undefined;
->>>>>>> f397d353
+  let tabId = tabRouteMatch?.params.tabId;
 
   // Use TanStack Router routeId matching for MCP subroutes
   const mcpServerMatch = matches.find(
@@ -137,6 +97,9 @@
   }
 
   const { data: db } = useAgentDB(agentDetails.id, instance);
+  const { data: gateways } = useListAIGateway(agentDetails.id, instance);
+  const hasGateways = !!gateways?.length;
+
   const [sideBarTab, setSideBarTab] = useState("events");
   const { data: mcpServers } = useAgentMCP(agentDetails.id, instance);
 
@@ -156,6 +119,9 @@
   const tabs = useMemo(() => {
     const availableTabs = new Map<string, ReactNode>();
     availableTabs.set("mcp", mcpLabel);
+    if (hasGateways) {
+      availableTabs.set("gateways", "Gateways");
+    }
     if (db) {
       const dbTables = Object.keys(db);
       for (const [tableName, friendlyName] of Object.entries(tableToTabMap)) {
@@ -187,7 +153,7 @@
       orderedTabs.push({ title: tabTitle, key: tabKey });
     }
     return orderedTabs;
-  }, [db, mcpLabel]);
+  }, [db, mcpLabel, hasGateways]);
 
   return (
     <ResizablePanelGroup
@@ -196,44 +162,6 @@
       className="w-full h-full"
     >
       <ResizablePanel id="left" order={0}>
-<<<<<<< HEAD
-        <FpTabs
-          value={activeTab}
-          onValueChange={setActiveTab}
-          className={cn(
-            "grid grid-rows-[auto_1fr]",
-            "max-h-fit overflow-hidden",
-            "lg:overflow-scroll",
-          )}
-        >
-          <FpTabsList>
-            {tabContent.map(({ title, key }) => (
-              <FpTabsTrigger key={key} value={key} className="flex gap-2">
-                {title}
-              </FpTabsTrigger>
-            ))}
-            {hasGateways && (
-              <FpTabsTrigger
-                value="AI Gateways"
-                className="flex gap-2 animate-fadeIn duration-300"
-              >
-                AI Gateways
-              </FpTabsTrigger>
-            )}
-          </FpTabsList>
-          <FpTabsContent
-            value="AI Gateways"
-            className={cn("min-h-0 overflow-hidden px-0 py-0")}
-          >
-            <AIGatewayList namespace={agentDetails.id} instance={instance} />
-          </FpTabsContent>
-          {tabContent.map(({ key, content }) => (
-            <FpTabsContent key={key} value={key}>
-              {content}
-            </FpTabsContent>
-          ))}
-        </FpTabs>
-=======
         <div className={cn("flex flex-col h-full", "overflow-hidden")}>
           <NavTabs
             tabs={tabs}
@@ -260,7 +188,6 @@
             <Outlet />
           </div>
         </div>
->>>>>>> f397d353
       </ResizablePanel>
       <ResizableHandle
         hitAreaMargins={{ coarse: 20, fine: 10 }}
