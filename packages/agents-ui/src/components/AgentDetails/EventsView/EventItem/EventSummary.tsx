import { Method } from "@/components/Method";
import { StatusCode } from "@/components/StatusCode";
import type { DiscriminatedSubset, UIAgentEvent } from "@/types";
import type { ReactNode } from "react";
import { ExpandableJSONViewer } from "../JSONViewer";

// Helper function to format the URL for display
const formatUrl = (url: string): string => {
  try {
    const urlObj = new URL(url);
    return `${urlObj.pathname}${urlObj.search}`;
  } catch (e) {
    return url;
  }
};

// HTTP Request details component
const HttpRequestDetails = ({
  payload,
}: DiscriminatedSubset<UIAgentEvent & { type: "http_request" }, "payload">) => {
  const { method = "GET", url = "" } = payload;
  const displayUrl = typeof url === "string" ? formatUrl(url) : "";

  return (
    <div className="text-sm grid-cols-[auto_1fr] grid gap-2">
<<<<<<< HEAD
      {method}
      <span className="font-mono text-muted-foreground">{displayUrl}</span>
=======
      <Method method={method} />
      <span className="font-mono text-muted-foreground truncate">
        {displayUrl}
      </span>
>>>>>>> e08480b6
      {payload.body && (
        <ExpandableJSONViewer data={payload.body} label="Request Body" />
      )}
    </div>
  );
};

// HTTP Request details component
const HttpResponseDetails = ({
  payload,
}: DiscriminatedSubset<
  UIAgentEvent & { type: "http_response" },
  "type" | "payload"
>) => {
  const { url, method } = payload;
  const displayUrl = typeof url === "string" ? formatUrl(url) : "";
  return (
<<<<<<< HEAD
    <div className="text-sm grid-cols-[auto_1fr] flex items-center gap-2">
      {method}
      <span className="font-mono text-muted-foreground">{displayUrl}</span>
=======
    <div className="text-sm grid-cols-[auto_auto_1fr] grid gap-2">
      <StatusCode status={status} isFailure={false} />
      <Method method={method} />
      <span className="font-mono text-muted-foreground truncate">
        {displayUrl}
      </span>
>>>>>>> e08480b6
    </div>
  );
};

function createMessage({
  type,
  payload,
}: DiscriminatedSubset<UIAgentEvent, "type" | "payload">): ReactNode {
  switch (type) {
    case "http_request":
      return "HTTP request sent";
    case "http_response":
      return "HTTP response received";
    case "state_change":
      return "Agent state updated";
    case "stream_open":
      return "Stream opened";
    case "stream_close":
      return "Stream closed";
    case "stream_error":
      return "Stream error";
    case "broadcast": {
      return extractOutgoingMessage(payload) || "Broadcast message sent";
    }
    case "ws_message": {
      return extractIncomingMessage(payload) ?? "WebSocket message";
    }
    case "ws_open":
      return "WebSocket connected";
    case "ws_close":
      return "WebSocket disconnected";
    case "ws_send":
      return extractOutgoingMessage(payload) ?? "WebSocket message sent";
    case "combined_event": {
      return "Combined event";
    }
    default: {
      return "WebSocket event";
    }
  }
}

function extractIncomingMessage(
  payload: (UIAgentEvent & { type: "ws_message" })["payload"],
): ReactNode {
  if (payload.incomingMessage) {
    const data = payload.incomingMessage;

    if (data.type === "cf_agent_chat_clear") {
      return "Clear chat";
    }
    if (data.type === "cf_agent_chat_messages") {
      const chatMessage = data;
      return `Receiving messages (${chatMessage.messages.length} total)`;
    }
    if (data.type === "cf_agent_use_chat_request") {
      const chatMessage = data;
      if (chatMessage.url === "/api/chat") {
        const body = chatMessage.init.body;
        const parsedBody = JSON.parse(body);
        return (
          <div className="flex gap-2">
            “{parsedBody.messages[parsedBody.messages.length - 1].content}”
          </div>
        );
      }

      return (
        <div className="flex gap-2">
          {chatMessage.init.method && (
            <Method method={chatMessage.init.method} />
          )}
          {chatMessage.url && (
            <span className="font-mono text-muted-foreground">
              {formatUrl(chatMessage.url)}
            </span>
          )}
        </div>
      );
    }
  }

  if (payload.typedMessage) {
    return `${payload.typedMessage.type}`;
  }
}

function extractOutgoingMessage(
  payload: (UIAgentEvent & {
    type: "ws_send" | "broadcast";
  })["payload"],
): ReactNode {
  if (payload.outgoingMessage) {
    const data = payload.outgoingMessage;
    if (data.type === "cf_agent_chat_clear") {
      return "Clear chat";
    }
    if (data.type === "cf_agent_chat_messages") {
      const chatMessage = data;
      return (
        <div>Synchronizing messages ({chatMessage.messages.length} total)</div>
      );
    }
    if (data.type === "cf_agent_use_chat_response") {
      const chatMessage = data;
      return `Chat response (${chatMessage.body.length} bytes)`;
    }
    if (data.type === "cf_agent_state") {
      return "Synchronizing state";
    }
  }

  if (payload.typedMessage) {
    return `${payload.typedMessage.type}`;
  }
}

// WebSocket message details component
const WebSocketDetails = (
  props: DiscriminatedSubset<
    UIAgentEvent & {
      type: "ws_message" | "ws_open" | "ws_close" | "broadcast" | "ws_send";
    },
    "payload" | "type"
  >,
) => {
  const message = createMessage(props);
  return <div className="mt-1 text-sm text-muted-foreground">{message}</div>;
};

// State change details component
const StateChangeDetails = ({
  payload,
}: DiscriminatedSubset<UIAgentEvent & { type: "state_change" }, "payload">) => {
  return (
    <div className="mt-1 text-sm text-muted-foreground">
      Agent state updated
    </div>
  );
};

// Stream event details component
const StreamEventDetails = ({
  type,
  payload,
}: DiscriminatedSubset<
  UIAgentEvent & { type: "stream_open" | "stream_close" | "stream_error" },
  "payload" | "type"
>) => {
  let message = "Stream event";

  if (type === "stream_open") {
    message = "Stream opened";
  } else if (type === "stream_close") {
    message = "Stream closed";
  } else if (type === "stream_error") {
    const errorMessage = payload;

    return (
      <div className="mt-1 p-2 bg-destructive/10 rounded-md border border-destructive text-destructive">
        {errorMessage}
      </div>
    );
  }

  return <div className="mt-1 text-sm">{message}</div>;
};

type Props = DiscriminatedSubset<UIAgentEvent, "payload" | "type">;

// Main event summary component that selects the appropriate details component
export const EventSummary = (props: Props) => {
  if (props.type === "http_request") {
    return <HttpRequestDetails {...props} />;
  }
  if (props.type === "http_response") {
    return <HttpResponseDetails {...props} />;
  }

  if (
    props.type === "ws_message" ||
    props.type === "ws_open" ||
    props.type === "ws_close" ||
    props.type === "broadcast" ||
    props.type === "ws_send"
  ) {
    return <WebSocketDetails {...props} />;
  }

  if (props.type === "state_change") {
    return <StateChangeDetails {...props} />;
  }

  if (
    props.type === "stream_open" ||
    props.type === "stream_close" ||
    props.type === "stream_error"
  ) {
    return <StreamEventDetails {...props} />;
  }

  if (props.type === "combined_event") {
    const { chunks, done, type } = props.payload;
    const contentElement =
      type === "cf_agent_use_chat_response" ? (
        <div className="flex items-center gap-1 overflow-hidden w-full">
          <span className="flex-shrink-0">Streaming:</span>
          <div className="overflow-hidden text-ellipsis whitespace-nowrap w-full">
            “{props.payload.content}”
          </div>
        </div>
      ) : (
        type
      );

    const message =
      type === "cf_agent_use_chat_response" && done ? (
        <div className="flex items-center gap-1 overflow-hidden w-full">
          <div className="overflow-hidden min-w-0 flex-1">{contentElement}</div>
          <span className="flex-shrink-0 whitespace-nowrap">
            ({chunks.length} parts)
          </span>
        </div>
      ) : (
        `Broadcast (${type}) in progress`
      );

    return (
      <div className="text-sm text-muted-foreground overflow-hidden w-full min-w-0">
        {message}
      </div>
    );
  }

  // Fallback for any other event types
  // return <div className="mt-1 text-sm">Event received ({props.type})</div>;
};<|MERGE_RESOLUTION|>--- conflicted
+++ resolved
@@ -1,5 +1,4 @@
 import { Method } from "@/components/Method";
-import { StatusCode } from "@/components/StatusCode";
 import type { DiscriminatedSubset, UIAgentEvent } from "@/types";
 import type { ReactNode } from "react";
 import { ExpandableJSONViewer } from "../JSONViewer";
@@ -23,15 +22,10 @@
 
   return (
     <div className="text-sm grid-cols-[auto_1fr] grid gap-2">
-<<<<<<< HEAD
       {method}
-      <span className="font-mono text-muted-foreground">{displayUrl}</span>
-=======
-      <Method method={method} />
       <span className="font-mono text-muted-foreground truncate">
         {displayUrl}
       </span>
->>>>>>> e08480b6
       {payload.body && (
         <ExpandableJSONViewer data={payload.body} label="Request Body" />
       )}
@@ -49,18 +43,11 @@
   const { url, method } = payload;
   const displayUrl = typeof url === "string" ? formatUrl(url) : "";
   return (
-<<<<<<< HEAD
     <div className="text-sm grid-cols-[auto_1fr] flex items-center gap-2">
       {method}
-      <span className="font-mono text-muted-foreground">{displayUrl}</span>
-=======
-    <div className="text-sm grid-cols-[auto_auto_1fr] grid gap-2">
-      <StatusCode status={status} isFailure={false} />
-      <Method method={method} />
       <span className="font-mono text-muted-foreground truncate">
         {displayUrl}
       </span>
->>>>>>> e08480b6
     </div>
   );
 };
