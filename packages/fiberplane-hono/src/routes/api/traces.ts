--- conflicted
+++ resolved
@@ -5,18 +5,11 @@
 // Using Record<string, unknown> as a simpler type for JSON data
 type ApiResponse = Record<string, unknown> | Array<Record<string, unknown>>;
 
-<<<<<<< HEAD
-export default function createTracesApiRoute(
+export default function createTracesApiRoute<E extends Env>(
   otelEndpoint?: string,
   otelToken?: string,
 ) {
-  const app = new Hono<FiberplaneAppType>();
-=======
-export default function createTracesApiRoute<E extends Env>(
-  fpxEndpoint?: string,
-) {
   const app = new Hono<E & FiberplaneAppType<E>>();
->>>>>>> a21508ff
 
   app.get("/", async (c) => {
     logIfDebug(
