import { type Env, Hono } from "hono";
import { logIfDebug } from "../../debug";
import type { FetchFn, FiberplaneAppType } from "../../types";

// Using Record<string, unknown> as a simpler type for JSON data
type ApiResponse = Record<string, unknown> | Array<Record<string, unknown>>;

export default function createTracesApiRoute<E extends Env>(
<<<<<<< HEAD
=======
  fetchFn: FetchFn,
>>>>>>> d8620168
  otelEndpoint?: string,
  otelToken?: string,
) {
  const app = new Hono<E & FiberplaneAppType<E>>();

  app.get("/", async (c) => {
    logIfDebug(
      c,
      "[traces]",
      "- GET / -",
      "Proxying request to fiberplane api",
    );

    if (!otelEndpoint) {
      logIfDebug(
        c,
        "[traces]",
        "- GET / -",
        "otel endpoint undefined, returning early",
      );
      return c.json({ error: "Tracing is not enabled" }, 402);
    }

    if (!otelToken) {
      logIfDebug(
        c,
        "[traces]",
        "- GET / -",
        "otel token undefined, skipping auth header",
      );
    } else {
      logIfDebug(
        c,
        "[traces]",
        "- GET / -",
        "otel token defined, adding auth header",
      );
    }

    try {
      const otelBaseUrl = getOtelBaseUrl(otelEndpoint);
      const requestUrl = `${otelBaseUrl}/v1/traces`;
<<<<<<< HEAD
      const response = await fetch(requestUrl, {
=======
      const response = await fetchFn(requestUrl, {
>>>>>>> d8620168
        headers: {
          "Content-Type": "application/json",
          Accept: "application/json",
          ...(otelToken ? { Authorization: `Bearer ${otelToken}` } : {}),
        },
      });
      logIfDebug(
        c,
        "[traces]",
        "- GET / -",
        "API response from traces endpoint:",
        response,
      );
      const data = (await response.json()) as ApiResponse;
      return c.json(data);
    } catch (error) {
      console.error("Failed to fetch traces:", error);
      return c.json({ error: "Failed to fetch traces" }, 500);
    }
  });

  app.get("/:traceId/spans", async (c) => {
    logIfDebug(
      c,
      "[traces]",
      "- GET /:traceId/spans -",
      "Proxying request to fiberplane api",
    );

    if (!otelEndpoint) {
      return c.json({ error: "Tracing is not enabled" }, 402);
    }

    if (!otelToken) {
      logIfDebug(
        c,
        "[traces]",
        "- GET /:traceId/spans -",
        "otel token undefined, skipping auth header",
      );
    }

    try {
      const otelBaseUrl = getOtelBaseUrl(otelEndpoint);
      const traceId = c.req.param("traceId");
      const requestUrl = `${otelBaseUrl}/v1/traces/${traceId}/spans`;
      const response = await fetch(requestUrl, {
        headers: {
          "Content-Type": "application/json",
          Accept: "application/json",
          ...(otelToken ? { Authorization: `Bearer ${otelToken}` } : {}),
        },
      });
      logIfDebug(
        c,
        "[traces]",
        "- GET /:traceId/spans -",
        "API response from spans endpoint:",
        response,
      );
      const data = (await response.json()) as ApiResponse;
      return c.json(data);
    } catch (error) {
      console.error("Failed to fetch spans:", error);
      return c.json({ error: "Failed to fetch spans" }, 500);
    }
  });

  return app;
}

function getOtelBaseUrl(otelEndpoint: string) {
  const url = new URL(otelEndpoint);
  return url.origin;
}<|MERGE_RESOLUTION|>--- conflicted
+++ resolved
@@ -6,10 +6,7 @@
 type ApiResponse = Record<string, unknown> | Array<Record<string, unknown>>;
 
 export default function createTracesApiRoute<E extends Env>(
-<<<<<<< HEAD
-=======
   fetchFn: FetchFn,
->>>>>>> d8620168
   otelEndpoint?: string,
   otelToken?: string,
 ) {
@@ -52,11 +49,7 @@
     try {
       const otelBaseUrl = getOtelBaseUrl(otelEndpoint);
       const requestUrl = `${otelBaseUrl}/v1/traces`;
-<<<<<<< HEAD
-      const response = await fetch(requestUrl, {
-=======
       const response = await fetchFn(requestUrl, {
->>>>>>> d8620168
         headers: {
           "Content-Type": "application/json",
           Accept: "application/json",
