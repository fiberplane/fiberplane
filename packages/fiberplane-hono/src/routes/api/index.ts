--- conflicted
+++ resolved
@@ -1,18 +1,9 @@
 import { type Env, Hono } from "hono";
-<<<<<<< HEAD
-import type { FiberplaneAppType } from "../../types.js";
-import createAssistantApiRoute from "./assistant.js";
-import createReportsApiRoute from "./reports.js";
-import createTokensApiRoute from "./tokens.js";
-import createWorkflowsApiRoute from "./workflows.js";
-import createAuthApiRoute from "./auth.js";
-=======
 import type { FetchFn, FiberplaneAppType } from "../../types";
 import createAssistantApiRoute from "./assistant";
 import createReportsApiRoute from "./reports";
 import createTokensApiRoute from "./tokens";
 import createWorkflowsApiRoute from "./workflows";
->>>>>>> d8620168
 
 /**
  * Creates the internal API router (except for the tracing routes)
@@ -20,16 +11,6 @@
  * @NOTE - Tracing routes are not gated by a Fiberplane API key,
  *         so those routes are set up in a different factory.
  */
-<<<<<<< HEAD
-export default function createApiRoutes<E extends Env>(apiKey: string) {
-  const app = new Hono<E & FiberplaneAppType<E>>();
-
-  app.route("/auth", createAuthApiRoute(apiKey));
-  app.route("/workflows", createWorkflowsApiRoute(apiKey));
-  app.route("/tokens", createTokensApiRoute(apiKey));
-  app.route("/reports", createReportsApiRoute(apiKey));
-  app.route("/assistant", createAssistantApiRoute(apiKey));
-=======
 export default function createApiRoutes<E extends Env>(
   fetchFn: FetchFn,
   apiKey: string,
@@ -53,7 +34,6 @@
     "/assistant",
     createAssistantApiRoute(apiKey, fetchFn, fiberplaneServicesUrl),
   );
->>>>>>> d8620168
 
   return app;
 }