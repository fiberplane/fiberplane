--- conflicted
+++ resolved
@@ -5,22 +5,14 @@
 import createTokensApiRoute from "./tokens.js";
 import createWorkflowsApiRoute from "./workflows.js";
 
-<<<<<<< HEAD
 /**
  * Creates the internal API router (except for the tracing routes)
  *
  * @NOTE - Tracing routes are not gated by a Fiberplane API key,
  *         so those routes are set up in a different factory.
  */
-export default function createApiRoutes(apiKey: string) {
-  const app = new Hono<FiberplaneAppType>();
-=======
-export default function createApiRoutes<E extends Env>(
-  apiKey: string,
-  fpxEndpoint?: string,
-) {
+export default function createApiRoutes<E extends Env>(apiKey: string) {
   const app = new Hono<E & FiberplaneAppType<E>>();
->>>>>>> a21508ff
 
   app.route("/workflows", createWorkflowsApiRoute(apiKey));
   app.route("/tokens", createTokensApiRoute(apiKey));
