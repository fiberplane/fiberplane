import type { OpenAPIHono } from "@hono/zod-openapi";
import type { Env, ExecutionContext, Hono } from "hono";

export type FetchFn = typeof fetch;

type AnyHono<E extends Env> = Hono<E> | OpenAPIHono<E>;

export interface EmbeddedOptions<E extends Env> {
  /**
   * OpenAPI spec to use for the embedded playground.
   * Pass either a `url` property to the JSON spec document,
   * or a `content` property to the JSON-stringified spec document.
   *
   * @example
   * ```ts
   * const app = new Hono();
   *
   * // app code...
   *
   * app.use('/*', createFiberplane({
   *   openapi: {
   *     url: '/openapi.json',
   *     // or
   *     content: JSON.stringify({
   *       openapi: '3.0.0',
   *       info: { title: 'My API', version: '1.0.0' },
   *       paths: { ... }
   *     })
   *   }
   * }));
   * ```
   */
  openapi?: OpenAPIOptions;

  /**
   * (Optional) Fiberplane API key to use for the embedded playground api.
   *
   * The middleware will attempt to fall back to the `FIBERPLANE_API_KEY` environment variable if not set as an option.
   *
   * _Without an API key, certain features like the Workflow Builder will be disabled._
   */
  apiKey?: string;

  /**
   * (Optional) URL of a custom CDN to use for the embedded playground UI.
   *
   * If not provided, the default CDN will be used.
   */
  cdn?: string;

  /**
<<<<<<< HEAD
=======
   * (Optional) URL of the Fiberplane services endpoint.
   *
   * The middleware will attempt to fall back to the `FIBERPLANE_SERVICES_URL`
   * environment variable if not set directly as an option.
   *
   * If not provided, the default endpoint will be used.
   */
  fiberplaneServicesUrl?: string;

  /**
>>>>>>> d8620168
   * (Optional) URL of the Fiberplane OpenTelemetry collector endpoint.
   *
   * If not provided, the middleware will attempt to fall back to the `FIBERPLANE_OTEL_ENDPOINT` environment variable.
   * If provided, the middleware will use this endpoint for sending telemetry data, ignoring the `FIBERPLANE_OTEL_ENDPOINT` environment variable.
   *
   * @example
   * ```ts
   * const app = new Hono();
   * app.use('/*', createFiberplane({
   *   otelEndpoint: 'https://otel.mydomain.com/v1/traces'
   * }));
   * ```
   */
  otelEndpoint?: string;

  /**
   * (Optional) Token to use for bearer auth against the OpenTelemetry collector (`otelEndpoint`)
   *
   * If not provided, the middleware will attempt to fall back to the `FIBERPLANE_OTEL_TOKEN` environment variable.
   */
  otelToken?: string;

  /**
   * The Hono app to use for the embedded runner.
   */
<<<<<<< HEAD
  app: AnyHono<E>;
=======
  app?: AnyHono<E>;

  /**
   * A custom fetch function to use for internal fiberplane api requests.
   *
   * If not provided, a web standard fetch function will be used.
   */
  fetch?: FetchFn;
>>>>>>> d8620168

  /**
   * Enable debug statements
   */
  debug?: boolean;
}

export interface ResolvedEmbeddedOptions<E extends Env>
  extends Omit<EmbeddedOptions<E>, "cdn" | "fiberplaneServicesUrl"> {
  // cdn is required in resolved options
  mountedPath: string;
  otelEndpoint?: string;
  otelToken?: string;
<<<<<<< HEAD
  userApp: AnyHono<E>;
=======
  userApp?: AnyHono<E>;
>>>>>>> d8620168
  userEnv: Env;
  userExecutionCtx: ExecutionContext | null;
  cdn: string;
  fiberplaneServicesUrl: string;
}

export interface SanitizedEmbeddedOptions<E extends Env>
  extends Omit<
    ResolvedEmbeddedOptions<E>,
    "apiKey" | "fiberplaneServicesUrl"
  > {}

export interface OpenAPIOptions {
  /**
   * The URL of the (JSON) OpenAPI spec.
   *
   * Examples:
   * - Same origin: "/openapi.json"
   * - Different origin: "http://api.myapp.biz/openapi.json"
   */
  url?: string;
  /**
   * A JSON-stringified object representing an OpenAPI spec.
   */
  content?: string;
}

export interface FiberplaneAppType<E extends Env> {
  Variables: {
    debug: boolean;
    userApp?: AnyHono<E>;
    userEnv: E;
    userExecutionCtx: ExecutionContext;
  };
}<|MERGE_RESOLUTION|>--- conflicted
+++ resolved
@@ -49,8 +49,6 @@
   cdn?: string;
 
   /**
-<<<<<<< HEAD
-=======
    * (Optional) URL of the Fiberplane services endpoint.
    *
    * The middleware will attempt to fall back to the `FIBERPLANE_SERVICES_URL`
@@ -61,7 +59,6 @@
   fiberplaneServicesUrl?: string;
 
   /**
->>>>>>> d8620168
    * (Optional) URL of the Fiberplane OpenTelemetry collector endpoint.
    *
    * If not provided, the middleware will attempt to fall back to the `FIBERPLANE_OTEL_ENDPOINT` environment variable.
@@ -87,9 +84,6 @@
   /**
    * The Hono app to use for the embedded runner.
    */
-<<<<<<< HEAD
-  app: AnyHono<E>;
-=======
   app?: AnyHono<E>;
 
   /**
@@ -98,7 +92,6 @@
    * If not provided, a web standard fetch function will be used.
    */
   fetch?: FetchFn;
->>>>>>> d8620168
 
   /**
    * Enable debug statements
@@ -112,11 +105,7 @@
   mountedPath: string;
   otelEndpoint?: string;
   otelToken?: string;
-<<<<<<< HEAD
-  userApp: AnyHono<E>;
-=======
   userApp?: AnyHono<E>;
->>>>>>> d8620168
   userEnv: Env;
   userExecutionCtx: ExecutionContext | null;
   cdn: string;
