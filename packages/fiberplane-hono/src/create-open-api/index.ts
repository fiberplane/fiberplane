import type { OpenAPIV3 } from "openapi-types";
<<<<<<< HEAD
import type { HonoLikeApp } from "./types.js";
=======
import type { HonoLikeApp } from "./types";
>>>>>>> d8620168

/**
 * The OpenAPI specification type that only includes OpenAPI 3.0 documents
 * (excludes Swagger 2.0 documents which use 'swagger' instead of 'openapi')
 */
type OpenAPISpec = {
  openapi: string;
  info: OpenAPIV3.InfoObject;
  paths: OpenAPIV3.PathsObject;
  tags?: OpenAPIV3.TagObject[];
  servers?: OpenAPIV3.ServerObject[];
  components?: OpenAPIV3.ComponentsObject;
  security?: OpenAPIV3.SecurityRequirementObject[];
};

interface CreateOpenAPISpecOptions {
  info?: OpenAPIV3.InfoObject;
  tags?: OpenAPIV3.TagObject[];
  servers?: OpenAPIV3.ServerObject[];
  components?: OpenAPIV3.ComponentsObject;
  security?: OpenAPIV3.SecurityRequirementObject[];
}

type HttpMethod =
  | "get"
  | "put"
  | "post"
  | "delete"
  | "options"
  | "head"
  | "patch"
  | "trace";

/**
 * Create an OpenAPI specification for a Hono application
 * @param app - The Hono application to create the OpenAPI specification for
 * @param options - The options for the OpenAPI specification
 * @returns The OpenAPI specification
 * @example
 * ```ts
 * const app = new Hono();
 *
 * app.get("/", (c) => c.text("Hello, World!"));
 *
 * app.get("/openapi.json", (c) => {
 *   const spec = createOpenAPISpec(app, {
 *     info: { title: "My API", version: "1.0.0" },
 *   });
 *   return c.json(spec);
 * });
 * ```
 */
export function createOpenAPISpec(
  app: HonoLikeApp,
  options: CreateOpenAPISpecOptions,
): OpenAPISpec {
  const routes = app.routes;
  const paths: OpenAPIV3.PathsObject = routes
    .filter(({ method }) => method.toLowerCase() !== "all")
    .reduce((paths, { path, method }) => {
      const methodLower = method.toLowerCase() as HttpMethod;

      // Convert Hono path params (e.g. /users/:id) to OpenAPI path params (e.g. /users/{id})
      // and extract the param names for documentation
      const { openApiPath, pathParams } = (
        path.match(/:([^/]+)/g) || []
      ).reduce(
        (acc, param) => ({
          openApiPath: acc.openApiPath.replace(param, `{${param.slice(1)}}`),
          pathParams: [...acc.pathParams, param.slice(1)],
        }),
        { openApiPath: path, pathParams: [] as string[] },
      );

      const operation: OpenAPIV3.OperationObject = {
        summary: `${method.toUpperCase()} ${openApiPath}`,
        ...(pathParams.length > 0 && {
          parameters: pathParams.map((param) => ({
            name: param,
            in: "path",
            required: true,
            schema: { type: "string" },
          })),
        }),
        responses: {
          "200": { description: "Successful operation" },
        },
      };

      paths[openApiPath] = {
        ...paths[openApiPath],
        [methodLower]: operation,
      };
      return paths;
    }, {} as OpenAPIV3.PathsObject);

  // Construct the final OpenAPI spec without spread operators
  const spec: OpenAPISpec = {
    openapi: "3.0.0",
    info: options.info ?? { title: "Hono API", version: "1.0.0" },
    paths,
  };

  if (options.tags) {
    spec.tags = options.tags;
  }
  if (options.servers) {
    spec.servers = options.servers;
  }
  if (options.components) {
    spec.components = options.components;
  }
  if (options.security) {
    spec.security = options.security;
  }

  return spec;
}<|MERGE_RESOLUTION|>--- conflicted
+++ resolved
@@ -1,9 +1,5 @@
 import type { OpenAPIV3 } from "openapi-types";
-<<<<<<< HEAD
-import type { HonoLikeApp } from "./types.js";
-=======
 import type { HonoLikeApp } from "./types";
->>>>>>> d8620168
 
 /**
  * The OpenAPI specification type that only includes OpenAPI 3.0 documents
