--- conflicted
+++ resolved
@@ -12,55 +12,6 @@
 
 // https://vite.dev/config/
 export default defineConfig({
-<<<<<<< HEAD
-  plugins: [
-    nodePolyfills(),
-    react(),
-    // TanStackRouterVite(),
-    svgr({
-      svgrOptions: { exportType: "default", ref: true },
-      include: "**/*.svg",
-    }),
-  ],
-  optimizeDeps: {
-    exclude: ["@iconify/react"],
-  },
-  resolve: {
-    alias: {
-      "@": path.resolve(__dirname, "./src"),
-    },
-  },
-  server: {
-    port: 6660,
-    proxy: {
-      // Proxy requests to the embedded API
-      "/fp-agents": {
-        target: embeddedApiUrl,
-      },
-      "/fp-agents/ws": {
-        target: "http://localhost:4001",
-        ws: true,
-      },
-      "/agents/": {
-        target: embeddedApiUrl,
-        ws: true,
-      },
-    },
-    cors: true,
-  },
-  // NOTE: Consistent filenames (without hashes) make sure we can load the assets via cdn (from @fiberplane/hono)
-  build: {
-    sourcemap: true,
-    rollupOptions: {
-      output: {
-        entryFileNames: "index.js",
-        chunkFileNames: "[name].js",
-        assetFileNames: "[name].[ext]",
-      },
-      plugins: [],
-    },
-  },
-=======
 	plugins: [
 		nodePolyfills(),
 		react(),
@@ -85,10 +36,6 @@
 			"/fp-agents": {
 				target: embeddedApiUrl,
 			},
-			// "/fp-agents/ws": {
-			// 	target: "http://localhost:4001",
-			// 	ws: true,
-			// },
 			"/agents/": {
 				target: embeddedApiUrl,
 				ws: true,
@@ -108,7 +55,6 @@
 			plugins: [],
 		},
 	},
->>>>>>> 28e91ad3
 });
 
 /**
@@ -116,22 +62,22 @@
  * This is used to configure the Playground when running locally.
  */
 function getDevConfig(envVarsFile: string) {
-  config({ path: envVarsFile });
+	config({ path: envVarsFile });
 
-  /**
-   * The URL of the agent enabled API you're running. This should both be using the `agents-sdk` as well as
-   * the `@fiberplane/agents` package.
-   *
-   * For example the `examples/simple-agent` package has an agent enabled API running on `http://localhost:5173`.
-   */
-  const EMBEDDED_API_URL =
-    process.env.EMBEDDED_API_URL ?? "http://localhost:5173";
+	/**
+	 * The URL of the agent enabled API you're running. This should both be using the `agents-sdk` as well as
+	 * the `@fiberplane/agents` package.
+	 *
+	 * For example the `examples/simple-agent` package has an agent enabled API running on `http://localhost:5173`.
+	 */
+	const EMBEDDED_API_URL =
+		process.env.EMBEDDED_API_URL ?? "http://localhost:5173";
 
-  return {
-    /**
-     * The URL of the embedded API
-     * E.g., `http://localhost:5173`
-     */
-    embeddedApiUrl: EMBEDDED_API_URL,
-  };
+	return {
+		/**
+		 * The URL of the embedded API
+		 * E.g., `http://localhost:5173`
+		 */
+		embeddedApiUrl: EMBEDDED_API_URL,
+	};
 }