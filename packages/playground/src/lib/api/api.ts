import type { ApiResponse, Workflow } from "@/types";
import {
  type TraceDetailSpansResponse,
  TraceListResponseSchema,
  TraceSummarySchema,
} from "@fiberplane/fpx-types";
import { FetchOpenApiSpecError, isFailedToFetchError } from "./errors";
import { baseFetch, fpFetch } from "./fetch";
import { safeParseBodyText } from "./utils";

export const api = {
  getWorkflows: async (): Promise<ApiResponse<Workflow[]>> => {
    return fpFetch<ApiResponse<Workflow[]>>("/api/workflows");
  },

  getWorkflow: async (id: string): Promise<ApiResponse<Workflow>> => {
    return fpFetch<ApiResponse<Workflow>>(`/api/workflows/${id}`);
  },

  createWorkflow: async (data: {
    prompt: string;
    openApiSchema: string;
    summary?: string;
    description?: string;
  }): Promise<ApiResponse<Workflow>> => {
    return fpFetch<ApiResponse<Workflow>>("/api/workflows/create", {
      method: "POST",
      headers: {
        "Content-Type": "application/json",
      },
      body: JSON.stringify(data),
    });
  },

  updateWorkflow: async (
    id: string,
    data: {
      prompt: string;
      openApiSchemaId: string;
      summary?: string;
      description?: string;
    },
  ): Promise<ApiResponse<Workflow>> => {
    return fpFetch<ApiResponse<Workflow>>(`/api/workflows/${id}`, {
      method: "PUT",
      headers: {
        "Content-Type": "application/json",
      },
      body: JSON.stringify(data),
    });
  },

  deleteWorkflow: async (id: string): Promise<void> => {
    const transformEmptyResponse = async () => {};
    return fpFetch(
      `/api/workflows/${id}`,
      {
        method: "DELETE",
      },
      transformEmptyResponse,
    );
  },

  executeWorkflow: async (payload: {
    id: string;
    parameters: Record<string, unknown>;
  }): Promise<ApiResponse<Record<string, unknown>>> => {
    const { id, parameters } = payload;
    // executeWorkflow:
    // async (id: string, parameters: Record<string, unknown>): Promise<ApiResponse<Record<string, unknown>> => {
    return fpFetch<ApiResponse<Record<string, unknown>>>(`/w/${id}`, {
      method: "POST",
      headers: {
        "Content-Type": "application/json",
      },
      body: JSON.stringify(parameters),
    });
  },

  // return fpFetch<ApiResponse<Record<string, unknown>>(`/api/workflows/${id}/execute`, {
  //   method: "POST",
  //   headers: {
  //     "Content-Type": "application/json",
  //   },
  //   body: JSON.stringify(parameters),
  // });
  // },

<<<<<<< HEAD
  // TODO - Add limit query param once that ships
  getTraces: async () => {
    const data = await fpFetch("/api/traces");
=======
  getTraces: async ({ limit = 50 }: { limit?: number } = {}) => {
    const data = await fpFetch(`/api/traces?limit=${limit}`);
>>>>>>> d8620168
    return {
      data: TraceListResponseSchema.parse(data),
    };
  },

  getTrace: async (
    id: string,
  ): Promise<ApiResponse<TraceDetailSpansResponse>> => {
    const data = await fpFetch(`/api/traces/${id}/spans`);
    const parsedTrace = TraceSummarySchema.parse({
      traceId: id,
      spans: data,
    });
    return {
      data: parsedTrace.spans,
    };
  },

  // NOTE - This uses browser fetch, since it does some specific error handling of the response
  getOpenApiSpec: async (path: string): Promise<string> => {
    try {
      const response = await fetch(path, {
        // HACK - Force the @fiberplane/hono-otel client library to not trace request to the spec
        headers: {
          "x-fpx-ignore": "true",
        },
      });
      if (!response.ok) {
        const bodyText = await safeParseBodyText(response);
        throw new FetchOpenApiSpecError(
          `Error ${response.status} fetching OpenAPI spec at ${path}`,
          path,
          response.status,
          bodyText,
        );
      }

      return response.text();
    } catch (error) {
      if (isFailedToFetchError(error)) {
        throw new FetchOpenApiSpecError(
          `OpenAPI Spec unreachable at ${path}`,
          path,
        );
      }

      throw new FetchOpenApiSpecError(
        `Unknown error fetching OpenAPI spec at ${path}`,
        path,
      );
    }
  },

  post: async <T>(path: string, data: unknown): Promise<T> => {
    return baseFetch(path, {
      method: "POST",
      headers: {
        "Content-Type": "application/json",
      },
      body: JSON.stringify(data),
    });
  },

  // TODO - Return actual response data, with a report id (once we have it)
  createReport: async (data: {
    traceId: string;
    description: string;
  }) => {
    return fpFetch(
      "/api/reports/create",
      {
        method: "POST",
        headers: {
          "Content-Type": "application/json",
        },
        body: JSON.stringify(data),
        // HACK - Pass a noop as a response parser
      },
      async () => {},
    );
  },

  getTraceSummary: async (data: {
    traceId: string;
    spans: TraceDetailSpansResponse;
  }): Promise<ApiResponse<{ summary: string }>> => {
    // HACK - To avoid excessive requests to the API
    // await new Promise((resolve) => setTimeout(resolve, 1500));
    // return {
    //   data: {
    //     summary:
    //       "The trace shows a successful GET request to `/fp/api/workflow` on `localhost:8787`, which then makes a client call to `https://playground-services.mies.workers.dev/api/workflow`. Both requests returned a `200 OK` status. The total duration of the server request was ~1.15s, with the client call taking ~1.15s. The response body contains workflow data. No obvious performance bottlenecks or errors are apparent.",
    //   },
    // };
    // // biome-ignore lint/correctness/noUnreachable: FOR TESTING PURPOSES
    return fpFetch("/api/assistant/trace-summary", {
      method: "POST",
      headers: {
        "Content-Type": "application/json",
      },
      body: JSON.stringify(data),
    });
  },
};<|MERGE_RESOLUTION|>--- conflicted
+++ resolved
@@ -66,8 +66,6 @@
     parameters: Record<string, unknown>;
   }): Promise<ApiResponse<Record<string, unknown>>> => {
     const { id, parameters } = payload;
-    // executeWorkflow:
-    // async (id: string, parameters: Record<string, unknown>): Promise<ApiResponse<Record<string, unknown>> => {
     return fpFetch<ApiResponse<Record<string, unknown>>>(`/w/${id}`, {
       method: "POST",
       headers: {
@@ -77,23 +75,8 @@
     });
   },
 
-  // return fpFetch<ApiResponse<Record<string, unknown>>(`/api/workflows/${id}/execute`, {
-  //   method: "POST",
-  //   headers: {
-  //     "Content-Type": "application/json",
-  //   },
-  //   body: JSON.stringify(parameters),
-  // });
-  // },
-
-<<<<<<< HEAD
-  // TODO - Add limit query param once that ships
-  getTraces: async () => {
-    const data = await fpFetch("/api/traces");
-=======
   getTraces: async ({ limit = 50 }: { limit?: number } = {}) => {
     const data = await fpFetch(`/api/traces?limit=${limit}`);
->>>>>>> d8620168
     return {
       data: TraceListResponseSchema.parse(data),
     };
