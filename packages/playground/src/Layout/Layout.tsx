--- conflicted
+++ resolved
@@ -40,27 +40,19 @@
 const NavButton = createLink(NavButtonComponent);
 
 export function Layout({ children }: { children?: ReactNode }) {
-<<<<<<< HEAD
+  const matchRoute = useMatchRoute();
+  const isTracesRoute = matchRoute({ to: "/traces", fuzzy: true });
   const hasFiberplaneServices = useHasFiberplaneServices();
 
-  const { isWorkflowsEnabled, isTracingEnabled } = useStudioStore(
-    "isWorkflowsEnabled",
-    "isTracingEnabled",
-  );
-  const matchRoute = useMatchRoute();
-  const isTracesRoute = matchRoute({ to: "/traces", fuzzy: true });
-=======
   const {
     isWorkflowsEnabled,
     isTracingEnabled,
-    shouldShowTopNav,
     setShortcutsOpen,
     commandBarOpen,
     setCommandBarOpen,
   } = useStudioStore(
     "isWorkflowsEnabled",
     "isTracingEnabled",
-    "shouldShowTopNav",
     "setShortcutsOpen",
     "commandBarOpen",
     "setCommandBarOpen",
@@ -86,7 +78,6 @@
       enableOnFormTags: ["input"],
     },
   );
->>>>>>> 491a1154
 
   return (
     <div className="flex flex-col justify-between w-full min-h-screen overflow-hidden bg-muted/30 max-w-128">
