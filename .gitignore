--- conflicted
+++ resolved
@@ -1,3 +1,8 @@
+.wrangler
+shared/dist
+.env
+.envrc
+
 # Fpx
 .fpx
 .fpxconfig
@@ -5,9 +10,6 @@
 # Rust targets
 **/target
 target
-
-.env
-.envrc
 
 # Mac
 .DS_Store
@@ -36,9 +38,4 @@
 
 # Personal files
 start-dev.sh
-<<<<<<< HEAD
-slam-geese.sh
-=======
-.wrangler
-shared/dist
->>>>>>> 0283d26a
+slam-geese.sh