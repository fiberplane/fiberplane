<<<<<<< HEAD
=======
# Rust targets
**/target
target

.env
.envrc

# Mac
.DS_Store

# VS Code
.vscode/*
*.code-workspace

# CLion
.idea

# TypeScript / Yarn
.yarn/*
!.yarn/patches
!.yarn/plugins
!.yarn/releases
!.yarn/sdks
!.yarn/versions
node_modules
package-lock.json
yarn-error.log

# Build tools
.parcel-cache*
.nx/cache
*.tsbuildinfo

# Personal files
>>>>>>> 908cb23f
mizu.boots.code-workspace
start-dev.sh<|MERGE_RESOLUTION|>--- conflicted
+++ resolved
@@ -1,5 +1,3 @@
-<<<<<<< HEAD
-=======
 # Rust targets
 **/target
 target
@@ -34,6 +32,5 @@
 *.tsbuildinfo
 
 # Personal files
->>>>>>> 908cb23f
 mizu.boots.code-workspace
 start-dev.sh