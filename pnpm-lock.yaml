lockfileVersion: '9.0'

settings:
  autoInstallPeers: true
  excludeLinksFromLockfile: false

importers:

  .:
    devDependencies:
      '@biomejs/biome':
        specifier: ^1.8.3
        version: 1.8.3
      rimraf:
        specifier: ^5.0.7
        version: 5.0.10
      typescript:
        specifier: ^5.5.3
        version: 5.5.4
      wrangler:
        specifier: ^3.62.0
        version: 3.70.0(@cloudflare/workers-types@4.20240806.0)

  api:
    dependencies:
      '@anthropic-ai/sdk':
        specifier: ^0.24.3
        version: 0.24.3
      '@fiberplane/studio-types':
        specifier: workspace:*
        version: link:../types
      '@hono/node-server':
        specifier: ^1.11.1
        version: 1.12.0
      '@hono/zod-validator':
        specifier: ^0.2.2
        version: 0.2.2(hono@4.5.5)(zod@3.23.8)
      '@iarna/toml':
        specifier: ^2.2.5
        version: 2.2.5
      '@langchain/core':
        specifier: ^0.2.15
        version: 0.2.23(openai@4.55.4(zod@3.23.8))
      '@libsql/client':
        specifier: ^0.6.2
        version: 0.6.2
      acorn:
        specifier: ^8.11.3
        version: 8.12.1
      acorn-walk:
        specifier: ^8.3.2
        version: 8.3.3
      chalk:
        specifier: ^5.3.0
        version: 5.3.0
      dotenv:
        specifier: ^16.4.5
        version: 16.4.5
      drizzle-kit:
        specifier: ^0.21.2
        version: 0.21.4
      drizzle-orm:
        specifier: ^0.30.10
        version: 0.30.10(@cloudflare/workers-types@4.20240806.0)(@libsql/client@0.6.2)(@opentelemetry/api@1.9.0)(@types/react@18.3.3)(react@18.3.1)
      drizzle-zod:
        specifier: ^0.5.1
        version: 0.5.1(drizzle-orm@0.30.10(@cloudflare/workers-types@4.20240806.0)(@libsql/client@0.6.2)(@opentelemetry/api@1.9.0)(@types/react@18.3.3)(react@18.3.1))(zod@3.23.8)
      figlet:
        specifier: ^1.7.0
        version: 1.7.0
      hono:
        specifier: ^4.3.7
        version: 4.5.5
      minimatch:
        specifier: ^10.0.1
        version: 10.0.1
      openai:
        specifier: ^4.47.1
        version: 4.55.4(zod@3.23.8)
      source-map:
        specifier: ^0.7.4
        version: 0.7.4
      ws:
        specifier: ^8.17.1
        version: 8.18.0
      zod:
        specifier: ^3.23.8
        version: 3.23.8
    devDependencies:
      '@cloudflare/workers-types':
        specifier: ^4.20240403.0
        version: 4.20240806.0
      '@fiberplane/fpx-types':
        specifier: workspace:*
        version: link:../packages/types
      '@opentelemetry/otlp-transformer':
        specifier: ^0.52.1
        version: 0.52.1(@opentelemetry/api@1.9.0)
      '@types/figlet':
        specifier: ^1.5.8
        version: 1.5.8
      '@types/node':
        specifier: ^20.11.17
        version: 20.14.15
      '@types/ws':
        specifier: ^8.5.10
        version: 8.5.12
      ts-to-zod:
        specifier: ^3.8.5
        version: 3.10.0
      tsx:
        specifier: ^4.10.5
        version: 4.17.0
      vitest:
        specifier: ^1.6.0
        version: 1.6.0(@types/node@20.14.15)

  frontend:
    dependencies:
      '@codemirror/lang-javascript':
        specifier: ^6.2.2
        version: 6.2.2
      '@codemirror/lang-json':
        specifier: ^6.0.1
        version: 6.0.1
      '@codemirror/lang-sql':
        specifier: ^6.7.0
        version: 6.7.0(@codemirror/view@6.32.0)
      '@fiberplane/hooks':
        specifier: ^0.3.0
        version: 0.3.0
      '@hookform/resolvers':
        specifier: ^3.6.0
        version: 3.9.0(react-hook-form@7.52.2(react@18.3.1))
      '@monaco-editor/react':
        specifier: ^4.6.0
        version: 4.6.0(monaco-editor@0.50.0)(react-dom@18.3.1(react@18.3.1))(react@18.3.1)
      '@opentelemetry/semantic-conventions':
        specifier: ^1.25.1
        version: 1.25.1
      '@radix-ui/react-accordion':
        specifier: ^1.1.2
        version: 1.2.0(@types/react-dom@18.3.0)(@types/react@18.3.3)(react-dom@18.3.1(react@18.3.1))(react@18.3.1)
      '@radix-ui/react-checkbox':
        specifier: ^1.0.4
        version: 1.1.1(@types/react-dom@18.3.0)(@types/react@18.3.3)(react-dom@18.3.1(react@18.3.1))(react@18.3.1)
      '@radix-ui/react-collapsible':
        specifier: ^1.0.3
        version: 1.1.0(@types/react-dom@18.3.0)(@types/react@18.3.3)(react-dom@18.3.1(react@18.3.1))(react@18.3.1)
      '@radix-ui/react-dialog':
        specifier: ^1.1.1
        version: 1.1.1(@types/react-dom@18.3.0)(@types/react@18.3.3)(react-dom@18.3.1(react@18.3.1))(react@18.3.1)
      '@radix-ui/react-dropdown-menu':
        specifier: ^2.0.6
        version: 2.1.1(@types/react-dom@18.3.0)(@types/react@18.3.3)(react-dom@18.3.1(react@18.3.1))(react@18.3.1)
      '@radix-ui/react-hover-card':
        specifier: ^1.1.1
        version: 1.1.1(@types/react-dom@18.3.0)(@types/react@18.3.3)(react-dom@18.3.1(react@18.3.1))(react@18.3.1)
      '@radix-ui/react-icons':
        specifier: ^1.3.0
        version: 1.3.0(react@18.3.1)
      '@radix-ui/react-label':
        specifier: ^2.1.0
        version: 2.1.0(@types/react-dom@18.3.0)(@types/react@18.3.3)(react-dom@18.3.1(react@18.3.1))(react@18.3.1)
      '@radix-ui/react-popover':
        specifier: ^1.0.7
        version: 1.1.1(@types/react-dom@18.3.0)(@types/react@18.3.3)(react-dom@18.3.1(react@18.3.1))(react@18.3.1)
      '@radix-ui/react-radio-group':
        specifier: ^1.1.3
        version: 1.2.0(@types/react-dom@18.3.0)(@types/react@18.3.3)(react-dom@18.3.1(react@18.3.1))(react@18.3.1)
      '@radix-ui/react-separator':
        specifier: ^1.0.3
        version: 1.1.0(@types/react-dom@18.3.0)(@types/react@18.3.3)(react-dom@18.3.1(react@18.3.1))(react@18.3.1)
      '@radix-ui/react-slot':
        specifier: ^1.1.0
        version: 1.1.0(@types/react@18.3.3)(react@18.3.1)
      '@radix-ui/react-switch':
        specifier: ^1.1.0
        version: 1.1.0(@types/react-dom@18.3.0)(@types/react@18.3.3)(react-dom@18.3.1(react@18.3.1))(react@18.3.1)
      '@radix-ui/react-tabs':
        specifier: ^1.0.4
        version: 1.1.0(@types/react-dom@18.3.0)(@types/react@18.3.3)(react-dom@18.3.1(react@18.3.1))(react@18.3.1)
      '@radix-ui/react-toast':
        specifier: ^1.2.1
        version: 1.2.1(@types/react-dom@18.3.0)(@types/react@18.3.3)(react-dom@18.3.1(react@18.3.1))(react@18.3.1)
      '@radix-ui/react-tooltip':
        specifier: ^1.0.7
        version: 1.1.2(@types/react-dom@18.3.0)(@types/react@18.3.3)(react-dom@18.3.1(react@18.3.1))(react@18.3.1)
      '@scalar/openapi-parser':
        specifier: ^0.7.2
        version: 0.7.2
      '@tanstack/react-query':
        specifier: ^5.51.1
        version: 5.51.23(react@18.3.1)
      '@tanstack/react-table':
        specifier: ^8.17.3
        version: 8.20.1(react-dom@18.3.1(react@18.3.1))(react@18.3.1)
      '@types/highlight-words-core':
        specifier: ^1.2.3
        version: 1.2.3
      '@uiw/codemirror-theme-duotone':
        specifier: ^4.22.2
        version: 4.23.0(@codemirror/language@6.10.2)(@codemirror/state@6.4.1)(@codemirror/view@6.32.0)
      '@uiw/react-codemirror':
        specifier: ^4.22.2
        version: 4.23.0(@babel/runtime@7.25.0)(@codemirror/autocomplete@6.18.0(@codemirror/language@6.10.2)(@codemirror/state@6.4.1)(@codemirror/view@6.32.0)(@lezer/common@1.2.1))(@codemirror/language@6.10.2)(@codemirror/lint@6.8.1)(@codemirror/search@6.5.6)(@codemirror/state@6.4.1)(@codemirror/theme-one-dark@6.1.2)(@codemirror/view@6.32.0)(codemirror@6.0.1(@lezer/common@1.2.1))(react-dom@18.3.1(react@18.3.1))(react@18.3.1)
      '@uiw/react-json-view':
        specifier: ^2.0.0-alpha.24
        version: 2.0.0-alpha.26(@babel/runtime@7.25.0)(react-dom@18.3.1(react@18.3.1))(react@18.3.1)
      class-variance-authority:
        specifier: ^0.7.0
        version: 0.7.0
      clsx:
        specifier: ^2.1.1
        version: 2.1.1
      cmdk:
        specifier: ^1.0.0
        version: 1.0.0(@types/react-dom@18.3.0)(@types/react@18.3.3)(react-dom@18.3.1(react@18.3.1))(react@18.3.1)
      date-fns:
        specifier: ^3.6.0
        version: 3.6.0
      highlight-words-core:
        specifier: ^1.2.2
        version: 1.2.2
      hono:
        specifier: ^4.4.8
        version: 4.5.5
      react:
        specifier: ^18.2.0
        version: 18.3.1
      react-dom:
        specifier: ^18.2.0
        version: 18.3.1(react@18.3.1)
      react-highlight-words:
        specifier: ^0.20.0
        version: 0.20.0(react@18.3.1)
      react-hook-form:
        specifier: ^7.52.0
        version: 7.52.2(react@18.3.1)
      react-hotkeys-hook:
        specifier: ^4.5.0
        version: 4.5.0(react-dom@18.3.1(react@18.3.1))(react@18.3.1)
      react-markdown:
        specifier: ^9.0.1
        version: 9.0.1(@types/react@18.3.3)(react@18.3.1)
      react-resizable:
        specifier: ^3.0.5
        version: 3.0.5(react-dom@18.3.1(react@18.3.1))(react@18.3.1)
      react-router-dom:
        specifier: ^6.23.1
        version: 6.26.0(react-dom@18.3.1(react@18.3.1))(react@18.3.1)
      react-use-websocket:
        specifier: ^4.8.1
        version: 4.8.1(react-dom@18.3.1(react@18.3.1))(react@18.3.1)
      sql-formatter:
        specifier: ^15.3.2
        version: 15.4.0
      stopword:
        specifier: ^3.0.1
        version: 3.0.1
      tailwind-merge:
        specifier: ^2.3.0
        version: 2.5.1
      tailwindcss-animate:
        specifier: ^1.0.7
        version: 1.0.7(tailwindcss@3.4.9)
      vaul:
        specifier: ^0.9.1
        version: 0.9.1(@types/react-dom@18.3.0)(@types/react@18.3.3)(react-dom@18.3.1(react@18.3.1))(react@18.3.1)
      zod:
        specifier: ^3.23.8
        version: 3.23.8
    devDependencies:
      '@darkobits/vite-plugin-favicons':
        specifier: ^0.3.2
        version: 0.3.2(typescript@5.5.4)(vite@5.4.0(@types/node@20.14.15))
      '@fiberplane/studio-types':
        specifier: workspace:*
        version: link:../types
      '@types/node':
        specifier: ^20.12.12
        version: 20.14.15
      '@types/react':
        specifier: ^18.2.66
        version: 18.3.3
      '@types/react-dom':
        specifier: ^18.2.22
        version: 18.3.0
      '@types/react-resizable':
        specifier: ^3.0.7
        version: 3.0.8
      '@types/stopword':
        specifier: ^2.0.3
        version: 2.0.3
      '@typescript-eslint/eslint-plugin':
        specifier: ^7.2.0
        version: 7.18.0(@typescript-eslint/parser@7.18.0(eslint@8.57.0)(typescript@5.5.4))(eslint@8.57.0)(typescript@5.5.4)
      '@typescript-eslint/parser':
        specifier: ^7.2.0
        version: 7.18.0(eslint@8.57.0)(typescript@5.5.4)
      '@vitejs/plugin-react-swc':
        specifier: ^3.5.0
        version: 3.7.0(vite@5.4.0(@types/node@20.14.15))
      autoprefixer:
        specifier: ^10.4.19
        version: 10.4.20(postcss@8.4.41)
      eslint:
        specifier: ^8.57.0
        version: 8.57.0
      eslint-plugin-react-hooks:
        specifier: ^4.6.0
        version: 4.6.2(eslint@8.57.0)
      eslint-plugin-react-refresh:
        specifier: ^0.4.6
        version: 0.4.9(eslint@8.57.0)
      postcss:
        specifier: ^8.4.38
        version: 8.4.41
      tailwindcss:
        specifier: ^3.4.3
        version: 3.4.9
      vite:
        specifier: ^5.2.0
        version: 5.4.0(@types/node@20.14.15)
      vite-plugin-svgr:
        specifier: ^4.2.0
        version: 4.2.0(rollup@4.20.0)(typescript@5.5.4)(vite@5.4.0(@types/node@20.14.15))
      vite-tsconfig-paths:
        specifier: ^4.3.2
        version: 4.3.2(typescript@5.5.4)(vite@5.4.0(@types/node@20.14.15))
      vitest:
        specifier: ^1.6.0
        version: 1.6.0(@types/node@20.14.15)
      wrangler:
        specifier: ^3.57.0
        version: 3.70.0(@cloudflare/workers-types@4.20240806.0)

  packages/client-library-otel:
    dependencies:
      '@opentelemetry/api':
        specifier: ~1.9.0
        version: 1.9.0
      '@opentelemetry/exporter-trace-otlp-http':
        specifier: ^0.52.1
        version: 0.52.1(@opentelemetry/api@1.9.0)
      '@opentelemetry/exporter-trace-otlp-proto':
        specifier: ^0.52.1
        version: 0.52.1(@opentelemetry/api@1.9.0)
      '@opentelemetry/resources':
        specifier: ^1.25.1
        version: 1.25.1(@opentelemetry/api@1.9.0)
      '@opentelemetry/sdk-trace-base':
        specifier: ^1.25.1
        version: 1.25.1(@opentelemetry/api@1.9.0)
      '@opentelemetry/semantic-conventions':
        specifier: ^1.25.1
        version: 1.25.1
      '@types/shimmer':
        specifier: ^1.0.5
        version: 1.2.0
      shimmer:
        specifier: ^1.2.1
        version: 1.2.1
    devDependencies:
      '@biomejs/biome':
        specifier: ^1.7.3
        version: 1.8.3
      '@cloudflare/workers-types':
        specifier: ^4.20240403.0
        version: 4.20240806.0
      '@swc/cli':
        specifier: ^0.4.0
        version: 0.4.0(@swc/core@1.7.10)(chokidar@3.6.0)
      '@swc/core':
        specifier: ^1.5.22
        version: 1.7.10
      '@swc/plugin-transform-imports':
        specifier: ^2.0.4
        version: 2.0.11
      hono:
        specifier: ^4.3.9
        version: 4.5.5
      nodemon:
        specifier: ^3.1.4
        version: 3.1.4
      rimraf:
        specifier: ^6.0.1
        version: 6.0.1
      typescript:
        specifier: ^5.4.5
        version: 5.5.4

<<<<<<< HEAD
  types: {}
=======
  packages/types:
    devDependencies:
      zod:
        specifier: ^3.23.8
        version: 3.23.8
>>>>>>> 1eb1095a

  webhonc:
    dependencies:
      '@hono/zod-validator':
        specifier: ^0.2.2
        version: 0.2.2(hono@4.5.5)(zod@3.23.8)
      hono:
        specifier: ^4.4.11
        version: 4.5.5
      zod:
        specifier: ^3.23.8
        version: 3.23.8
    devDependencies:
      '@cloudflare/workers-types':
        specifier: ^4.20240620.0
        version: 4.20240806.0
      '@fiberplane/fpx-types':
        specifier: workspace:*
        version: link:../packages/types
      typescript:
        specifier: ^5.5.3
        version: 5.5.4
      wrangler:
        specifier: ^3.57.2
        version: 3.70.0(@cloudflare/workers-types@4.20240806.0)

packages:

  '@alloc/quick-lru@5.2.0':
    resolution: {integrity: sha512-UrcABB+4bUrFABwbluTIBErXwvbsU/V7TZWfmbgJfbkwiBuziS9gxdODUyuiecfdGQ85jglMW6juS3+z5TsKLw==}
    engines: {node: '>=10'}

  '@ampproject/remapping@2.3.0':
    resolution: {integrity: sha512-30iZtAPgz+LTIYoeivqYo853f02jBYSd5uGnGpkFV0M3xOt9aN73erkgYAmZU43x4VfqcnLxW9Kpg3R5LC4YYw==}
    engines: {node: '>=6.0.0'}

  '@anthropic-ai/sdk@0.24.3':
    resolution: {integrity: sha512-916wJXO6T6k8R6BAAcLhLPv/pnLGy7YSEBZXZ1XTFbLcTZE8oTy3oDW9WJf9KKZwMvVcePIfoTSvzXHRcGxkQQ==}

  '@babel/code-frame@7.24.7':
    resolution: {integrity: sha512-BcYH1CVJBO9tvyIZ2jVeXgSIMvGZ2FDRvDdOIVQyuklNKSsx+eppDEBq/g47Ayw+RqNFE+URvOShmf+f/qwAlA==}
    engines: {node: '>=6.9.0'}

  '@babel/compat-data@7.25.2':
    resolution: {integrity: sha512-bYcppcpKBvX4znYaPEeFau03bp89ShqNMLs+rmdptMw+heSZh9+z84d2YG+K7cYLbWwzdjtDoW/uqZmPjulClQ==}
    engines: {node: '>=6.9.0'}

  '@babel/core@7.25.2':
    resolution: {integrity: sha512-BBt3opiCOxUr9euZ5/ro/Xv8/V7yJ5bjYMqG/C1YAo8MIKAnumZalCN+msbci3Pigy4lIQfPUpfMM27HMGaYEA==}
    engines: {node: '>=6.9.0'}

  '@babel/generator@7.25.0':
    resolution: {integrity: sha512-3LEEcj3PVW8pW2R1SR1M89g/qrYk/m/mB/tLqn7dn4sbBUQyTqnlod+II2U4dqiGtUmkcnAmkMDralTFZttRiw==}
    engines: {node: '>=6.9.0'}

  '@babel/helper-compilation-targets@7.25.2':
    resolution: {integrity: sha512-U2U5LsSaZ7TAt3cfaymQ8WHh0pxvdHoEk6HVpaexxixjyEquMh0L0YNJNM6CTGKMXV1iksi0iZkGw4AcFkPaaw==}
    engines: {node: '>=6.9.0'}

  '@babel/helper-module-imports@7.24.7':
    resolution: {integrity: sha512-8AyH3C+74cgCVVXow/myrynrAGv+nTVg5vKu2nZph9x7RcRwzmh0VFallJuFTZ9mx6u4eSdXZfcOzSqTUm0HCA==}
    engines: {node: '>=6.9.0'}

  '@babel/helper-module-transforms@7.25.2':
    resolution: {integrity: sha512-BjyRAbix6j/wv83ftcVJmBt72QtHI56C7JXZoG2xATiLpmoC7dpd8WnkikExHDVPpi/3qCmO6WY1EaXOluiecQ==}
    engines: {node: '>=6.9.0'}
    peerDependencies:
      '@babel/core': ^7.0.0

  '@babel/helper-simple-access@7.24.7':
    resolution: {integrity: sha512-zBAIvbCMh5Ts+b86r/CjU+4XGYIs+R1j951gxI3KmmxBMhCg4oQMsv6ZXQ64XOm/cvzfU1FmoCyt6+owc5QMYg==}
    engines: {node: '>=6.9.0'}

  '@babel/helper-string-parser@7.24.8':
    resolution: {integrity: sha512-pO9KhhRcuUyGnJWwyEgnRJTSIZHiT+vMD0kPeD+so0l7mxkMT19g3pjY9GTnHySck/hDzq+dtW/4VgnMkippsQ==}
    engines: {node: '>=6.9.0'}

  '@babel/helper-validator-identifier@7.24.7':
    resolution: {integrity: sha512-rR+PBcQ1SMQDDyF6X0wxtG8QyLCgUB0eRAGguqRLfkCA87l7yAP7ehq8SNj96OOGTO8OBV70KhuFYcIkHXOg0w==}
    engines: {node: '>=6.9.0'}

  '@babel/helper-validator-option@7.24.8':
    resolution: {integrity: sha512-xb8t9tD1MHLungh/AIoWYN+gVHaB9kwlu8gffXGSt3FFEIT7RjS+xWbc2vUD1UTZdIpKj/ab3rdqJ7ufngyi2Q==}
    engines: {node: '>=6.9.0'}

  '@babel/helpers@7.25.0':
    resolution: {integrity: sha512-MjgLZ42aCm0oGjJj8CtSM3DB8NOOf8h2l7DCTePJs29u+v7yO/RBX9nShlKMgFnRks/Q4tBAe7Hxnov9VkGwLw==}
    engines: {node: '>=6.9.0'}

  '@babel/highlight@7.24.7':
    resolution: {integrity: sha512-EStJpq4OuY8xYfhGVXngigBJRWxftKX9ksiGDnmlY3o7B/V7KIAc9X4oiK87uPJSc/vs5L869bem5fhZa8caZw==}
    engines: {node: '>=6.9.0'}

  '@babel/parser@7.25.3':
    resolution: {integrity: sha512-iLTJKDbJ4hMvFPgQwwsVoxtHyWpKKPBrxkANrSYewDPaPpT5py5yeVkgPIJ7XYXhndxJpaA3PyALSXQ7u8e/Dw==}
    engines: {node: '>=6.0.0'}
    hasBin: true

  '@babel/runtime@7.25.0':
    resolution: {integrity: sha512-7dRy4DwXwtzBrPbZflqxnvfxLF8kdZXPkhymtDeFoFqE6ldzjQFgYTtYIFARcLEYDrqfBfYcZt1WqFxRoyC9Rw==}
    engines: {node: '>=6.9.0'}

  '@babel/template@7.25.0':
    resolution: {integrity: sha512-aOOgh1/5XzKvg1jvVz7AVrx2piJ2XBi227DHmbY6y+bM9H2FlN+IfecYu4Xl0cNiiVejlsCri89LUsbj8vJD9Q==}
    engines: {node: '>=6.9.0'}

  '@babel/traverse@7.25.3':
    resolution: {integrity: sha512-HefgyP1x754oGCsKmV5reSmtV7IXj/kpaE1XYY+D9G5PvKKoFfSbiS4M77MdjuwlZKDIKFCffq9rPU+H/s3ZdQ==}
    engines: {node: '>=6.9.0'}

  '@babel/types@7.25.2':
    resolution: {integrity: sha512-YTnYtra7W9e6/oAZEHj0bJehPRUlLH9/fbpT5LfB0NhQXyALCRkRs3zH9v07IYhkgpqX6Z78FnuccZr/l4Fs4Q==}
    engines: {node: '>=6.9.0'}

  '@biomejs/biome@1.8.3':
    resolution: {integrity: sha512-/uUV3MV+vyAczO+vKrPdOW0Iaet7UnJMU4bNMinggGJTAnBPjCoLEYcyYtYHNnUNYlv4xZMH6hVIQCAozq8d5w==}
    engines: {node: '>=14.21.3'}
    hasBin: true

  '@biomejs/cli-darwin-arm64@1.8.3':
    resolution: {integrity: sha512-9DYOjclFpKrH/m1Oz75SSExR8VKvNSSsLnVIqdnKexj6NwmiMlKk94Wa1kZEdv6MCOHGHgyyoV57Cw8WzL5n3A==}
    engines: {node: '>=14.21.3'}
    cpu: [arm64]
    os: [darwin]

  '@biomejs/cli-darwin-x64@1.8.3':
    resolution: {integrity: sha512-UeW44L/AtbmOF7KXLCoM+9PSgPo0IDcyEUfIoOXYeANaNXXf9mLUwV1GeF2OWjyic5zj6CnAJ9uzk2LT3v/wAw==}
    engines: {node: '>=14.21.3'}
    cpu: [x64]
    os: [darwin]

  '@biomejs/cli-linux-arm64-musl@1.8.3':
    resolution: {integrity: sha512-9yjUfOFN7wrYsXt/T/gEWfvVxKlnh3yBpnScw98IF+oOeCYb5/b/+K7YNqKROV2i1DlMjg9g/EcN9wvj+NkMuQ==}
    engines: {node: '>=14.21.3'}
    cpu: [arm64]
    os: [linux]

  '@biomejs/cli-linux-arm64@1.8.3':
    resolution: {integrity: sha512-fed2ji8s+I/m8upWpTJGanqiJ0rnlHOK3DdxsyVLZQ8ClY6qLuPc9uehCREBifRJLl/iJyQpHIRufLDeotsPtw==}
    engines: {node: '>=14.21.3'}
    cpu: [arm64]
    os: [linux]

  '@biomejs/cli-linux-x64-musl@1.8.3':
    resolution: {integrity: sha512-UHrGJX7PrKMKzPGoEsooKC9jXJMa28TUSMjcIlbDnIO4EAavCoVmNQaIuUSH0Ls2mpGMwUIf+aZJv657zfWWjA==}
    engines: {node: '>=14.21.3'}
    cpu: [x64]
    os: [linux]

  '@biomejs/cli-linux-x64@1.8.3':
    resolution: {integrity: sha512-I8G2QmuE1teISyT8ie1HXsjFRz9L1m5n83U1O6m30Kw+kPMPSKjag6QGUn+sXT8V+XWIZxFFBoTDEDZW2KPDDw==}
    engines: {node: '>=14.21.3'}
    cpu: [x64]
    os: [linux]

  '@biomejs/cli-win32-arm64@1.8.3':
    resolution: {integrity: sha512-J+Hu9WvrBevfy06eU1Na0lpc7uR9tibm9maHynLIoAjLZpQU3IW+OKHUtyL8p6/3pT2Ju5t5emReeIS2SAxhkQ==}
    engines: {node: '>=14.21.3'}
    cpu: [arm64]
    os: [win32]

  '@biomejs/cli-win32-x64@1.8.3':
    resolution: {integrity: sha512-/PJ59vA1pnQeKahemaQf4Nyj7IKUvGQSc3Ze1uIGi+Wvr1xF7rGobSrAAG01T/gUDG21vkDsZYM03NAmPiVkqg==}
    engines: {node: '>=14.21.3'}
    cpu: [x64]
    os: [win32]

  '@cloudflare/kv-asset-handler@0.3.4':
    resolution: {integrity: sha512-YLPHc8yASwjNkmcDMQMY35yiWjoKAKnhUbPRszBRS0YgH+IXtsMp61j+yTcnCE3oO2DgP0U3iejLC8FTtKDC8Q==}
    engines: {node: '>=16.13'}

  '@cloudflare/workerd-darwin-64@1.20240806.0':
    resolution: {integrity: sha512-FqcVBBCO//I39K5F+HqE/v+UkqY1UrRnS653Jv+XsNNH9TpX5fTs7VCKG4kDSnmxlAaKttyIN5sMEt7lpuNExQ==}
    engines: {node: '>=16'}
    cpu: [x64]
    os: [darwin]

  '@cloudflare/workerd-darwin-arm64@1.20240806.0':
    resolution: {integrity: sha512-8c3KvmzYp/wg+82KHSOzDetJK+pThH4MTrU1OsjmsR2cUfedm5dk5Lah9/0Ld68+6A0umFACi4W2xJHs/RoBpA==}
    engines: {node: '>=16'}
    cpu: [arm64]
    os: [darwin]

  '@cloudflare/workerd-linux-64@1.20240806.0':
    resolution: {integrity: sha512-/149Bpxw4e2p5QqnBc06g0mx+4sZYh9j0doilnt0wk/uqYkLp0DdXGMQVRB74sBLg2UD3wW8amn1w3KyFhK2tQ==}
    engines: {node: '>=16'}
    cpu: [x64]
    os: [linux]

  '@cloudflare/workerd-linux-arm64@1.20240806.0':
    resolution: {integrity: sha512-lacDWY3S1rKL/xT6iMtTQJEKmTTKrBavPczInEuBFXElmrS6IwVjZwv8hhVm32piyNt/AuFu9BYoJALi9D85/g==}
    engines: {node: '>=16'}
    cpu: [arm64]
    os: [linux]

  '@cloudflare/workerd-windows-64@1.20240806.0':
    resolution: {integrity: sha512-hC6JEfTSQK6//Lg+D54TLVn1ceTPY+fv4MXqDZIYlPP53iN+dL8Xd0utn2SG57UYdlL5FRAhm/EWHcATZg1RgA==}
    engines: {node: '>=16'}
    cpu: [x64]
    os: [win32]

  '@cloudflare/workers-shared@0.1.0':
    resolution: {integrity: sha512-SyD4iw6jM4anZaG+ujgVETV4fulF2KHBOW31eavbVN7TNpk2l4aJgwY1YSPK00IKSWsoQuH2TigR446KuT5lqQ==}

  '@cloudflare/workers-types@4.20240806.0':
    resolution: {integrity: sha512-8lvgrwXGTZEBsUQJ8YUnMk72Anh9omwr6fqWLw/EwVgcw1nQxs/bfdadBEbdP48l9fWXjE4E5XERLUrrFuEpsg==}

  '@codemirror/autocomplete@6.18.0':
    resolution: {integrity: sha512-5DbOvBbY4qW5l57cjDsmmpDh3/TeK1vXfTHa+BUMrRzdWdcxKZ4U4V7vQaTtOpApNU4kLS4FQ6cINtLg245LXA==}
    peerDependencies:
      '@codemirror/language': ^6.0.0
      '@codemirror/state': ^6.0.0
      '@codemirror/view': ^6.0.0
      '@lezer/common': ^1.0.0

  '@codemirror/commands@6.6.0':
    resolution: {integrity: sha512-qnY+b7j1UNcTS31Eenuc/5YJB6gQOzkUoNmJQc0rznwqSRpeaWWpjkWy2C/MPTcePpsKJEM26hXrOXl1+nceXg==}

  '@codemirror/lang-javascript@6.2.2':
    resolution: {integrity: sha512-VGQfY+FCc285AhWuwjYxQyUQcYurWlxdKYT4bqwr3Twnd5wP5WSeu52t4tvvuWmljT4EmgEgZCqSieokhtY8hg==}

  '@codemirror/lang-json@6.0.1':
    resolution: {integrity: sha512-+T1flHdgpqDDlJZ2Lkil/rLiRy684WMLc74xUnjJH48GQdfJo/pudlTRreZmKwzP8/tGdKf83wlbAdOCzlJOGQ==}

  '@codemirror/lang-sql@6.7.0':
    resolution: {integrity: sha512-KMXp6rtyPYz6RaElvkh/77ClEAoQoHRPZo0zutRRialeFs/B/X8YaUJBCnAV2zqyeJPLZ4hgo48mG8TKoNXfZA==}

  '@codemirror/language@6.10.2':
    resolution: {integrity: sha512-kgbTYTo0Au6dCSc/TFy7fK3fpJmgHDv1sG1KNQKJXVi+xBTEeBPY/M30YXiU6mMXeH+YIDLsbrT4ZwNRdtF+SA==}

  '@codemirror/lint@6.8.1':
    resolution: {integrity: sha512-IZ0Y7S4/bpaunwggW2jYqwLuHj0QtESf5xcROewY6+lDNwZ/NzvR4t+vpYgg9m7V8UXLPYqG+lu3DF470E5Oxg==}

  '@codemirror/search@6.5.6':
    resolution: {integrity: sha512-rpMgcsh7o0GuCDUXKPvww+muLA1pDJaFrpq/CCHtpQJYz8xopu4D1hPcKRoDD0YlF8gZaqTNIRa4VRBWyhyy7Q==}

  '@codemirror/state@6.4.1':
    resolution: {integrity: sha512-QkEyUiLhsJoZkbumGZlswmAhA7CBU02Wrz7zvH4SrcifbsqwlXShVXg65f3v/ts57W3dqyamEriMhij1Z3Zz4A==}

  '@codemirror/theme-one-dark@6.1.2':
    resolution: {integrity: sha512-F+sH0X16j/qFLMAfbciKTxVOwkdAS336b7AXTKOZhy8BR3eH/RelsnLgLFINrpST63mmN2OuwUt0W2ndUgYwUA==}

  '@codemirror/view@6.32.0':
    resolution: {integrity: sha512-AgVNvED2QTsZp5e3syoHLsrWtwJFYWdx1Vr/m3f4h1ATQz0ax60CfXF3Htdmk69k2MlYZw8gXesnQdHtzyVmAw==}

  '@cspotcode/source-map-support@0.8.1':
    resolution: {integrity: sha512-IchNf6dN4tHoMFIn/7OE8LWZ19Y6q/67Bmf6vnGREv8RSbBVb9LPJxEcnwrcwX6ixSvaiGoomAUvu4YSxXrVgw==}
    engines: {node: '>=12'}

  '@darkobits/env@1.3.5':
    resolution: {integrity: sha512-E/C7Shhm9T6XUGmdFVuIwVUEyJcCo80m8ksxBEK1SJOrH6FvaTKBKnvD/2R4LyfHysxBFbz4HsgMqHMu9o1s1A==}

  '@darkobits/log@2.0.0-beta.16':
    resolution: {integrity: sha512-aiwtq11fBFik3DRuLXL+k+5Ymjie5Jfd7nA0CuD8cqIBSElj6dSgEqbCvcHTJ1IHysos4H6vEIE4hs/QfaE4gQ==}

  '@darkobits/mask-string@2.0.1':
    resolution: {integrity: sha512-jNboxfoD6zzVCfBnl4gg3ZWo+gXAhXYihc+RTgnYma+Ey1YEslYdLGuj/O4prkNFnC7UnLMDbZ3EoUUZV0hJpA==}
    engines: {node: '>= 12.0.0'}

  '@darkobits/sleep@1.0.4':
    resolution: {integrity: sha512-CQv7leAj3fXnsSOvsAqugg6xbtqcyonpTLlCyajuwLx3uaO9d7qXUpTfVlPlh3hoW+fif/tZJP9lmdaxHeHhOA==}

  '@darkobits/valida@0.1.6':
    resolution: {integrity: sha512-VISYOmYC61XEoyNil4MCzt9/8ge5pwGHNXjXeHNIjqqB7QXAsuDEjfasSXNcdFf6apw11iegxK+U+DMSNMXdcg==}
    engines: {node: '>=14', npm: '>=7'}

  '@darkobits/vite-plugin-favicons@0.3.2':
    resolution: {integrity: sha512-7jmvCU47UzjNKu2Mjhu5cXNvVebFPcA8xqzfcdNiElunDWyQK0iHetAQUUetlbG+MjJdMHp6sYUrBJLYiLwTbA==}
    engines: {node: '>=18', npm: '>=8'}
    peerDependencies:
      vite: ^4.0.0 || ^5.0.0

  '@devexpress/error-stack-parser@2.0.6':
    resolution: {integrity: sha512-fneVypElGUH6Be39mlRZeAu00pccTlf4oVuzf9xPJD1cdEqI8NyAiQua/EW7lZdrbMUbgyXcJmfKPefhYius3A==}

  '@emnapi/runtime@1.2.0':
    resolution: {integrity: sha512-bV21/9LQmcQeCPEg3BDFtvwL6cwiTMksYNWQQ4KOxCZikEGalWtenoZ0wCiukJINlGCIi2KXx01g4FoH/LxpzQ==}

  '@esbuild-kit/core-utils@3.3.2':
    resolution: {integrity: sha512-sPRAnw9CdSsRmEtnsl2WXWdyquogVpB3yZ3dgwJfe8zrOzTsV7cJvmwrKVa+0ma5BoiGJ+BoqkMvawbayKUsqQ==}

  '@esbuild-kit/esm-loader@2.6.5':
    resolution: {integrity: sha512-FxEMIkJKnodyA1OaCUoEvbYRkoZlLZ4d/eXFu9Fh8CbBBgP5EmZxrfTRyN0qpXZ4vOvqnE5YdRdcrmUUXuU+dA==}

  '@esbuild-plugins/node-globals-polyfill@0.2.3':
    resolution: {integrity: sha512-r3MIryXDeXDOZh7ih1l/yE9ZLORCd5e8vWg02azWRGj5SPTuoh69A2AIyn0Z31V/kHBfZ4HgWJ+OK3GTTwLmnw==}
    peerDependencies:
      esbuild: '*'

  '@esbuild-plugins/node-modules-polyfill@0.2.2':
    resolution: {integrity: sha512-LXV7QsWJxRuMYvKbiznh+U1ilIop3g2TeKRzUxOG5X3YITc8JyyTa90BmLwqqv0YnX4v32CSlG+vsziZp9dMvA==}
    peerDependencies:
      esbuild: '*'

  '@esbuild/aix-ppc64@0.19.12':
    resolution: {integrity: sha512-bmoCYyWdEL3wDQIVbcyzRyeKLgk2WtWLTWz1ZIAZF/EGbNOwSA6ew3PftJ1PqMiOOGu0OyFMzG53L0zqIpPeNA==}
    engines: {node: '>=12'}
    cpu: [ppc64]
    os: [aix]

  '@esbuild/aix-ppc64@0.21.5':
    resolution: {integrity: sha512-1SDgH6ZSPTlggy1yI6+Dbkiz8xzpHJEVAlF/AM1tHPLsf5STom9rwtjE4hKAF20FfXXNTFqEYXyJNWh1GiZedQ==}
    engines: {node: '>=12'}
    cpu: [ppc64]
    os: [aix]

  '@esbuild/aix-ppc64@0.23.0':
    resolution: {integrity: sha512-3sG8Zwa5fMcA9bgqB8AfWPQ+HFke6uD3h1s3RIwUNK8EG7a4buxvuFTs3j1IMs2NXAk9F30C/FF4vxRgQCcmoQ==}
    engines: {node: '>=18'}
    cpu: [ppc64]
    os: [aix]

  '@esbuild/android-arm64@0.17.19':
    resolution: {integrity: sha512-KBMWvEZooR7+kzY0BtbTQn0OAYY7CsiydT63pVEaPtVYF0hXbUaOyZog37DKxK7NF3XacBJOpYT4adIJh+avxA==}
    engines: {node: '>=12'}
    cpu: [arm64]
    os: [android]

  '@esbuild/android-arm64@0.18.20':
    resolution: {integrity: sha512-Nz4rJcchGDtENV0eMKUNa6L12zz2zBDXuhj/Vjh18zGqB44Bi7MBMSXjgunJgjRhCmKOjnPuZp4Mb6OKqtMHLQ==}
    engines: {node: '>=12'}
    cpu: [arm64]
    os: [android]

  '@esbuild/android-arm64@0.19.12':
    resolution: {integrity: sha512-P0UVNGIienjZv3f5zq0DP3Nt2IE/3plFzuaS96vihvD0Hd6H/q4WXUGpCxD/E8YrSXfNyRPbpTq+T8ZQioSuPA==}
    engines: {node: '>=12'}
    cpu: [arm64]
    os: [android]

  '@esbuild/android-arm64@0.21.5':
    resolution: {integrity: sha512-c0uX9VAUBQ7dTDCjq+wdyGLowMdtR/GoC2U5IYk/7D1H1JYC0qseD7+11iMP2mRLN9RcCMRcjC4YMclCzGwS/A==}
    engines: {node: '>=12'}
    cpu: [arm64]
    os: [android]

  '@esbuild/android-arm64@0.23.0':
    resolution: {integrity: sha512-EuHFUYkAVfU4qBdyivULuu03FhJO4IJN9PGuABGrFy4vUuzk91P2d+npxHcFdpUnfYKy0PuV+n6bKIpHOB3prQ==}
    engines: {node: '>=18'}
    cpu: [arm64]
    os: [android]

  '@esbuild/android-arm@0.17.19':
    resolution: {integrity: sha512-rIKddzqhmav7MSmoFCmDIb6e2W57geRsM94gV2l38fzhXMwq7hZoClug9USI2pFRGL06f4IOPHHpFNOkWieR8A==}
    engines: {node: '>=12'}
    cpu: [arm]
    os: [android]

  '@esbuild/android-arm@0.18.20':
    resolution: {integrity: sha512-fyi7TDI/ijKKNZTUJAQqiG5T7YjJXgnzkURqmGj13C6dCqckZBLdl4h7bkhHt/t0WP+zO9/zwroDvANaOqO5Sw==}
    engines: {node: '>=12'}
    cpu: [arm]
    os: [android]

  '@esbuild/android-arm@0.19.12':
    resolution: {integrity: sha512-qg/Lj1mu3CdQlDEEiWrlC4eaPZ1KztwGJ9B6J+/6G+/4ewxJg7gqj8eVYWvao1bXrqGiW2rsBZFSX3q2lcW05w==}
    engines: {node: '>=12'}
    cpu: [arm]
    os: [android]

  '@esbuild/android-arm@0.21.5':
    resolution: {integrity: sha512-vCPvzSjpPHEi1siZdlvAlsPxXl7WbOVUBBAowWug4rJHb68Ox8KualB+1ocNvT5fjv6wpkX6o/iEpbDrf68zcg==}
    engines: {node: '>=12'}
    cpu: [arm]
    os: [android]

  '@esbuild/android-arm@0.23.0':
    resolution: {integrity: sha512-+KuOHTKKyIKgEEqKbGTK8W7mPp+hKinbMBeEnNzjJGyFcWsfrXjSTNluJHCY1RqhxFurdD8uNXQDei7qDlR6+g==}
    engines: {node: '>=18'}
    cpu: [arm]
    os: [android]

  '@esbuild/android-x64@0.17.19':
    resolution: {integrity: sha512-uUTTc4xGNDT7YSArp/zbtmbhO0uEEK9/ETW29Wk1thYUJBz3IVnvgEiEwEa9IeLyvnpKrWK64Utw2bgUmDveww==}
    engines: {node: '>=12'}
    cpu: [x64]
    os: [android]

  '@esbuild/android-x64@0.18.20':
    resolution: {integrity: sha512-8GDdlePJA8D6zlZYJV/jnrRAi6rOiNaCC/JclcXpB+KIuvfBN4owLtgzY2bsxnx666XjJx2kDPUmnTtR8qKQUg==}
    engines: {node: '>=12'}
    cpu: [x64]
    os: [android]

  '@esbuild/android-x64@0.19.12':
    resolution: {integrity: sha512-3k7ZoUW6Q6YqhdhIaq/WZ7HwBpnFBlW905Fa4s4qWJyiNOgT1dOqDiVAQFwBH7gBRZr17gLrlFCRzF6jFh7Kew==}
    engines: {node: '>=12'}
    cpu: [x64]
    os: [android]

  '@esbuild/android-x64@0.21.5':
    resolution: {integrity: sha512-D7aPRUUNHRBwHxzxRvp856rjUHRFW1SdQATKXH2hqA0kAZb1hKmi02OpYRacl0TxIGz/ZmXWlbZgjwWYaCakTA==}
    engines: {node: '>=12'}
    cpu: [x64]
    os: [android]

  '@esbuild/android-x64@0.23.0':
    resolution: {integrity: sha512-WRrmKidLoKDl56LsbBMhzTTBxrsVwTKdNbKDalbEZr0tcsBgCLbEtoNthOW6PX942YiYq8HzEnb4yWQMLQuipQ==}
    engines: {node: '>=18'}
    cpu: [x64]
    os: [android]

  '@esbuild/darwin-arm64@0.17.19':
    resolution: {integrity: sha512-80wEoCfF/hFKM6WE1FyBHc9SfUblloAWx6FJkFWTWiCoht9Mc0ARGEM47e67W9rI09YoUxJL68WHfDRYEAvOhg==}
    engines: {node: '>=12'}
    cpu: [arm64]
    os: [darwin]

  '@esbuild/darwin-arm64@0.18.20':
    resolution: {integrity: sha512-bxRHW5kHU38zS2lPTPOyuyTm+S+eobPUnTNkdJEfAddYgEcll4xkT8DB9d2008DtTbl7uJag2HuE5NZAZgnNEA==}
    engines: {node: '>=12'}
    cpu: [arm64]
    os: [darwin]

  '@esbuild/darwin-arm64@0.19.12':
    resolution: {integrity: sha512-B6IeSgZgtEzGC42jsI+YYu9Z3HKRxp8ZT3cqhvliEHovq8HSX2YX8lNocDn79gCKJXOSaEot9MVYky7AKjCs8g==}
    engines: {node: '>=12'}
    cpu: [arm64]
    os: [darwin]

  '@esbuild/darwin-arm64@0.21.5':
    resolution: {integrity: sha512-DwqXqZyuk5AiWWf3UfLiRDJ5EDd49zg6O9wclZ7kUMv2WRFr4HKjXp/5t8JZ11QbQfUS6/cRCKGwYhtNAY88kQ==}
    engines: {node: '>=12'}
    cpu: [arm64]
    os: [darwin]

  '@esbuild/darwin-arm64@0.23.0':
    resolution: {integrity: sha512-YLntie/IdS31H54Ogdn+v50NuoWF5BDkEUFpiOChVa9UnKpftgwzZRrI4J132ETIi+D8n6xh9IviFV3eXdxfow==}
    engines: {node: '>=18'}
    cpu: [arm64]
    os: [darwin]

  '@esbuild/darwin-x64@0.17.19':
    resolution: {integrity: sha512-IJM4JJsLhRYr9xdtLytPLSH9k/oxR3boaUIYiHkAawtwNOXKE8KoU8tMvryogdcT8AU+Bflmh81Xn6Q0vTZbQw==}
    engines: {node: '>=12'}
    cpu: [x64]
    os: [darwin]

  '@esbuild/darwin-x64@0.18.20':
    resolution: {integrity: sha512-pc5gxlMDxzm513qPGbCbDukOdsGtKhfxD1zJKXjCCcU7ju50O7MeAZ8c4krSJcOIJGFR+qx21yMMVYwiQvyTyQ==}
    engines: {node: '>=12'}
    cpu: [x64]
    os: [darwin]

  '@esbuild/darwin-x64@0.19.12':
    resolution: {integrity: sha512-hKoVkKzFiToTgn+41qGhsUJXFlIjxI/jSYeZf3ugemDYZldIXIxhvwN6erJGlX4t5h417iFuheZ7l+YVn05N3A==}
    engines: {node: '>=12'}
    cpu: [x64]
    os: [darwin]

  '@esbuild/darwin-x64@0.21.5':
    resolution: {integrity: sha512-se/JjF8NlmKVG4kNIuyWMV/22ZaerB+qaSi5MdrXtd6R08kvs2qCN4C09miupktDitvh8jRFflwGFBQcxZRjbw==}
    engines: {node: '>=12'}
    cpu: [x64]
    os: [darwin]

  '@esbuild/darwin-x64@0.23.0':
    resolution: {integrity: sha512-IMQ6eme4AfznElesHUPDZ+teuGwoRmVuuixu7sv92ZkdQcPbsNHzutd+rAfaBKo8YK3IrBEi9SLLKWJdEvJniQ==}
    engines: {node: '>=18'}
    cpu: [x64]
    os: [darwin]

  '@esbuild/freebsd-arm64@0.17.19':
    resolution: {integrity: sha512-pBwbc7DufluUeGdjSU5Si+P3SoMF5DQ/F/UmTSb8HXO80ZEAJmrykPyzo1IfNbAoaqw48YRpv8shwd1NoI0jcQ==}
    engines: {node: '>=12'}
    cpu: [arm64]
    os: [freebsd]

  '@esbuild/freebsd-arm64@0.18.20':
    resolution: {integrity: sha512-yqDQHy4QHevpMAaxhhIwYPMv1NECwOvIpGCZkECn8w2WFHXjEwrBn3CeNIYsibZ/iZEUemj++M26W3cNR5h+Tw==}
    engines: {node: '>=12'}
    cpu: [arm64]
    os: [freebsd]

  '@esbuild/freebsd-arm64@0.19.12':
    resolution: {integrity: sha512-4aRvFIXmwAcDBw9AueDQ2YnGmz5L6obe5kmPT8Vd+/+x/JMVKCgdcRwH6APrbpNXsPz+K653Qg8HB/oXvXVukA==}
    engines: {node: '>=12'}
    cpu: [arm64]
    os: [freebsd]

  '@esbuild/freebsd-arm64@0.21.5':
    resolution: {integrity: sha512-5JcRxxRDUJLX8JXp/wcBCy3pENnCgBR9bN6JsY4OmhfUtIHe3ZW0mawA7+RDAcMLrMIZaf03NlQiX9DGyB8h4g==}
    engines: {node: '>=12'}
    cpu: [arm64]
    os: [freebsd]

  '@esbuild/freebsd-arm64@0.23.0':
    resolution: {integrity: sha512-0muYWCng5vqaxobq6LB3YNtevDFSAZGlgtLoAc81PjUfiFz36n4KMpwhtAd4he8ToSI3TGyuhyx5xmiWNYZFyw==}
    engines: {node: '>=18'}
    cpu: [arm64]
    os: [freebsd]

  '@esbuild/freebsd-x64@0.17.19':
    resolution: {integrity: sha512-4lu+n8Wk0XlajEhbEffdy2xy53dpR06SlzvhGByyg36qJw6Kpfk7cp45DR/62aPH9mtJRmIyrXAS5UWBrJT6TQ==}
    engines: {node: '>=12'}
    cpu: [x64]
    os: [freebsd]

  '@esbuild/freebsd-x64@0.18.20':
    resolution: {integrity: sha512-tgWRPPuQsd3RmBZwarGVHZQvtzfEBOreNuxEMKFcd5DaDn2PbBxfwLcj4+aenoh7ctXcbXmOQIn8HI6mCSw5MQ==}
    engines: {node: '>=12'}
    cpu: [x64]
    os: [freebsd]

  '@esbuild/freebsd-x64@0.19.12':
    resolution: {integrity: sha512-EYoXZ4d8xtBoVN7CEwWY2IN4ho76xjYXqSXMNccFSx2lgqOG/1TBPW0yPx1bJZk94qu3tX0fycJeeQsKovA8gg==}
    engines: {node: '>=12'}
    cpu: [x64]
    os: [freebsd]

  '@esbuild/freebsd-x64@0.21.5':
    resolution: {integrity: sha512-J95kNBj1zkbMXtHVH29bBriQygMXqoVQOQYA+ISs0/2l3T9/kj42ow2mpqerRBxDJnmkUDCaQT/dfNXWX/ZZCQ==}
    engines: {node: '>=12'}
    cpu: [x64]
    os: [freebsd]

  '@esbuild/freebsd-x64@0.23.0':
    resolution: {integrity: sha512-XKDVu8IsD0/q3foBzsXGt/KjD/yTKBCIwOHE1XwiXmrRwrX6Hbnd5Eqn/WvDekddK21tfszBSrE/WMaZh+1buQ==}
    engines: {node: '>=18'}
    cpu: [x64]
    os: [freebsd]

  '@esbuild/linux-arm64@0.17.19':
    resolution: {integrity: sha512-ct1Tg3WGwd3P+oZYqic+YZF4snNl2bsnMKRkb3ozHmnM0dGWuxcPTTntAF6bOP0Sp4x0PjSF+4uHQ1xvxfRKqg==}
    engines: {node: '>=12'}
    cpu: [arm64]
    os: [linux]

  '@esbuild/linux-arm64@0.18.20':
    resolution: {integrity: sha512-2YbscF+UL7SQAVIpnWvYwM+3LskyDmPhe31pE7/aoTMFKKzIc9lLbyGUpmmb8a8AixOL61sQ/mFh3jEjHYFvdA==}
    engines: {node: '>=12'}
    cpu: [arm64]
    os: [linux]

  '@esbuild/linux-arm64@0.19.12':
    resolution: {integrity: sha512-EoTjyYyLuVPfdPLsGVVVC8a0p1BFFvtpQDB/YLEhaXyf/5bczaGeN15QkR+O4S5LeJ92Tqotve7i1jn35qwvdA==}
    engines: {node: '>=12'}
    cpu: [arm64]
    os: [linux]

  '@esbuild/linux-arm64@0.21.5':
    resolution: {integrity: sha512-ibKvmyYzKsBeX8d8I7MH/TMfWDXBF3db4qM6sy+7re0YXya+K1cem3on9XgdT2EQGMu4hQyZhan7TeQ8XkGp4Q==}
    engines: {node: '>=12'}
    cpu: [arm64]
    os: [linux]

  '@esbuild/linux-arm64@0.23.0':
    resolution: {integrity: sha512-j1t5iG8jE7BhonbsEg5d9qOYcVZv/Rv6tghaXM/Ug9xahM0nX/H2gfu6X6z11QRTMT6+aywOMA8TDkhPo8aCGw==}
    engines: {node: '>=18'}
    cpu: [arm64]
    os: [linux]

  '@esbuild/linux-arm@0.17.19':
    resolution: {integrity: sha512-cdmT3KxjlOQ/gZ2cjfrQOtmhG4HJs6hhvm3mWSRDPtZ/lP5oe8FWceS10JaSJC13GBd4eH/haHnqf7hhGNLerA==}
    engines: {node: '>=12'}
    cpu: [arm]
    os: [linux]

  '@esbuild/linux-arm@0.18.20':
    resolution: {integrity: sha512-/5bHkMWnq1EgKr1V+Ybz3s1hWXok7mDFUMQ4cG10AfW3wL02PSZi5kFpYKrptDsgb2WAJIvRcDm+qIvXf/apvg==}
    engines: {node: '>=12'}
    cpu: [arm]
    os: [linux]

  '@esbuild/linux-arm@0.19.12':
    resolution: {integrity: sha512-J5jPms//KhSNv+LO1S1TX1UWp1ucM6N6XuL6ITdKWElCu8wXP72l9MM0zDTzzeikVyqFE6U8YAV9/tFyj0ti+w==}
    engines: {node: '>=12'}
    cpu: [arm]
    os: [linux]

  '@esbuild/linux-arm@0.21.5':
    resolution: {integrity: sha512-bPb5AHZtbeNGjCKVZ9UGqGwo8EUu4cLq68E95A53KlxAPRmUyYv2D6F0uUI65XisGOL1hBP5mTronbgo+0bFcA==}
    engines: {node: '>=12'}
    cpu: [arm]
    os: [linux]

  '@esbuild/linux-arm@0.23.0':
    resolution: {integrity: sha512-SEELSTEtOFu5LPykzA395Mc+54RMg1EUgXP+iw2SJ72+ooMwVsgfuwXo5Fn0wXNgWZsTVHwY2cg4Vi/bOD88qw==}
    engines: {node: '>=18'}
    cpu: [arm]
    os: [linux]

  '@esbuild/linux-ia32@0.17.19':
    resolution: {integrity: sha512-w4IRhSy1VbsNxHRQpeGCHEmibqdTUx61Vc38APcsRbuVgK0OPEnQ0YD39Brymn96mOx48Y2laBQGqgZ0j9w6SQ==}
    engines: {node: '>=12'}
    cpu: [ia32]
    os: [linux]

  '@esbuild/linux-ia32@0.18.20':
    resolution: {integrity: sha512-P4etWwq6IsReT0E1KHU40bOnzMHoH73aXp96Fs8TIT6z9Hu8G6+0SHSw9i2isWrD2nbx2qo5yUqACgdfVGx7TA==}
    engines: {node: '>=12'}
    cpu: [ia32]
    os: [linux]

  '@esbuild/linux-ia32@0.19.12':
    resolution: {integrity: sha512-Thsa42rrP1+UIGaWz47uydHSBOgTUnwBwNq59khgIwktK6x60Hivfbux9iNR0eHCHzOLjLMLfUMLCypBkZXMHA==}
    engines: {node: '>=12'}
    cpu: [ia32]
    os: [linux]

  '@esbuild/linux-ia32@0.21.5':
    resolution: {integrity: sha512-YvjXDqLRqPDl2dvRODYmmhz4rPeVKYvppfGYKSNGdyZkA01046pLWyRKKI3ax8fbJoK5QbxblURkwK/MWY18Tg==}
    engines: {node: '>=12'}
    cpu: [ia32]
    os: [linux]

  '@esbuild/linux-ia32@0.23.0':
    resolution: {integrity: sha512-P7O5Tkh2NbgIm2R6x1zGJJsnacDzTFcRWZyTTMgFdVit6E98LTxO+v8LCCLWRvPrjdzXHx9FEOA8oAZPyApWUA==}
    engines: {node: '>=18'}
    cpu: [ia32]
    os: [linux]

  '@esbuild/linux-loong64@0.17.19':
    resolution: {integrity: sha512-2iAngUbBPMq439a+z//gE+9WBldoMp1s5GWsUSgqHLzLJ9WoZLZhpwWuym0u0u/4XmZ3gpHmzV84PonE+9IIdQ==}
    engines: {node: '>=12'}
    cpu: [loong64]
    os: [linux]

  '@esbuild/linux-loong64@0.18.20':
    resolution: {integrity: sha512-nXW8nqBTrOpDLPgPY9uV+/1DjxoQ7DoB2N8eocyq8I9XuqJ7BiAMDMf9n1xZM9TgW0J8zrquIb/A7s3BJv7rjg==}
    engines: {node: '>=12'}
    cpu: [loong64]
    os: [linux]

  '@esbuild/linux-loong64@0.19.12':
    resolution: {integrity: sha512-LiXdXA0s3IqRRjm6rV6XaWATScKAXjI4R4LoDlvO7+yQqFdlr1Bax62sRwkVvRIrwXxvtYEHHI4dm50jAXkuAA==}
    engines: {node: '>=12'}
    cpu: [loong64]
    os: [linux]

  '@esbuild/linux-loong64@0.21.5':
    resolution: {integrity: sha512-uHf1BmMG8qEvzdrzAqg2SIG/02+4/DHB6a9Kbya0XDvwDEKCoC8ZRWI5JJvNdUjtciBGFQ5PuBlpEOXQj+JQSg==}
    engines: {node: '>=12'}
    cpu: [loong64]
    os: [linux]

  '@esbuild/linux-loong64@0.23.0':
    resolution: {integrity: sha512-InQwepswq6urikQiIC/kkx412fqUZudBO4SYKu0N+tGhXRWUqAx+Q+341tFV6QdBifpjYgUndV1hhMq3WeJi7A==}
    engines: {node: '>=18'}
    cpu: [loong64]
    os: [linux]

  '@esbuild/linux-mips64el@0.17.19':
    resolution: {integrity: sha512-LKJltc4LVdMKHsrFe4MGNPp0hqDFA1Wpt3jE1gEyM3nKUvOiO//9PheZZHfYRfYl6AwdTH4aTcXSqBerX0ml4A==}
    engines: {node: '>=12'}
    cpu: [mips64el]
    os: [linux]

  '@esbuild/linux-mips64el@0.18.20':
    resolution: {integrity: sha512-d5NeaXZcHp8PzYy5VnXV3VSd2D328Zb+9dEq5HE6bw6+N86JVPExrA6O68OPwobntbNJ0pzCpUFZTo3w0GyetQ==}
    engines: {node: '>=12'}
    cpu: [mips64el]
    os: [linux]

  '@esbuild/linux-mips64el@0.19.12':
    resolution: {integrity: sha512-fEnAuj5VGTanfJ07ff0gOA6IPsvrVHLVb6Lyd1g2/ed67oU1eFzL0r9WL7ZzscD+/N6i3dWumGE1Un4f7Amf+w==}
    engines: {node: '>=12'}
    cpu: [mips64el]
    os: [linux]

  '@esbuild/linux-mips64el@0.21.5':
    resolution: {integrity: sha512-IajOmO+KJK23bj52dFSNCMsz1QP1DqM6cwLUv3W1QwyxkyIWecfafnI555fvSGqEKwjMXVLokcV5ygHW5b3Jbg==}
    engines: {node: '>=12'}
    cpu: [mips64el]
    os: [linux]

  '@esbuild/linux-mips64el@0.23.0':
    resolution: {integrity: sha512-J9rflLtqdYrxHv2FqXE2i1ELgNjT+JFURt/uDMoPQLcjWQA5wDKgQA4t/dTqGa88ZVECKaD0TctwsUfHbVoi4w==}
    engines: {node: '>=18'}
    cpu: [mips64el]
    os: [linux]

  '@esbuild/linux-ppc64@0.17.19':
    resolution: {integrity: sha512-/c/DGybs95WXNS8y3Ti/ytqETiW7EU44MEKuCAcpPto3YjQbyK3IQVKfF6nbghD7EcLUGl0NbiL5Rt5DMhn5tg==}
    engines: {node: '>=12'}
    cpu: [ppc64]
    os: [linux]

  '@esbuild/linux-ppc64@0.18.20':
    resolution: {integrity: sha512-WHPyeScRNcmANnLQkq6AfyXRFr5D6N2sKgkFo2FqguP44Nw2eyDlbTdZwd9GYk98DZG9QItIiTlFLHJHjxP3FA==}
    engines: {node: '>=12'}
    cpu: [ppc64]
    os: [linux]

  '@esbuild/linux-ppc64@0.19.12':
    resolution: {integrity: sha512-nYJA2/QPimDQOh1rKWedNOe3Gfc8PabU7HT3iXWtNUbRzXS9+vgB0Fjaqr//XNbd82mCxHzik2qotuI89cfixg==}
    engines: {node: '>=12'}
    cpu: [ppc64]
    os: [linux]

  '@esbuild/linux-ppc64@0.21.5':
    resolution: {integrity: sha512-1hHV/Z4OEfMwpLO8rp7CvlhBDnjsC3CttJXIhBi+5Aj5r+MBvy4egg7wCbe//hSsT+RvDAG7s81tAvpL2XAE4w==}
    engines: {node: '>=12'}
    cpu: [ppc64]
    os: [linux]

  '@esbuild/linux-ppc64@0.23.0':
    resolution: {integrity: sha512-cShCXtEOVc5GxU0fM+dsFD10qZ5UpcQ8AM22bYj0u/yaAykWnqXJDpd77ublcX6vdDsWLuweeuSNZk4yUxZwtw==}
    engines: {node: '>=18'}
    cpu: [ppc64]
    os: [linux]

  '@esbuild/linux-riscv64@0.17.19':
    resolution: {integrity: sha512-FC3nUAWhvFoutlhAkgHf8f5HwFWUL6bYdvLc/TTuxKlvLi3+pPzdZiFKSWz/PF30TB1K19SuCxDTI5KcqASJqA==}
    engines: {node: '>=12'}
    cpu: [riscv64]
    os: [linux]

  '@esbuild/linux-riscv64@0.18.20':
    resolution: {integrity: sha512-WSxo6h5ecI5XH34KC7w5veNnKkju3zBRLEQNY7mv5mtBmrP/MjNBCAlsM2u5hDBlS3NGcTQpoBvRzqBcRtpq1A==}
    engines: {node: '>=12'}
    cpu: [riscv64]
    os: [linux]

  '@esbuild/linux-riscv64@0.19.12':
    resolution: {integrity: sha512-2MueBrlPQCw5dVJJpQdUYgeqIzDQgw3QtiAHUC4RBz9FXPrskyyU3VI1hw7C0BSKB9OduwSJ79FTCqtGMWqJHg==}
    engines: {node: '>=12'}
    cpu: [riscv64]
    os: [linux]

  '@esbuild/linux-riscv64@0.21.5':
    resolution: {integrity: sha512-2HdXDMd9GMgTGrPWnJzP2ALSokE/0O5HhTUvWIbD3YdjME8JwvSCnNGBnTThKGEB91OZhzrJ4qIIxk/SBmyDDA==}
    engines: {node: '>=12'}
    cpu: [riscv64]
    os: [linux]

  '@esbuild/linux-riscv64@0.23.0':
    resolution: {integrity: sha512-HEtaN7Y5UB4tZPeQmgz/UhzoEyYftbMXrBCUjINGjh3uil+rB/QzzpMshz3cNUxqXN7Vr93zzVtpIDL99t9aRw==}
    engines: {node: '>=18'}
    cpu: [riscv64]
    os: [linux]

  '@esbuild/linux-s390x@0.17.19':
    resolution: {integrity: sha512-IbFsFbxMWLuKEbH+7sTkKzL6NJmG2vRyy6K7JJo55w+8xDk7RElYn6xvXtDW8HCfoKBFK69f3pgBJSUSQPr+4Q==}
    engines: {node: '>=12'}
    cpu: [s390x]
    os: [linux]

  '@esbuild/linux-s390x@0.18.20':
    resolution: {integrity: sha512-+8231GMs3mAEth6Ja1iK0a1sQ3ohfcpzpRLH8uuc5/KVDFneH6jtAJLFGafpzpMRO6DzJ6AvXKze9LfFMrIHVQ==}
    engines: {node: '>=12'}
    cpu: [s390x]
    os: [linux]

  '@esbuild/linux-s390x@0.19.12':
    resolution: {integrity: sha512-+Pil1Nv3Umes4m3AZKqA2anfhJiVmNCYkPchwFJNEJN5QxmTs1uzyy4TvmDrCRNT2ApwSari7ZIgrPeUx4UZDg==}
    engines: {node: '>=12'}
    cpu: [s390x]
    os: [linux]

  '@esbuild/linux-s390x@0.21.5':
    resolution: {integrity: sha512-zus5sxzqBJD3eXxwvjN1yQkRepANgxE9lgOW2qLnmr8ikMTphkjgXu1HR01K4FJg8h1kEEDAqDcZQtbrRnB41A==}
    engines: {node: '>=12'}
    cpu: [s390x]
    os: [linux]

  '@esbuild/linux-s390x@0.23.0':
    resolution: {integrity: sha512-WDi3+NVAuyjg/Wxi+o5KPqRbZY0QhI9TjrEEm+8dmpY9Xir8+HE/HNx2JoLckhKbFopW0RdO2D72w8trZOV+Wg==}
    engines: {node: '>=18'}
    cpu: [s390x]
    os: [linux]

  '@esbuild/linux-x64@0.17.19':
    resolution: {integrity: sha512-68ngA9lg2H6zkZcyp22tsVt38mlhWde8l3eJLWkyLrp4HwMUr3c1s/M2t7+kHIhvMjglIBrFpncX1SzMckomGw==}
    engines: {node: '>=12'}
    cpu: [x64]
    os: [linux]

  '@esbuild/linux-x64@0.18.20':
    resolution: {integrity: sha512-UYqiqemphJcNsFEskc73jQ7B9jgwjWrSayxawS6UVFZGWrAAtkzjxSqnoclCXxWtfwLdzU+vTpcNYhpn43uP1w==}
    engines: {node: '>=12'}
    cpu: [x64]
    os: [linux]

  '@esbuild/linux-x64@0.19.12':
    resolution: {integrity: sha512-B71g1QpxfwBvNrfyJdVDexenDIt1CiDN1TIXLbhOw0KhJzE78KIFGX6OJ9MrtC0oOqMWf+0xop4qEU8JrJTwCg==}
    engines: {node: '>=12'}
    cpu: [x64]
    os: [linux]

  '@esbuild/linux-x64@0.21.5':
    resolution: {integrity: sha512-1rYdTpyv03iycF1+BhzrzQJCdOuAOtaqHTWJZCWvijKD2N5Xu0TtVC8/+1faWqcP9iBCWOmjmhoH94dH82BxPQ==}
    engines: {node: '>=12'}
    cpu: [x64]
    os: [linux]

  '@esbuild/linux-x64@0.23.0':
    resolution: {integrity: sha512-a3pMQhUEJkITgAw6e0bWA+F+vFtCciMjW/LPtoj99MhVt+Mfb6bbL9hu2wmTZgNd994qTAEw+U/r6k3qHWWaOQ==}
    engines: {node: '>=18'}
    cpu: [x64]
    os: [linux]

  '@esbuild/netbsd-x64@0.17.19':
    resolution: {integrity: sha512-CwFq42rXCR8TYIjIfpXCbRX0rp1jo6cPIUPSaWwzbVI4aOfX96OXY8M6KNmtPcg7QjYeDmN+DD0Wp3LaBOLf4Q==}
    engines: {node: '>=12'}
    cpu: [x64]
    os: [netbsd]

  '@esbuild/netbsd-x64@0.18.20':
    resolution: {integrity: sha512-iO1c++VP6xUBUmltHZoMtCUdPlnPGdBom6IrO4gyKPFFVBKioIImVooR5I83nTew5UOYrk3gIJhbZh8X44y06A==}
    engines: {node: '>=12'}
    cpu: [x64]
    os: [netbsd]

  '@esbuild/netbsd-x64@0.19.12':
    resolution: {integrity: sha512-3ltjQ7n1owJgFbuC61Oj++XhtzmymoCihNFgT84UAmJnxJfm4sYCiSLTXZtE00VWYpPMYc+ZQmB6xbSdVh0JWA==}
    engines: {node: '>=12'}
    cpu: [x64]
    os: [netbsd]

  '@esbuild/netbsd-x64@0.21.5':
    resolution: {integrity: sha512-Woi2MXzXjMULccIwMnLciyZH4nCIMpWQAs049KEeMvOcNADVxo0UBIQPfSmxB3CWKedngg7sWZdLvLczpe0tLg==}
    engines: {node: '>=12'}
    cpu: [x64]
    os: [netbsd]

  '@esbuild/netbsd-x64@0.23.0':
    resolution: {integrity: sha512-cRK+YDem7lFTs2Q5nEv/HHc4LnrfBCbH5+JHu6wm2eP+d8OZNoSMYgPZJq78vqQ9g+9+nMuIsAO7skzphRXHyw==}
    engines: {node: '>=18'}
    cpu: [x64]
    os: [netbsd]

  '@esbuild/openbsd-arm64@0.23.0':
    resolution: {integrity: sha512-suXjq53gERueVWu0OKxzWqk7NxiUWSUlrxoZK7usiF50C6ipColGR5qie2496iKGYNLhDZkPxBI3erbnYkU0rQ==}
    engines: {node: '>=18'}
    cpu: [arm64]
    os: [openbsd]

  '@esbuild/openbsd-x64@0.17.19':
    resolution: {integrity: sha512-cnq5brJYrSZ2CF6c35eCmviIN3k3RczmHz8eYaVlNasVqsNY+JKohZU5MKmaOI+KkllCdzOKKdPs762VCPC20g==}
    engines: {node: '>=12'}
    cpu: [x64]
    os: [openbsd]

  '@esbuild/openbsd-x64@0.18.20':
    resolution: {integrity: sha512-e5e4YSsuQfX4cxcygw/UCPIEP6wbIL+se3sxPdCiMbFLBWu0eiZOJ7WoD+ptCLrmjZBK1Wk7I6D/I3NglUGOxg==}
    engines: {node: '>=12'}
    cpu: [x64]
    os: [openbsd]

  '@esbuild/openbsd-x64@0.19.12':
    resolution: {integrity: sha512-RbrfTB9SWsr0kWmb9srfF+L933uMDdu9BIzdA7os2t0TXhCRjrQyCeOt6wVxr79CKD4c+p+YhCj31HBkYcXebw==}
    engines: {node: '>=12'}
    cpu: [x64]
    os: [openbsd]

  '@esbuild/openbsd-x64@0.21.5':
    resolution: {integrity: sha512-HLNNw99xsvx12lFBUwoT8EVCsSvRNDVxNpjZ7bPn947b8gJPzeHWyNVhFsaerc0n3TsbOINvRP2byTZ5LKezow==}
    engines: {node: '>=12'}
    cpu: [x64]
    os: [openbsd]

  '@esbuild/openbsd-x64@0.23.0':
    resolution: {integrity: sha512-6p3nHpby0DM/v15IFKMjAaayFhqnXV52aEmv1whZHX56pdkK+MEaLoQWj+H42ssFarP1PcomVhbsR4pkz09qBg==}
    engines: {node: '>=18'}
    cpu: [x64]
    os: [openbsd]

  '@esbuild/sunos-x64@0.17.19':
    resolution: {integrity: sha512-vCRT7yP3zX+bKWFeP/zdS6SqdWB8OIpaRq/mbXQxTGHnIxspRtigpkUcDMlSCOejlHowLqII7K2JKevwyRP2rg==}
    engines: {node: '>=12'}
    cpu: [x64]
    os: [sunos]

  '@esbuild/sunos-x64@0.18.20':
    resolution: {integrity: sha512-kDbFRFp0YpTQVVrqUd5FTYmWo45zGaXe0X8E1G/LKFC0v8x0vWrhOWSLITcCn63lmZIxfOMXtCfti/RxN/0wnQ==}
    engines: {node: '>=12'}
    cpu: [x64]
    os: [sunos]

  '@esbuild/sunos-x64@0.19.12':
    resolution: {integrity: sha512-HKjJwRrW8uWtCQnQOz9qcU3mUZhTUQvi56Q8DPTLLB+DawoiQdjsYq+j+D3s9I8VFtDr+F9CjgXKKC4ss89IeA==}
    engines: {node: '>=12'}
    cpu: [x64]
    os: [sunos]

  '@esbuild/sunos-x64@0.21.5':
    resolution: {integrity: sha512-6+gjmFpfy0BHU5Tpptkuh8+uw3mnrvgs+dSPQXQOv3ekbordwnzTVEb4qnIvQcYXq6gzkyTnoZ9dZG+D4garKg==}
    engines: {node: '>=12'}
    cpu: [x64]
    os: [sunos]

  '@esbuild/sunos-x64@0.23.0':
    resolution: {integrity: sha512-BFelBGfrBwk6LVrmFzCq1u1dZbG4zy/Kp93w2+y83Q5UGYF1d8sCzeLI9NXjKyujjBBniQa8R8PzLFAUrSM9OA==}
    engines: {node: '>=18'}
    cpu: [x64]
    os: [sunos]

  '@esbuild/win32-arm64@0.17.19':
    resolution: {integrity: sha512-yYx+8jwowUstVdorcMdNlzklLYhPxjniHWFKgRqH7IFlUEa0Umu3KuYplf1HUZZ422e3NU9F4LGb+4O0Kdcaag==}
    engines: {node: '>=12'}
    cpu: [arm64]
    os: [win32]

  '@esbuild/win32-arm64@0.18.20':
    resolution: {integrity: sha512-ddYFR6ItYgoaq4v4JmQQaAI5s7npztfV4Ag6NrhiaW0RrnOXqBkgwZLofVTlq1daVTQNhtI5oieTvkRPfZrePg==}
    engines: {node: '>=12'}
    cpu: [arm64]
    os: [win32]

  '@esbuild/win32-arm64@0.19.12':
    resolution: {integrity: sha512-URgtR1dJnmGvX864pn1B2YUYNzjmXkuJOIqG2HdU62MVS4EHpU2946OZoTMnRUHklGtJdJZ33QfzdjGACXhn1A==}
    engines: {node: '>=12'}
    cpu: [arm64]
    os: [win32]

  '@esbuild/win32-arm64@0.21.5':
    resolution: {integrity: sha512-Z0gOTd75VvXqyq7nsl93zwahcTROgqvuAcYDUr+vOv8uHhNSKROyU961kgtCD1e95IqPKSQKH7tBTslnS3tA8A==}
    engines: {node: '>=12'}
    cpu: [arm64]
    os: [win32]

  '@esbuild/win32-arm64@0.23.0':
    resolution: {integrity: sha512-lY6AC8p4Cnb7xYHuIxQ6iYPe6MfO2CC43XXKo9nBXDb35krYt7KGhQnOkRGar5psxYkircpCqfbNDB4uJbS2jQ==}
    engines: {node: '>=18'}
    cpu: [arm64]
    os: [win32]

  '@esbuild/win32-ia32@0.17.19':
    resolution: {integrity: sha512-eggDKanJszUtCdlVs0RB+h35wNlb5v4TWEkq4vZcmVt5u/HiDZrTXe2bWFQUez3RgNHwx/x4sk5++4NSSicKkw==}
    engines: {node: '>=12'}
    cpu: [ia32]
    os: [win32]

  '@esbuild/win32-ia32@0.18.20':
    resolution: {integrity: sha512-Wv7QBi3ID/rROT08SABTS7eV4hX26sVduqDOTe1MvGMjNd3EjOz4b7zeexIR62GTIEKrfJXKL9LFxTYgkyeu7g==}
    engines: {node: '>=12'}
    cpu: [ia32]
    os: [win32]

  '@esbuild/win32-ia32@0.19.12':
    resolution: {integrity: sha512-+ZOE6pUkMOJfmxmBZElNOx72NKpIa/HFOMGzu8fqzQJ5kgf6aTGrcJaFsNiVMH4JKpMipyK+7k0n2UXN7a8YKQ==}
    engines: {node: '>=12'}
    cpu: [ia32]
    os: [win32]

  '@esbuild/win32-ia32@0.21.5':
    resolution: {integrity: sha512-SWXFF1CL2RVNMaVs+BBClwtfZSvDgtL//G/smwAc5oVK/UPu2Gu9tIaRgFmYFFKrmg3SyAjSrElf0TiJ1v8fYA==}
    engines: {node: '>=12'}
    cpu: [ia32]
    os: [win32]

  '@esbuild/win32-ia32@0.23.0':
    resolution: {integrity: sha512-7L1bHlOTcO4ByvI7OXVI5pNN6HSu6pUQq9yodga8izeuB1KcT2UkHaH6118QJwopExPn0rMHIseCTx1CRo/uNA==}
    engines: {node: '>=18'}
    cpu: [ia32]
    os: [win32]

  '@esbuild/win32-x64@0.17.19':
    resolution: {integrity: sha512-lAhycmKnVOuRYNtRtatQR1LPQf2oYCkRGkSFnseDAKPl8lu5SOsK/e1sXe5a0Pc5kHIHe6P2I/ilntNv2xf3cA==}
    engines: {node: '>=12'}
    cpu: [x64]
    os: [win32]

  '@esbuild/win32-x64@0.18.20':
    resolution: {integrity: sha512-kTdfRcSiDfQca/y9QIkng02avJ+NCaQvrMejlsB3RRv5sE9rRoeBPISaZpKxHELzRxZyLvNts1P27W3wV+8geQ==}
    engines: {node: '>=12'}
    cpu: [x64]
    os: [win32]

  '@esbuild/win32-x64@0.19.12':
    resolution: {integrity: sha512-T1QyPSDCyMXaO3pzBkF96E8xMkiRYbUEZADd29SyPGabqxMViNoii+NcK7eWJAEoU6RZyEm5lVSIjTmcdoB9HA==}
    engines: {node: '>=12'}
    cpu: [x64]
    os: [win32]

  '@esbuild/win32-x64@0.21.5':
    resolution: {integrity: sha512-tQd/1efJuzPC6rCFwEvLtci/xNFcTZknmXs98FYDfGE4wP9ClFV98nyKrzJKVPMhdDnjzLhdUyMX4PsQAPjwIw==}
    engines: {node: '>=12'}
    cpu: [x64]
    os: [win32]

  '@esbuild/win32-x64@0.23.0':
    resolution: {integrity: sha512-Arm+WgUFLUATuoxCJcahGuk6Yj9Pzxd6l11Zb/2aAuv5kWWvvfhLFo2fni4uSK5vzlUdCGZ/BdV5tH8klj8p8g==}
    engines: {node: '>=18'}
    cpu: [x64]
    os: [win32]

  '@eslint-community/eslint-utils@4.4.0':
    resolution: {integrity: sha512-1/sA4dwrzBAyeUoQ6oxahHKmrZvsnLCg4RfxW3ZFGGmQkSNQPFNLV9CUEFQP1x9EYXHTo5p6xdhZM1Ne9p/AfA==}
    engines: {node: ^12.22.0 || ^14.17.0 || >=16.0.0}
    peerDependencies:
      eslint: ^6.0.0 || ^7.0.0 || >=8.0.0

  '@eslint-community/regexpp@4.11.0':
    resolution: {integrity: sha512-G/M/tIiMrTAxEWRfLfQJMmGNX28IxBg4PBz8XqQhqUHLFI6TL2htpIB1iQCj144V5ee/JaKyT9/WZ0MGZWfA7A==}
    engines: {node: ^12.0.0 || ^14.0.0 || >=16.0.0}

  '@eslint/eslintrc@2.1.4':
    resolution: {integrity: sha512-269Z39MS6wVJtsoUl10L60WdkhJVdPG24Q4eZTH3nnF6lpvSShEK3wQjDX9JRWAUPvPh7COouPpU9IrqaZFvtQ==}
    engines: {node: ^12.22.0 || ^14.17.0 || >=16.0.0}

  '@eslint/js@8.57.0':
    resolution: {integrity: sha512-Ys+3g2TaW7gADOJzPt83SJtCDhMjndcDMFVQ/Tj9iA1BfJzFKD9mAUXT3OenpuPHbI6P/myECxRJrofUsDx/5g==}
    engines: {node: ^12.22.0 || ^14.17.0 || >=16.0.0}

  '@fastify/busboy@2.1.1':
    resolution: {integrity: sha512-vBZP4NlzfOlerQTnba4aqZoMhE/a9HY7HRqoOPaETQcSQuWEIyZMHGfVu6w9wGtGK5fED5qRs2DteVCjOH60sA==}
    engines: {node: '>=14'}

  '@fiberplane/hooks@0.3.0':
    resolution: {integrity: sha512-A48RhHoUTdnxsQt5LHnbug6wAJz8lV2V88RazaYkU5k/l09DPk27m5p6wFGhmVEh5nLofIKOg8SLzjsPXRYjUQ==}

  '@floating-ui/core@1.6.7':
    resolution: {integrity: sha512-yDzVT/Lm101nQ5TCVeK65LtdN7Tj4Qpr9RTXJ2vPFLqtLxwOrpoxAHAJI8J3yYWUc40J0BDBheaitK5SJmno2g==}

  '@floating-ui/dom@1.6.10':
    resolution: {integrity: sha512-fskgCFv8J8OamCmyun8MfjB1Olfn+uZKjOKZ0vhYF3gRmEUXcGOjxWL8bBr7i4kIuPZ2KD2S3EUIOxnjC8kl2A==}

  '@floating-ui/react-dom@2.1.1':
    resolution: {integrity: sha512-4h84MJt3CHrtG18mGsXuLCHMrug49d7DFkU0RMIyshRveBeyV2hmV/pDaF2Uxtu8kgq5r46llp5E5FQiR0K2Yg==}
    peerDependencies:
      react: '>=16.8.0'
      react-dom: '>=16.8.0'

  '@floating-ui/utils@0.2.7':
    resolution: {integrity: sha512-X8R8Oj771YRl/w+c1HqAC1szL8zWQRwFvgDwT129k9ACdBoud/+/rX9V0qiMl6LWUdP9voC2nDVZYPMQQsb6eA==}

  '@hono/node-server@1.12.0':
    resolution: {integrity: sha512-e6oHjNiErRxsZRZBmc2KucuvY3btlO/XPncIpP2X75bRdTilF9GLjm3NHvKKunpJbbJJj31/FoPTksTf8djAVw==}
    engines: {node: '>=18.14.1'}

  '@hono/zod-validator@0.2.2':
    resolution: {integrity: sha512-dSDxaPV70Py8wuIU2QNpoVEIOSzSXZ/6/B/h4xA7eOMz7+AarKTSGV8E6QwrdcCbBLkpqfJ4Q2TmBO0eP1tCBQ==}
    peerDependencies:
      hono: '>=3.9.0'
      zod: ^3.19.1

  '@hookform/resolvers@3.9.0':
    resolution: {integrity: sha512-bU0Gr4EepJ/EQsH/IwEzYLsT/PEj5C0ynLQ4m+GSHS+xKH4TfSelhluTgOaoc4kA5s7eCsQbM4wvZLzELmWzUg==}
    peerDependencies:
      react-hook-form: ^7.0.0

  '@humanwhocodes/config-array@0.11.14':
    resolution: {integrity: sha512-3T8LkOmg45BV5FICb15QQMsyUSWrQ8AygVfC7ZG32zOalnqrilm018ZVCw0eapXux8FtA33q8PSRSstjee3jSg==}
    engines: {node: '>=10.10.0'}
    deprecated: Use @eslint/config-array instead

  '@humanwhocodes/module-importer@1.0.1':
    resolution: {integrity: sha512-bxveV4V8v5Yb4ncFTT3rPSgZBOpCkjfK0y4oVVVJwIuDVBRMDXrPyXRL988i5ap9m9bnyEEjWfm5WkBmtffLfA==}
    engines: {node: '>=12.22'}

  '@humanwhocodes/object-schema@2.0.3':
    resolution: {integrity: sha512-93zYdMES/c1D69yZiKDBj0V24vqNzB/koF26KPaagAfd3P/4gUlh3Dys5ogAK+Exi9QyzlD8x/08Zt7wIKcDcA==}
    deprecated: Use @eslint/object-schema instead

  '@iarna/toml@2.2.5':
    resolution: {integrity: sha512-trnsAYxU3xnS1gPHPyU961coFyLkh4gAD/0zQ5mymY4yOZ+CYvsPqUbOFSw0aDM4y0tV7tiFxL/1XfXPNC6IPg==}

  '@img/sharp-darwin-arm64@0.33.4':
    resolution: {integrity: sha512-p0suNqXufJs9t3RqLBO6vvrgr5OhgbWp76s5gTRvdmxmuv9E1rcaqGUsl3l4mKVmXPkTkTErXediAui4x+8PSA==}
    engines: {glibc: '>=2.26', node: ^18.17.0 || ^20.3.0 || >=21.0.0, npm: '>=9.6.5', pnpm: '>=7.1.0', yarn: '>=3.2.0'}
    cpu: [arm64]
    os: [darwin]

  '@img/sharp-darwin-x64@0.33.4':
    resolution: {integrity: sha512-0l7yRObwtTi82Z6ebVI2PnHT8EB2NxBgpK2MiKJZJ7cz32R4lxd001ecMhzzsZig3Yv9oclvqqdV93jo9hy+Dw==}
    engines: {glibc: '>=2.26', node: ^18.17.0 || ^20.3.0 || >=21.0.0, npm: '>=9.6.5', pnpm: '>=7.1.0', yarn: '>=3.2.0'}
    cpu: [x64]
    os: [darwin]

  '@img/sharp-libvips-darwin-arm64@1.0.2':
    resolution: {integrity: sha512-tcK/41Rq8IKlSaKRCCAuuY3lDJjQnYIW1UXU1kxcEKrfL8WR7N6+rzNoOxoQRJWTAECuKwgAHnPvqXGN8XfkHA==}
    engines: {macos: '>=11', npm: '>=9.6.5', pnpm: '>=7.1.0', yarn: '>=3.2.0'}
    cpu: [arm64]
    os: [darwin]

  '@img/sharp-libvips-darwin-x64@1.0.2':
    resolution: {integrity: sha512-Ofw+7oaWa0HiiMiKWqqaZbaYV3/UGL2wAPeLuJTx+9cXpCRdvQhCLG0IH8YGwM0yGWGLpsF4Su9vM1o6aer+Fw==}
    engines: {macos: '>=10.13', npm: '>=9.6.5', pnpm: '>=7.1.0', yarn: '>=3.2.0'}
    cpu: [x64]
    os: [darwin]

  '@img/sharp-libvips-linux-arm64@1.0.2':
    resolution: {integrity: sha512-x7kCt3N00ofFmmkkdshwj3vGPCnmiDh7Gwnd4nUwZln2YjqPxV1NlTyZOvoDWdKQVDL911487HOueBvrpflagw==}
    engines: {glibc: '>=2.26', npm: '>=9.6.5', pnpm: '>=7.1.0', yarn: '>=3.2.0'}
    cpu: [arm64]
    os: [linux]

  '@img/sharp-libvips-linux-arm@1.0.2':
    resolution: {integrity: sha512-iLWCvrKgeFoglQxdEwzu1eQV04o8YeYGFXtfWU26Zr2wWT3q3MTzC+QTCO3ZQfWd3doKHT4Pm2kRmLbupT+sZw==}
    engines: {glibc: '>=2.28', npm: '>=9.6.5', pnpm: '>=7.1.0', yarn: '>=3.2.0'}
    cpu: [arm]
    os: [linux]

  '@img/sharp-libvips-linux-s390x@1.0.2':
    resolution: {integrity: sha512-cmhQ1J4qVhfmS6szYW7RT+gLJq9dH2i4maq+qyXayUSn9/3iY2ZeWpbAgSpSVbV2E1JUL2Gg7pwnYQ1h8rQIog==}
    engines: {glibc: '>=2.28', npm: '>=9.6.5', pnpm: '>=7.1.0', yarn: '>=3.2.0'}
    cpu: [s390x]
    os: [linux]

  '@img/sharp-libvips-linux-x64@1.0.2':
    resolution: {integrity: sha512-E441q4Qdb+7yuyiADVi5J+44x8ctlrqn8XgkDTwr4qPJzWkaHwD489iZ4nGDgcuya4iMN3ULV6NwbhRZJ9Z7SQ==}
    engines: {glibc: '>=2.26', npm: '>=9.6.5', pnpm: '>=7.1.0', yarn: '>=3.2.0'}
    cpu: [x64]
    os: [linux]

  '@img/sharp-libvips-linuxmusl-arm64@1.0.2':
    resolution: {integrity: sha512-3CAkndNpYUrlDqkCM5qhksfE+qSIREVpyoeHIU6jd48SJZViAmznoQQLAv4hVXF7xyUB9zf+G++e2v1ABjCbEQ==}
    engines: {musl: '>=1.2.2', npm: '>=9.6.5', pnpm: '>=7.1.0', yarn: '>=3.2.0'}
    cpu: [arm64]
    os: [linux]

  '@img/sharp-libvips-linuxmusl-x64@1.0.2':
    resolution: {integrity: sha512-VI94Q6khIHqHWNOh6LLdm9s2Ry4zdjWJwH56WoiJU7NTeDwyApdZZ8c+SADC8OH98KWNQXnE01UdJ9CSfZvwZw==}
    engines: {musl: '>=1.2.2', npm: '>=9.6.5', pnpm: '>=7.1.0', yarn: '>=3.2.0'}
    cpu: [x64]
    os: [linux]

  '@img/sharp-linux-arm64@0.33.4':
    resolution: {integrity: sha512-2800clwVg1ZQtxwSoTlHvtm9ObgAax7V6MTAB/hDT945Tfyy3hVkmiHpeLPCKYqYR1Gcmv1uDZ3a4OFwkdBL7Q==}
    engines: {glibc: '>=2.26', node: ^18.17.0 || ^20.3.0 || >=21.0.0, npm: '>=9.6.5', pnpm: '>=7.1.0', yarn: '>=3.2.0'}
    cpu: [arm64]
    os: [linux]

  '@img/sharp-linux-arm@0.33.4':
    resolution: {integrity: sha512-RUgBD1c0+gCYZGCCe6mMdTiOFS0Zc/XrN0fYd6hISIKcDUbAW5NtSQW9g/powkrXYm6Vzwd6y+fqmExDuCdHNQ==}
    engines: {glibc: '>=2.28', node: ^18.17.0 || ^20.3.0 || >=21.0.0, npm: '>=9.6.5', pnpm: '>=7.1.0', yarn: '>=3.2.0'}
    cpu: [arm]
    os: [linux]

  '@img/sharp-linux-s390x@0.33.4':
    resolution: {integrity: sha512-h3RAL3siQoyzSoH36tUeS0PDmb5wINKGYzcLB5C6DIiAn2F3udeFAum+gj8IbA/82+8RGCTn7XW8WTFnqag4tQ==}
    engines: {glibc: '>=2.31', node: ^18.17.0 || ^20.3.0 || >=21.0.0, npm: '>=9.6.5', pnpm: '>=7.1.0', yarn: '>=3.2.0'}
    cpu: [s390x]
    os: [linux]

  '@img/sharp-linux-x64@0.33.4':
    resolution: {integrity: sha512-GoR++s0XW9DGVi8SUGQ/U4AeIzLdNjHka6jidVwapQ/JebGVQIpi52OdyxCNVRE++n1FCLzjDovJNozif7w/Aw==}
    engines: {glibc: '>=2.26', node: ^18.17.0 || ^20.3.0 || >=21.0.0, npm: '>=9.6.5', pnpm: '>=7.1.0', yarn: '>=3.2.0'}
    cpu: [x64]
    os: [linux]

  '@img/sharp-linuxmusl-arm64@0.33.4':
    resolution: {integrity: sha512-nhr1yC3BlVrKDTl6cO12gTpXMl4ITBUZieehFvMntlCXFzH2bvKG76tBL2Y/OqhupZt81pR7R+Q5YhJxW0rGgQ==}
    engines: {musl: '>=1.2.2', node: ^18.17.0 || ^20.3.0 || >=21.0.0, npm: '>=9.6.5', pnpm: '>=7.1.0', yarn: '>=3.2.0'}
    cpu: [arm64]
    os: [linux]

  '@img/sharp-linuxmusl-x64@0.33.4':
    resolution: {integrity: sha512-uCPTku0zwqDmZEOi4ILyGdmW76tH7dm8kKlOIV1XC5cLyJ71ENAAqarOHQh0RLfpIpbV5KOpXzdU6XkJtS0daw==}
    engines: {musl: '>=1.2.2', node: ^18.17.0 || ^20.3.0 || >=21.0.0, npm: '>=9.6.5', pnpm: '>=7.1.0', yarn: '>=3.2.0'}
    cpu: [x64]
    os: [linux]

  '@img/sharp-wasm32@0.33.4':
    resolution: {integrity: sha512-Bmmauh4sXUsUqkleQahpdNXKvo+wa1V9KhT2pDA4VJGKwnKMJXiSTGphn0gnJrlooda0QxCtXc6RX1XAU6hMnQ==}
    engines: {node: ^18.17.0 || ^20.3.0 || >=21.0.0, npm: '>=9.6.5', pnpm: '>=7.1.0', yarn: '>=3.2.0'}
    cpu: [wasm32]

  '@img/sharp-win32-ia32@0.33.4':
    resolution: {integrity: sha512-99SJ91XzUhYHbx7uhK3+9Lf7+LjwMGQZMDlO/E/YVJ7Nc3lyDFZPGhjwiYdctoH2BOzW9+TnfqcaMKt0jHLdqw==}
    engines: {node: ^18.17.0 || ^20.3.0 || >=21.0.0, npm: '>=9.6.5', pnpm: '>=7.1.0', yarn: '>=3.2.0'}
    cpu: [ia32]
    os: [win32]

  '@img/sharp-win32-x64@0.33.4':
    resolution: {integrity: sha512-3QLocdTRVIrFNye5YocZl+KKpYKP+fksi1QhmOArgx7GyhIbQp/WrJRu176jm8IxromS7RIkzMiMINVdBtC8Aw==}
    engines: {node: ^18.17.0 || ^20.3.0 || >=21.0.0, npm: '>=9.6.5', pnpm: '>=7.1.0', yarn: '>=3.2.0'}
    cpu: [x64]
    os: [win32]

  '@isaacs/cliui@8.0.2':
    resolution: {integrity: sha512-O8jcjabXaleOG9DQ0+ARXWZBTfnP4WNAqzuiJK7ll44AmxGKv/J2M4TPjxjY3znBCfvBXFzucm1twdyFybFqEA==}
    engines: {node: '>=12'}

  '@jest/schemas@29.6.3':
    resolution: {integrity: sha512-mo5j5X+jIZmJQveBKeS/clAueipV7KgiX1vMgCxam1RNYiqE1w62n0/tJJnHtjW8ZHcQco5gY85jA3mi0L+nSA==}
    engines: {node: ^14.15.0 || ^16.10.0 || >=18.0.0}

  '@jridgewell/gen-mapping@0.3.5':
    resolution: {integrity: sha512-IzL8ZoEDIBRWEzlCcRhOaCupYyN5gdIK+Q6fbFdPDg6HqX6jpkItn7DFIpW9LQzXG6Df9sA7+OKnq0qlz/GaQg==}
    engines: {node: '>=6.0.0'}

  '@jridgewell/resolve-uri@3.1.2':
    resolution: {integrity: sha512-bRISgCIjP20/tbWSPWMEi54QVPRZExkuD9lJL+UIxUKtwVJA8wW1Trb1jMs1RFXo1CBTNZ/5hpC9QvmKWdopKw==}
    engines: {node: '>=6.0.0'}

  '@jridgewell/set-array@1.2.1':
    resolution: {integrity: sha512-R8gLRTZeyp03ymzP/6Lil/28tGeGEzhx1q2k703KGWRAI1VdvPIXdG70VJc2pAMw3NA6JKL5hhFu1sJX0Mnn/A==}
    engines: {node: '>=6.0.0'}

  '@jridgewell/sourcemap-codec@1.5.0':
    resolution: {integrity: sha512-gv3ZRaISU3fjPAgNsriBRqGWQL6quFx04YMPW/zD8XMLsU32mhCCbfbO6KZFLjvYpCZ8zyDEgqsgf+PwPaM7GQ==}

  '@jridgewell/trace-mapping@0.3.25':
    resolution: {integrity: sha512-vNk6aEwybGtawWmy/PzwnGDOjCkLWSD2wqvjGGAgOAwCGWySYXfYoxt00IJkTF+8Lb57DwOb3Aa0o9CApepiYQ==}

  '@jridgewell/trace-mapping@0.3.9':
    resolution: {integrity: sha512-3Belt6tdc8bPgAtbcmdtNJlirVoTmEb5e2gC94PnkwEW9jI6CAHUeoG85tjWP5WquqfavoMtMwiG4P926ZKKuQ==}

  '@langchain/core@0.2.23':
    resolution: {integrity: sha512-elPg6WpAkxWEIGC9u38F2anbzqfYYEy32lJdsd9dtChcHSFmFLlXqa+SnpO3R772gUuJmcu+Pd+fCvmRFy029w==}
    engines: {node: '>=18'}

  '@lezer/common@1.2.1':
    resolution: {integrity: sha512-yemX0ZD2xS/73llMZIK6KplkjIjf2EvAHcinDi/TfJ9hS25G0388+ClHt6/3but0oOxinTcQHJLDXh6w1crzFQ==}

  '@lezer/highlight@1.2.0':
    resolution: {integrity: sha512-WrS5Mw51sGrpqjlh3d4/fOwpEV2Hd3YOkp9DBt4k8XZQcoTHZFB7sx030A6OcahF4J1nDQAa3jXlTVVYH50IFA==}

  '@lezer/javascript@1.4.17':
    resolution: {integrity: sha512-bYW4ctpyGK+JMumDApeUzuIezX01H76R1foD6LcRX224FWfyYit/HYxiPGDjXXe/wQWASjCvVGoukTH68+0HIA==}

  '@lezer/json@1.0.2':
    resolution: {integrity: sha512-xHT2P4S5eeCYECyKNPhr4cbEL9tc8w83SPwRC373o9uEdrvGKTZoJVAGxpOsZckMlEh9W23Pc72ew918RWQOBQ==}

  '@lezer/lr@1.4.2':
    resolution: {integrity: sha512-pu0K1jCIdnQ12aWNaAVU5bzi7Bd1w54J3ECgANPmYLtQKP0HBj2cE/5coBD66MT10xbtIuUr7tg0Shbsvk0mDA==}

  '@libsql/client@0.6.2':
    resolution: {integrity: sha512-xRNfRLv/dOCbV4qd+M0baQwGmvuZpMd2wG2UAPs8XmcdaPvu5ErkcaeITkxlm3hDEJVabQM1cFhMBxsugWW9fQ==}

  '@libsql/core@0.6.2':
    resolution: {integrity: sha512-c2P4M+4u/4b2L02A0KjggO3UW51rGkhxr/7fzJO0fEAqsqrWGxuNj2YtRkina/oxfYvAof6xjp8RucNoIV/Odw==}

  '@libsql/darwin-arm64@0.3.19':
    resolution: {integrity: sha512-rmOqsLcDI65zzxlUOoEiPJLhqmbFsZF6p4UJQ2kMqB+Kc0Rt5/A1OAdOZ/Wo8fQfJWjR1IbkbpEINFioyKf+nQ==}
    cpu: [arm64]
    os: [darwin]

  '@libsql/darwin-x64@0.3.19':
    resolution: {integrity: sha512-q9O55B646zU+644SMmOQL3FIfpmEvdWpRpzubwFc2trsa+zoBlSkHuzU9v/C+UNoPHQVRMP7KQctJ455I/h/xw==}
    cpu: [x64]
    os: [darwin]

  '@libsql/hrana-client@0.6.2':
    resolution: {integrity: sha512-MWxgD7mXLNf9FXXiM0bc90wCjZSpErWKr5mGza7ERy2FJNNMXd7JIOv+DepBA1FQTIfI8TFO4/QDYgaQC0goNw==}

  '@libsql/isomorphic-fetch@0.2.4':
    resolution: {integrity: sha512-FaL5BAaoEsBklY8SkvzOUzqnHH4n2MeabZhihviTrZDNDPR890XXryuHXk/arOcmpIAPbvds7GjnwVFVXZwh6w==}
    engines: {node: '>=18.0.0'}

  '@libsql/isomorphic-ws@0.1.5':
    resolution: {integrity: sha512-DtLWIH29onUYR00i0GlQ3UdcTRC6EP4u9w/h9LxpUZJWRMARk6dQwZ6Jkd+QdwVpuAOrdxt18v0K2uIYR3fwFg==}

  '@libsql/linux-arm64-gnu@0.3.19':
    resolution: {integrity: sha512-mgeAUU1oqqh57k7I3cQyU6Trpdsdt607eFyEmH5QO7dv303ti+LjUvh1pp21QWV6WX7wZyjeJV1/VzEImB+jRg==}
    cpu: [arm64]
    os: [linux]

  '@libsql/linux-arm64-musl@0.3.19':
    resolution: {integrity: sha512-VEZtxghyK6zwGzU9PHohvNxthruSxBEnRrX7BSL5jQ62tN4n2JNepJ6SdzXp70pdzTfwroOj/eMwiPt94gkVRg==}
    cpu: [arm64]
    os: [linux]

  '@libsql/linux-x64-gnu@0.3.19':
    resolution: {integrity: sha512-2t/J7LD5w2f63wGihEO+0GxfTyYIyLGEvTFEsMO16XI5o7IS9vcSHrxsvAJs4w2Pf907uDjmc7fUfMg6L82BrQ==}
    cpu: [x64]
    os: [linux]

  '@libsql/linux-x64-musl@0.3.19':
    resolution: {integrity: sha512-BLsXyJaL8gZD8+3W2LU08lDEd9MIgGds0yPy5iNPp8tfhXx3pV/Fge2GErN0FC+nzt4DYQtjL+A9GUMglQefXQ==}
    cpu: [x64]
    os: [linux]

  '@libsql/win32-x64-msvc@0.3.19':
    resolution: {integrity: sha512-ay1X9AobE4BpzG0XPw1gplyLZPGHIgJOovvW23gUrukRegiUP62uzhpRbKNogLlUOynyXeq//prHgPXiebUfWg==}
    cpu: [x64]
    os: [win32]

  '@mole-inc/bin-wrapper@8.0.1':
    resolution: {integrity: sha512-sTGoeZnjI8N4KS+sW2AN95gDBErhAguvkw/tWdCjeM8bvxpz5lqrnd0vOJABA1A+Ic3zED7PYoLP/RANLgVotA==}
    engines: {node: ^12.20.0 || ^14.13.1 || >=16.0.0}

  '@monaco-editor/loader@1.4.0':
    resolution: {integrity: sha512-00ioBig0x642hytVspPl7DbQyaSWRaolYie/UFNjoTdvoKPzo6xrXLhTk9ixgIKcLH5b5vDOjVNiGyY+uDCUlg==}
    peerDependencies:
      monaco-editor: '>= 0.21.0 < 1'

  '@monaco-editor/react@4.6.0':
    resolution: {integrity: sha512-RFkU9/i7cN2bsq/iTkurMWOEErmYcY6JiQI3Jn+WeR/FGISH8JbHERjpS9oRuSOPvDMJI0Z8nJeKkbOs9sBYQw==}
    peerDependencies:
      monaco-editor: '>= 0.25.0 < 1'
      react: ^16.8.0 || ^17.0.0 || ^18.0.0
      react-dom: ^16.8.0 || ^17.0.0 || ^18.0.0

  '@neon-rs/load@0.0.4':
    resolution: {integrity: sha512-kTPhdZyTQxB+2wpiRcFWrDcejc4JI6tkPuS7UZCG4l6Zvc5kU/gGQ/ozvHTh1XR5tS+UlfAfGuPajjzQjCiHCw==}

  '@nodelib/fs.scandir@2.1.5':
    resolution: {integrity: sha512-vq24Bq3ym5HEQm2NKCr3yXDwjc7vTsEThRDnkp2DK9p1uqLR+DHurm/NOTo0KG7HYHU7eppKZj3MyqYuMBf62g==}
    engines: {node: '>= 8'}

  '@nodelib/fs.stat@2.0.5':
    resolution: {integrity: sha512-RkhPPp2zrqDAQA/2jNhnztcPAlv64XdhIp7a7454A5ovI7Bukxgt7MX7udwAu3zg1DcpPU0rz3VV1SeaqvY4+A==}
    engines: {node: '>= 8'}

  '@nodelib/fs.walk@1.2.8':
    resolution: {integrity: sha512-oGB+UxlgWcgQkgwo8GcEGwemoTFt3FIO9ababBmaGwXIoBKZ+GTy0pP185beGg7Llih/NSHSV2XAs1lnznocSg==}
    engines: {node: '>= 8'}

  '@npmcli/fs@3.1.1':
    resolution: {integrity: sha512-q9CRWjpHCMIh5sVyefoD1cA7PkvILqCZsnSOEUUivORLjxCO/Irmue2DprETiNgEqktDBZaM1Bi+jrarx1XdCg==}
    engines: {node: ^14.17.0 || ^16.13.0 || >=18.0.0}

  '@oclif/core@4.0.17':
    resolution: {integrity: sha512-zfdSRip9DVMOklMojWCLZEB4iOzy7LDTABCDzCXqmpZGS+o1e1xts4jGhnte3mi0WV0YthNfYqF16tqk6CWITA==}
    engines: {node: '>=18.0.0'}

  '@opentelemetry/api-logs@0.52.1':
    resolution: {integrity: sha512-qnSqB2DQ9TPP96dl8cDubDvrUyWc0/sK81xHTK8eSUspzDM3bsewX903qclQFvVhgStjRWdC5bLb3kQqMkfV5A==}
    engines: {node: '>=14'}

  '@opentelemetry/api@1.9.0':
    resolution: {integrity: sha512-3giAOQvZiH5F9bMlMiv8+GSPMeqg0dbaeo58/0SlA9sxSqZhnUtxzX9/2FzyhS9sWQf5S0GJE0AKBrFqjpeYcg==}
    engines: {node: '>=8.0.0'}

  '@opentelemetry/core@1.25.1':
    resolution: {integrity: sha512-GeT/l6rBYWVQ4XArluLVB6WWQ8flHbdb6r2FCHC3smtdOAbrJBIv35tpV/yp9bmYUJf+xmZpu9DRTIeJVhFbEQ==}
    engines: {node: '>=14'}
    peerDependencies:
      '@opentelemetry/api': '>=1.0.0 <1.10.0'

  '@opentelemetry/exporter-trace-otlp-http@0.52.1':
    resolution: {integrity: sha512-05HcNizx0BxcFKKnS5rwOV+2GevLTVIRA0tRgWYyw4yCgR53Ic/xk83toYKts7kbzcI+dswInUg/4s8oyA+tqg==}
    engines: {node: '>=14'}
    peerDependencies:
      '@opentelemetry/api': ^1.0.0

  '@opentelemetry/exporter-trace-otlp-proto@0.52.1':
    resolution: {integrity: sha512-pt6uX0noTQReHXNeEslQv7x311/F1gJzMnp1HD2qgypLRPbXDeMzzeTngRTUaUbP6hqWNtPxuLr4DEoZG+TcEQ==}
    engines: {node: '>=14'}
    peerDependencies:
      '@opentelemetry/api': ^1.0.0

  '@opentelemetry/otlp-exporter-base@0.52.1':
    resolution: {integrity: sha512-z175NXOtX5ihdlshtYBe5RpGeBoTXVCKPPLiQlD6FHvpM4Ch+p2B0yWKYSrBfLH24H9zjJiBdTrtD+hLlfnXEQ==}
    engines: {node: '>=14'}
    peerDependencies:
      '@opentelemetry/api': ^1.0.0

  '@opentelemetry/otlp-transformer@0.52.1':
    resolution: {integrity: sha512-I88uCZSZZtVa0XniRqQWKbjAUm73I8tpEy/uJYPPYw5d7BRdVk0RfTBQw8kSUl01oVWEuqxLDa802222MYyWHg==}
    engines: {node: '>=14'}
    peerDependencies:
      '@opentelemetry/api': '>=1.3.0 <1.10.0'

  '@opentelemetry/resources@1.25.1':
    resolution: {integrity: sha512-pkZT+iFYIZsVn6+GzM0kSX+u3MSLCY9md+lIJOoKl/P+gJFfxJte/60Usdp8Ce4rOs8GduUpSPNe1ddGyDT1sQ==}
    engines: {node: '>=14'}
    peerDependencies:
      '@opentelemetry/api': '>=1.0.0 <1.10.0'

  '@opentelemetry/sdk-logs@0.52.1':
    resolution: {integrity: sha512-MBYh+WcPPsN8YpRHRmK1Hsca9pVlyyKd4BxOC4SsgHACnl/bPp4Cri9hWhVm5+2tiQ9Zf4qSc1Jshw9tOLGWQA==}
    engines: {node: '>=14'}
    peerDependencies:
      '@opentelemetry/api': '>=1.4.0 <1.10.0'

  '@opentelemetry/sdk-metrics@1.25.1':
    resolution: {integrity: sha512-9Mb7q5ioFL4E4dDrc4wC/A3NTHDat44v4I3p2pLPSxRvqUbDIQyMVr9uK+EU69+HWhlET1VaSrRzwdckWqY15Q==}
    engines: {node: '>=14'}
    peerDependencies:
      '@opentelemetry/api': '>=1.3.0 <1.10.0'

  '@opentelemetry/sdk-trace-base@1.25.1':
    resolution: {integrity: sha512-C8k4hnEbc5FamuZQ92nTOp8X/diCY56XUTnMiv9UTuJitCzaNNHAVsdm5+HLCdI8SLQsLWIrG38tddMxLVoftw==}
    engines: {node: '>=14'}
    peerDependencies:
      '@opentelemetry/api': '>=1.0.0 <1.10.0'

  '@opentelemetry/semantic-conventions@1.25.1':
    resolution: {integrity: sha512-ZDjMJJQRlyk8A1KZFCc+bCbsyrn1wTwdNt56F7twdfUfnHUZUq77/WfONCj8p72NZOyP7pNTdUWSTYC3GTbuuQ==}
    engines: {node: '>=14'}

  '@pkgjs/parseargs@0.11.0':
    resolution: {integrity: sha512-+1VkjdD0QBLPodGrJUeqarH8VAIvQODIbwh9XpP5Syisf7YoQgsJKPNFoqqLQlu+VQ/tVSshMR6loPMn8U+dPg==}
    engines: {node: '>=14'}

  '@protobufjs/aspromise@1.1.2':
    resolution: {integrity: sha512-j+gKExEuLmKwvz3OgROXtrJ2UG2x8Ch2YZUxahh+s1F2HZ+wAceUNLkvy6zKCPVRkU++ZWQrdxsUeQXmcg4uoQ==}

  '@protobufjs/base64@1.1.2':
    resolution: {integrity: sha512-AZkcAA5vnN/v4PDqKyMR5lx7hZttPDgClv83E//FMNhR2TMcLUhfRUBHCmSl0oi9zMgDDqRUJkSxO3wm85+XLg==}

  '@protobufjs/codegen@2.0.4':
    resolution: {integrity: sha512-YyFaikqM5sH0ziFZCN3xDC7zeGaB/d0IUb9CATugHWbd1FRFwWwt4ld4OYMPWu5a3Xe01mGAULCdqhMlPl29Jg==}

  '@protobufjs/eventemitter@1.1.0':
    resolution: {integrity: sha512-j9ednRT81vYJ9OfVuXG6ERSTdEL1xVsNgqpkxMsbIabzSo3goCjDIveeGv5d03om39ML71RdmrGNjG5SReBP/Q==}

  '@protobufjs/fetch@1.1.0':
    resolution: {integrity: sha512-lljVXpqXebpsijW71PZaCYeIcE5on1w5DlQy5WH6GLbFryLUrBD4932W/E2BSpfRJWseIL4v/KPgBFxDOIdKpQ==}

  '@protobufjs/float@1.0.2':
    resolution: {integrity: sha512-Ddb+kVXlXst9d+R9PfTIxh1EdNkgoRe5tOX6t01f1lYWOvJnSPDBlG241QLzcyPdoNTsblLUdujGSE4RzrTZGQ==}

  '@protobufjs/inquire@1.1.0':
    resolution: {integrity: sha512-kdSefcPdruJiFMVSbn801t4vFK7KB/5gd2fYvrxhuJYg8ILrmn9SKSX2tZdV6V+ksulWqS7aXjBcRXl3wHoD9Q==}

  '@protobufjs/path@1.1.2':
    resolution: {integrity: sha512-6JOcJ5Tm08dOHAbdR3GrvP+yUUfkjG5ePsHYczMFLq3ZmMkAD98cDgcT2iA1lJ9NVwFd4tH/iSSoe44YWkltEA==}

  '@protobufjs/pool@1.1.0':
    resolution: {integrity: sha512-0kELaGSIDBKvcgS4zkjz1PeddatrjYcmMWOlAuAPwAeccUrPHdUqo/J6LiymHHEiJT5NrF1UVwxY14f+fy4WQw==}

  '@protobufjs/utf8@1.1.0':
    resolution: {integrity: sha512-Vvn3zZrhQZkkBE8LSuW3em98c0FwgO4nxzv6OdSxPKJIEKY2bGbHn+mhGIPerzI4twdxaP8/0+06HBpwf345Lw==}

  '@radix-ui/primitive@1.0.1':
    resolution: {integrity: sha512-yQ8oGX2GVsEYMWGxcovu1uGWPCxV5BFfeeYxqPmuAzUyLT9qmaMXSAhXpb0WrspIeqYzdJpkh2vHModJPgRIaw==}

  '@radix-ui/primitive@1.1.0':
    resolution: {integrity: sha512-4Z8dn6Upk0qk4P74xBhZ6Hd/w0mPEzOOLxy4xiPXOXqjF7jZS0VAKk7/x/H6FyY2zCkYJqePf1G5KmkmNJ4RBA==}

  '@radix-ui/react-accordion@1.2.0':
    resolution: {integrity: sha512-HJOzSX8dQqtsp/3jVxCU3CXEONF7/2jlGAB28oX8TTw1Dz8JYbEI1UcL8355PuLBE41/IRRMvCw7VkiK/jcUOQ==}
    peerDependencies:
      '@types/react': '*'
      '@types/react-dom': '*'
      react: ^16.8 || ^17.0 || ^18.0 || ^19.0 || ^19.0.0-rc
      react-dom: ^16.8 || ^17.0 || ^18.0 || ^19.0 || ^19.0.0-rc
    peerDependenciesMeta:
      '@types/react':
        optional: true
      '@types/react-dom':
        optional: true

  '@radix-ui/react-arrow@1.1.0':
    resolution: {integrity: sha512-FmlW1rCg7hBpEBwFbjHwCW6AmWLQM6g/v0Sn8XbP9NvmSZ2San1FpQeyPtufzOMSIx7Y4dzjlHoifhp+7NkZhw==}
    peerDependencies:
      '@types/react': '*'
      '@types/react-dom': '*'
      react: ^16.8 || ^17.0 || ^18.0 || ^19.0 || ^19.0.0-rc
      react-dom: ^16.8 || ^17.0 || ^18.0 || ^19.0 || ^19.0.0-rc
    peerDependenciesMeta:
      '@types/react':
        optional: true
      '@types/react-dom':
        optional: true

  '@radix-ui/react-checkbox@1.1.1':
    resolution: {integrity: sha512-0i/EKJ222Afa1FE0C6pNJxDq1itzcl3HChE9DwskA4th4KRse8ojx8a1nVcOjwJdbpDLcz7uol77yYnQNMHdKw==}
    peerDependencies:
      '@types/react': '*'
      '@types/react-dom': '*'
      react: ^16.8 || ^17.0 || ^18.0 || ^19.0 || ^19.0.0-rc
      react-dom: ^16.8 || ^17.0 || ^18.0 || ^19.0 || ^19.0.0-rc
    peerDependenciesMeta:
      '@types/react':
        optional: true
      '@types/react-dom':
        optional: true

  '@radix-ui/react-collapsible@1.1.0':
    resolution: {integrity: sha512-zQY7Epa8sTL0mq4ajSJpjgn2YmCgyrG7RsQgLp3C0LQVkG7+Tf6Pv1CeNWZLyqMjhdPkBa5Lx7wYBeSu7uCSTA==}
    peerDependencies:
      '@types/react': '*'
      '@types/react-dom': '*'
      react: ^16.8 || ^17.0 || ^18.0 || ^19.0 || ^19.0.0-rc
      react-dom: ^16.8 || ^17.0 || ^18.0 || ^19.0 || ^19.0.0-rc
    peerDependenciesMeta:
      '@types/react':
        optional: true
      '@types/react-dom':
        optional: true

  '@radix-ui/react-collection@1.1.0':
    resolution: {integrity: sha512-GZsZslMJEyo1VKm5L1ZJY8tGDxZNPAoUeQUIbKeJfoi7Q4kmig5AsgLMYYuyYbfjd8fBmFORAIwYAkXMnXZgZw==}
    peerDependencies:
      '@types/react': '*'
      '@types/react-dom': '*'
      react: ^16.8 || ^17.0 || ^18.0 || ^19.0 || ^19.0.0-rc
      react-dom: ^16.8 || ^17.0 || ^18.0 || ^19.0 || ^19.0.0-rc
    peerDependenciesMeta:
      '@types/react':
        optional: true
      '@types/react-dom':
        optional: true

  '@radix-ui/react-compose-refs@1.0.1':
    resolution: {integrity: sha512-fDSBgd44FKHa1FRMU59qBMPFcl2PZE+2nmqunj+BWFyYYjnhIDWL2ItDs3rrbJDQOtzt5nIebLCQc4QRfz6LJw==}
    peerDependencies:
      '@types/react': '*'
      react: ^16.8 || ^17.0 || ^18.0
    peerDependenciesMeta:
      '@types/react':
        optional: true

  '@radix-ui/react-compose-refs@1.1.0':
    resolution: {integrity: sha512-b4inOtiaOnYf9KWyO3jAeeCG6FeyfY6ldiEPanbUjWd+xIk5wZeHa8yVwmrJ2vderhu/BQvzCrJI0lHd+wIiqw==}
    peerDependencies:
      '@types/react': '*'
      react: ^16.8 || ^17.0 || ^18.0 || ^19.0 || ^19.0.0-rc
    peerDependenciesMeta:
      '@types/react':
        optional: true

  '@radix-ui/react-context@1.0.1':
    resolution: {integrity: sha512-ebbrdFoYTcuZ0v4wG5tedGnp9tzcV8awzsxYph7gXUyvnNLuTIcCk1q17JEbnVhXAKG9oX3KtchwiMIAYp9NLg==}
    peerDependencies:
      '@types/react': '*'
      react: ^16.8 || ^17.0 || ^18.0
    peerDependenciesMeta:
      '@types/react':
        optional: true

  '@radix-ui/react-context@1.1.0':
    resolution: {integrity: sha512-OKrckBy+sMEgYM/sMmqmErVn0kZqrHPJze+Ql3DzYsDDp0hl0L62nx/2122/Bvps1qz645jlcu2tD9lrRSdf8A==}
    peerDependencies:
      '@types/react': '*'
      react: ^16.8 || ^17.0 || ^18.0 || ^19.0 || ^19.0.0-rc
    peerDependenciesMeta:
      '@types/react':
        optional: true

  '@radix-ui/react-dialog@1.0.5':
    resolution: {integrity: sha512-GjWJX/AUpB703eEBanuBnIWdIXg6NvJFCXcNlSZk4xdszCdhrJgBoUd1cGk67vFO+WdA2pfI/plOpqz/5GUP6Q==}
    peerDependencies:
      '@types/react': '*'
      '@types/react-dom': '*'
      react: ^16.8 || ^17.0 || ^18.0
      react-dom: ^16.8 || ^17.0 || ^18.0
    peerDependenciesMeta:
      '@types/react':
        optional: true
      '@types/react-dom':
        optional: true

  '@radix-ui/react-dialog@1.1.1':
    resolution: {integrity: sha512-zysS+iU4YP3STKNS6USvFVqI4qqx8EpiwmT5TuCApVEBca+eRCbONi4EgzfNSuVnOXvC5UPHHMjs8RXO6DH9Bg==}
    peerDependencies:
      '@types/react': '*'
      '@types/react-dom': '*'
      react: ^16.8 || ^17.0 || ^18.0 || ^19.0 || ^19.0.0-rc
      react-dom: ^16.8 || ^17.0 || ^18.0 || ^19.0 || ^19.0.0-rc
    peerDependenciesMeta:
      '@types/react':
        optional: true
      '@types/react-dom':
        optional: true

  '@radix-ui/react-direction@1.1.0':
    resolution: {integrity: sha512-BUuBvgThEiAXh2DWu93XsT+a3aWrGqolGlqqw5VU1kG7p/ZH2cuDlM1sRLNnY3QcBS69UIz2mcKhMxDsdewhjg==}
    peerDependencies:
      '@types/react': '*'
      react: ^16.8 || ^17.0 || ^18.0 || ^19.0 || ^19.0.0-rc
    peerDependenciesMeta:
      '@types/react':
        optional: true

  '@radix-ui/react-dismissable-layer@1.0.5':
    resolution: {integrity: sha512-aJeDjQhywg9LBu2t/At58hCvr7pEm0o2Ke1x33B+MhjNmmZ17sy4KImo0KPLgsnc/zN7GPdce8Cnn0SWvwZO7g==}
    peerDependencies:
      '@types/react': '*'
      '@types/react-dom': '*'
      react: ^16.8 || ^17.0 || ^18.0
      react-dom: ^16.8 || ^17.0 || ^18.0
    peerDependenciesMeta:
      '@types/react':
        optional: true
      '@types/react-dom':
        optional: true

  '@radix-ui/react-dismissable-layer@1.1.0':
    resolution: {integrity: sha512-/UovfmmXGptwGcBQawLzvn2jOfM0t4z3/uKffoBlj724+n3FvBbZ7M0aaBOmkp6pqFYpO4yx8tSVJjx3Fl2jig==}
    peerDependencies:
      '@types/react': '*'
      '@types/react-dom': '*'
      react: ^16.8 || ^17.0 || ^18.0 || ^19.0 || ^19.0.0-rc
      react-dom: ^16.8 || ^17.0 || ^18.0 || ^19.0 || ^19.0.0-rc
    peerDependenciesMeta:
      '@types/react':
        optional: true
      '@types/react-dom':
        optional: true

  '@radix-ui/react-dropdown-menu@2.1.1':
    resolution: {integrity: sha512-y8E+x9fBq9qvteD2Zwa4397pUVhYsh9iq44b5RD5qu1GMJWBCBuVg1hMyItbc6+zH00TxGRqd9Iot4wzf3OoBQ==}
    peerDependencies:
      '@types/react': '*'
      '@types/react-dom': '*'
      react: ^16.8 || ^17.0 || ^18.0 || ^19.0 || ^19.0.0-rc
      react-dom: ^16.8 || ^17.0 || ^18.0 || ^19.0 || ^19.0.0-rc
    peerDependenciesMeta:
      '@types/react':
        optional: true
      '@types/react-dom':
        optional: true

  '@radix-ui/react-focus-guards@1.0.1':
    resolution: {integrity: sha512-Rect2dWbQ8waGzhMavsIbmSVCgYxkXLxxR3ZvCX79JOglzdEy4JXMb98lq4hPxUbLr77nP0UOGf4rcMU+s1pUA==}
    peerDependencies:
      '@types/react': '*'
      react: ^16.8 || ^17.0 || ^18.0
    peerDependenciesMeta:
      '@types/react':
        optional: true

  '@radix-ui/react-focus-guards@1.1.0':
    resolution: {integrity: sha512-w6XZNUPVv6xCpZUqb/yN9DL6auvpGX3C/ee6Hdi16v2UUy25HV2Q5bcflsiDyT/g5RwbPQ/GIT1vLkeRb+ITBw==}
    peerDependencies:
      '@types/react': '*'
      react: ^16.8 || ^17.0 || ^18.0 || ^19.0 || ^19.0.0-rc
    peerDependenciesMeta:
      '@types/react':
        optional: true

  '@radix-ui/react-focus-scope@1.0.4':
    resolution: {integrity: sha512-sL04Mgvf+FmyvZeYfNu1EPAaaxD+aw7cYeIB9L9Fvq8+urhltTRaEo5ysKOpHuKPclsZcSUMKlN05x4u+CINpA==}
    peerDependencies:
      '@types/react': '*'
      '@types/react-dom': '*'
      react: ^16.8 || ^17.0 || ^18.0
      react-dom: ^16.8 || ^17.0 || ^18.0
    peerDependenciesMeta:
      '@types/react':
        optional: true
      '@types/react-dom':
        optional: true

  '@radix-ui/react-focus-scope@1.1.0':
    resolution: {integrity: sha512-200UD8zylvEyL8Bx+z76RJnASR2gRMuxlgFCPAe/Q/679a/r0eK3MBVYMb7vZODZcffZBdob1EGnky78xmVvcA==}
    peerDependencies:
      '@types/react': '*'
      '@types/react-dom': '*'
      react: ^16.8 || ^17.0 || ^18.0 || ^19.0 || ^19.0.0-rc
      react-dom: ^16.8 || ^17.0 || ^18.0 || ^19.0 || ^19.0.0-rc
    peerDependenciesMeta:
      '@types/react':
        optional: true
      '@types/react-dom':
        optional: true

  '@radix-ui/react-hover-card@1.1.1':
    resolution: {integrity: sha512-IwzAOP97hQpDADYVKrEEHUH/b2LA+9MgB0LgdmnbFO2u/3M5hmEofjjr2M6CyzUblaAqJdFm6B7oFtU72DPXrA==}
    peerDependencies:
      '@types/react': '*'
      '@types/react-dom': '*'
      react: ^16.8 || ^17.0 || ^18.0 || ^19.0 || ^19.0.0-rc
      react-dom: ^16.8 || ^17.0 || ^18.0 || ^19.0 || ^19.0.0-rc
    peerDependenciesMeta:
      '@types/react':
        optional: true
      '@types/react-dom':
        optional: true

  '@radix-ui/react-icons@1.3.0':
    resolution: {integrity: sha512-jQxj/0LKgp+j9BiTXz3O3sgs26RNet2iLWmsPyRz2SIcR4q/4SbazXfnYwbAr+vLYKSfc7qxzyGQA1HLlYiuNw==}
    peerDependencies:
      react: ^16.x || ^17.x || ^18.x

  '@radix-ui/react-id@1.0.1':
    resolution: {integrity: sha512-tI7sT/kqYp8p96yGWY1OAnLHrqDgzHefRBKQ2YAkBS5ja7QLcZ9Z/uY7bEjPUatf8RomoXM8/1sMj1IJaE5UzQ==}
    peerDependencies:
      '@types/react': '*'
      react: ^16.8 || ^17.0 || ^18.0
    peerDependenciesMeta:
      '@types/react':
        optional: true

  '@radix-ui/react-id@1.1.0':
    resolution: {integrity: sha512-EJUrI8yYh7WOjNOqpoJaf1jlFIH2LvtgAl+YcFqNCa+4hj64ZXmPkAKOFs/ukjz3byN6bdb/AVUqHkI8/uWWMA==}
    peerDependencies:
      '@types/react': '*'
      react: ^16.8 || ^17.0 || ^18.0 || ^19.0 || ^19.0.0-rc
    peerDependenciesMeta:
      '@types/react':
        optional: true

  '@radix-ui/react-label@2.1.0':
    resolution: {integrity: sha512-peLblDlFw/ngk3UWq0VnYaOLy6agTZZ+MUO/WhVfm14vJGML+xH4FAl2XQGLqdefjNb7ApRg6Yn7U42ZhmYXdw==}
    peerDependencies:
      '@types/react': '*'
      '@types/react-dom': '*'
      react: ^16.8 || ^17.0 || ^18.0 || ^19.0 || ^19.0.0-rc
      react-dom: ^16.8 || ^17.0 || ^18.0 || ^19.0 || ^19.0.0-rc
    peerDependenciesMeta:
      '@types/react':
        optional: true
      '@types/react-dom':
        optional: true

  '@radix-ui/react-menu@2.1.1':
    resolution: {integrity: sha512-oa3mXRRVjHi6DZu/ghuzdylyjaMXLymx83irM7hTxutQbD+7IhPKdMdRHD26Rm+kHRrWcrUkkRPv5pd47a2xFQ==}
    peerDependencies:
      '@types/react': '*'
      '@types/react-dom': '*'
      react: ^16.8 || ^17.0 || ^18.0 || ^19.0 || ^19.0.0-rc
      react-dom: ^16.8 || ^17.0 || ^18.0 || ^19.0 || ^19.0.0-rc
    peerDependenciesMeta:
      '@types/react':
        optional: true
      '@types/react-dom':
        optional: true

  '@radix-ui/react-popover@1.1.1':
    resolution: {integrity: sha512-3y1A3isulwnWhvTTwmIreiB8CF4L+qRjZnK1wYLO7pplddzXKby/GnZ2M7OZY3qgnl6p9AodUIHRYGXNah8Y7g==}
    peerDependencies:
      '@types/react': '*'
      '@types/react-dom': '*'
      react: ^16.8 || ^17.0 || ^18.0 || ^19.0 || ^19.0.0-rc
      react-dom: ^16.8 || ^17.0 || ^18.0 || ^19.0 || ^19.0.0-rc
    peerDependenciesMeta:
      '@types/react':
        optional: true
      '@types/react-dom':
        optional: true

  '@radix-ui/react-popper@1.2.0':
    resolution: {integrity: sha512-ZnRMshKF43aBxVWPWvbj21+7TQCvhuULWJ4gNIKYpRlQt5xGRhLx66tMp8pya2UkGHTSlhpXwmjqltDYHhw7Vg==}
    peerDependencies:
      '@types/react': '*'
      '@types/react-dom': '*'
      react: ^16.8 || ^17.0 || ^18.0 || ^19.0 || ^19.0.0-rc
      react-dom: ^16.8 || ^17.0 || ^18.0 || ^19.0 || ^19.0.0-rc
    peerDependenciesMeta:
      '@types/react':
        optional: true
      '@types/react-dom':
        optional: true

  '@radix-ui/react-portal@1.0.4':
    resolution: {integrity: sha512-Qki+C/EuGUVCQTOTD5vzJzJuMUlewbzuKyUy+/iHM2uwGiru9gZeBJtHAPKAEkB5KWGi9mP/CHKcY0wt1aW45Q==}
    peerDependencies:
      '@types/react': '*'
      '@types/react-dom': '*'
      react: ^16.8 || ^17.0 || ^18.0
      react-dom: ^16.8 || ^17.0 || ^18.0
    peerDependenciesMeta:
      '@types/react':
        optional: true
      '@types/react-dom':
        optional: true

  '@radix-ui/react-portal@1.1.1':
    resolution: {integrity: sha512-A3UtLk85UtqhzFqtoC8Q0KvR2GbXF3mtPgACSazajqq6A41mEQgo53iPzY4i6BwDxlIFqWIhiQ2G729n+2aw/g==}
    peerDependencies:
      '@types/react': '*'
      '@types/react-dom': '*'
      react: ^16.8 || ^17.0 || ^18.0 || ^19.0 || ^19.0.0-rc
      react-dom: ^16.8 || ^17.0 || ^18.0 || ^19.0 || ^19.0.0-rc
    peerDependenciesMeta:
      '@types/react':
        optional: true
      '@types/react-dom':
        optional: true

  '@radix-ui/react-presence@1.0.1':
    resolution: {integrity: sha512-UXLW4UAbIY5ZjcvzjfRFo5gxva8QirC9hF7wRE4U5gz+TP0DbRk+//qyuAQ1McDxBt1xNMBTaciFGvEmJvAZCg==}
    peerDependencies:
      '@types/react': '*'
      '@types/react-dom': '*'
      react: ^16.8 || ^17.0 || ^18.0
      react-dom: ^16.8 || ^17.0 || ^18.0
    peerDependenciesMeta:
      '@types/react':
        optional: true
      '@types/react-dom':
        optional: true

  '@radix-ui/react-presence@1.1.0':
    resolution: {integrity: sha512-Gq6wuRN/asf9H/E/VzdKoUtT8GC9PQc9z40/vEr0VCJ4u5XvvhWIrSsCB6vD2/cH7ugTdSfYq9fLJCcM00acrQ==}
    peerDependencies:
      '@types/react': '*'
      '@types/react-dom': '*'
      react: ^16.8 || ^17.0 || ^18.0 || ^19.0 || ^19.0.0-rc
      react-dom: ^16.8 || ^17.0 || ^18.0 || ^19.0 || ^19.0.0-rc
    peerDependenciesMeta:
      '@types/react':
        optional: true
      '@types/react-dom':
        optional: true

  '@radix-ui/react-primitive@1.0.3':
    resolution: {integrity: sha512-yi58uVyoAcK/Nq1inRY56ZSjKypBNKTa/1mcL8qdl6oJeEaDbOldlzrGn7P6Q3Id5d+SYNGc5AJgc4vGhjs5+g==}
    peerDependencies:
      '@types/react': '*'
      '@types/react-dom': '*'
      react: ^16.8 || ^17.0 || ^18.0
      react-dom: ^16.8 || ^17.0 || ^18.0
    peerDependenciesMeta:
      '@types/react':
        optional: true
      '@types/react-dom':
        optional: true

  '@radix-ui/react-primitive@2.0.0':
    resolution: {integrity: sha512-ZSpFm0/uHa8zTvKBDjLFWLo8dkr4MBsiDLz0g3gMUwqgLHz9rTaRRGYDgvZPtBJgYCBKXkS9fzmoySgr8CO6Cw==}
    peerDependencies:
      '@types/react': '*'
      '@types/react-dom': '*'
      react: ^16.8 || ^17.0 || ^18.0 || ^19.0 || ^19.0.0-rc
      react-dom: ^16.8 || ^17.0 || ^18.0 || ^19.0 || ^19.0.0-rc
    peerDependenciesMeta:
      '@types/react':
        optional: true
      '@types/react-dom':
        optional: true

  '@radix-ui/react-radio-group@1.2.0':
    resolution: {integrity: sha512-yv+oiLaicYMBpqgfpSPw6q+RyXlLdIpQWDHZbUKURxe+nEh53hFXPPlfhfQQtYkS5MMK/5IWIa76SksleQZSzw==}
    peerDependencies:
      '@types/react': '*'
      '@types/react-dom': '*'
      react: ^16.8 || ^17.0 || ^18.0 || ^19.0 || ^19.0.0-rc
      react-dom: ^16.8 || ^17.0 || ^18.0 || ^19.0 || ^19.0.0-rc
    peerDependenciesMeta:
      '@types/react':
        optional: true
      '@types/react-dom':
        optional: true

  '@radix-ui/react-roving-focus@1.1.0':
    resolution: {integrity: sha512-EA6AMGeq9AEeQDeSH0aZgG198qkfHSbvWTf1HvoDmOB5bBG/qTxjYMWUKMnYiV6J/iP/J8MEFSuB2zRU2n7ODA==}
    peerDependencies:
      '@types/react': '*'
      '@types/react-dom': '*'
      react: ^16.8 || ^17.0 || ^18.0 || ^19.0 || ^19.0.0-rc
      react-dom: ^16.8 || ^17.0 || ^18.0 || ^19.0 || ^19.0.0-rc
    peerDependenciesMeta:
      '@types/react':
        optional: true
      '@types/react-dom':
        optional: true

  '@radix-ui/react-separator@1.1.0':
    resolution: {integrity: sha512-3uBAs+egzvJBDZAzvb/n4NxxOYpnspmWxO2u5NbZ8Y6FM/NdrGSF9bop3Cf6F6C71z1rTSn8KV0Fo2ZVd79lGA==}
    peerDependencies:
      '@types/react': '*'
      '@types/react-dom': '*'
      react: ^16.8 || ^17.0 || ^18.0 || ^19.0 || ^19.0.0-rc
      react-dom: ^16.8 || ^17.0 || ^18.0 || ^19.0 || ^19.0.0-rc
    peerDependenciesMeta:
      '@types/react':
        optional: true
      '@types/react-dom':
        optional: true

  '@radix-ui/react-slot@1.0.2':
    resolution: {integrity: sha512-YeTpuq4deV+6DusvVUW4ivBgnkHwECUu0BiN43L5UCDFgdhsRUWAghhTF5MbvNTPzmiFOx90asDSUjWuCNapwg==}
    peerDependencies:
      '@types/react': '*'
      react: ^16.8 || ^17.0 || ^18.0
    peerDependenciesMeta:
      '@types/react':
        optional: true

  '@radix-ui/react-slot@1.1.0':
    resolution: {integrity: sha512-FUCf5XMfmW4dtYl69pdS4DbxKy8nj4M7SafBgPllysxmdachynNflAdp/gCsnYWNDnge6tI9onzMp5ARYc1KNw==}
    peerDependencies:
      '@types/react': '*'
      react: ^16.8 || ^17.0 || ^18.0 || ^19.0 || ^19.0.0-rc
    peerDependenciesMeta:
      '@types/react':
        optional: true

  '@radix-ui/react-switch@1.1.0':
    resolution: {integrity: sha512-OBzy5WAj641k0AOSpKQtreDMe+isX0MQJ1IVyF03ucdF3DunOnROVrjWs8zsXUxC3zfZ6JL9HFVCUlMghz9dJw==}
    peerDependencies:
      '@types/react': '*'
      '@types/react-dom': '*'
      react: ^16.8 || ^17.0 || ^18.0 || ^19.0 || ^19.0.0-rc
      react-dom: ^16.8 || ^17.0 || ^18.0 || ^19.0 || ^19.0.0-rc
    peerDependenciesMeta:
      '@types/react':
        optional: true
      '@types/react-dom':
        optional: true

  '@radix-ui/react-tabs@1.1.0':
    resolution: {integrity: sha512-bZgOKB/LtZIij75FSuPzyEti/XBhJH52ExgtdVqjCIh+Nx/FW+LhnbXtbCzIi34ccyMsyOja8T0thCzoHFXNKA==}
    peerDependencies:
      '@types/react': '*'
      '@types/react-dom': '*'
      react: ^16.8 || ^17.0 || ^18.0 || ^19.0 || ^19.0.0-rc
      react-dom: ^16.8 || ^17.0 || ^18.0 || ^19.0 || ^19.0.0-rc
    peerDependenciesMeta:
      '@types/react':
        optional: true
      '@types/react-dom':
        optional: true

  '@radix-ui/react-toast@1.2.1':
    resolution: {integrity: sha512-5trl7piMXcZiCq7MW6r8YYmu0bK5qDpTWz+FdEPdKyft2UixkspheYbjbrLXVN5NGKHFbOP7lm8eD0biiSqZqg==}
    peerDependencies:
      '@types/react': '*'
      '@types/react-dom': '*'
      react: ^16.8 || ^17.0 || ^18.0 || ^19.0 || ^19.0.0-rc
      react-dom: ^16.8 || ^17.0 || ^18.0 || ^19.0 || ^19.0.0-rc
    peerDependenciesMeta:
      '@types/react':
        optional: true
      '@types/react-dom':
        optional: true

  '@radix-ui/react-tooltip@1.1.2':
    resolution: {integrity: sha512-9XRsLwe6Yb9B/tlnYCPVUd/TFS4J7HuOZW345DCeC6vKIxQGMZdx21RK4VoZauPD5frgkXTYVS5y90L+3YBn4w==}
    peerDependencies:
      '@types/react': '*'
      '@types/react-dom': '*'
      react: ^16.8 || ^17.0 || ^18.0 || ^19.0 || ^19.0.0-rc
      react-dom: ^16.8 || ^17.0 || ^18.0 || ^19.0 || ^19.0.0-rc
    peerDependenciesMeta:
      '@types/react':
        optional: true
      '@types/react-dom':
        optional: true

  '@radix-ui/react-use-callback-ref@1.0.1':
    resolution: {integrity: sha512-D94LjX4Sp0xJFVaoQOd3OO9k7tpBYNOXdVhkltUbGv2Qb9OXdrg/CpsjlZv7ia14Sylv398LswWBVVu5nqKzAQ==}
    peerDependencies:
      '@types/react': '*'
      react: ^16.8 || ^17.0 || ^18.0
    peerDependenciesMeta:
      '@types/react':
        optional: true

  '@radix-ui/react-use-callback-ref@1.1.0':
    resolution: {integrity: sha512-CasTfvsy+frcFkbXtSJ2Zu9JHpN8TYKxkgJGWbjiZhFivxaeW7rMeZt7QELGVLaYVfFMsKHjb7Ak0nMEe+2Vfw==}
    peerDependencies:
      '@types/react': '*'
      react: ^16.8 || ^17.0 || ^18.0 || ^19.0 || ^19.0.0-rc
    peerDependenciesMeta:
      '@types/react':
        optional: true

  '@radix-ui/react-use-controllable-state@1.0.1':
    resolution: {integrity: sha512-Svl5GY5FQeN758fWKrjM6Qb7asvXeiZltlT4U2gVfl8Gx5UAv2sMR0LWo8yhsIZh2oQ0eFdZ59aoOOMV7b47VA==}
    peerDependencies:
      '@types/react': '*'
      react: ^16.8 || ^17.0 || ^18.0
    peerDependenciesMeta:
      '@types/react':
        optional: true

  '@radix-ui/react-use-controllable-state@1.1.0':
    resolution: {integrity: sha512-MtfMVJiSr2NjzS0Aa90NPTnvTSg6C/JLCV7ma0W6+OMV78vd8OyRpID+Ng9LxzsPbLeuBnWBA1Nq30AtBIDChw==}
    peerDependencies:
      '@types/react': '*'
      react: ^16.8 || ^17.0 || ^18.0 || ^19.0 || ^19.0.0-rc
    peerDependenciesMeta:
      '@types/react':
        optional: true

  '@radix-ui/react-use-escape-keydown@1.0.3':
    resolution: {integrity: sha512-vyL82j40hcFicA+M4Ex7hVkB9vHgSse1ZWomAqV2Je3RleKGO5iM8KMOEtfoSB0PnIelMd2lATjTGMYqN5ylTg==}
    peerDependencies:
      '@types/react': '*'
      react: ^16.8 || ^17.0 || ^18.0
    peerDependenciesMeta:
      '@types/react':
        optional: true

  '@radix-ui/react-use-escape-keydown@1.1.0':
    resolution: {integrity: sha512-L7vwWlR1kTTQ3oh7g1O0CBF3YCyyTj8NmhLR+phShpyA50HCfBFKVJTpshm9PzLiKmehsrQzTYTpX9HvmC9rhw==}
    peerDependencies:
      '@types/react': '*'
      react: ^16.8 || ^17.0 || ^18.0 || ^19.0 || ^19.0.0-rc
    peerDependenciesMeta:
      '@types/react':
        optional: true

  '@radix-ui/react-use-layout-effect@1.0.1':
    resolution: {integrity: sha512-v/5RegiJWYdoCvMnITBkNNx6bCj20fiaJnWtRkU18yITptraXjffz5Qbn05uOiQnOvi+dbkznkoaMltz1GnszQ==}
    peerDependencies:
      '@types/react': '*'
      react: ^16.8 || ^17.0 || ^18.0
    peerDependenciesMeta:
      '@types/react':
        optional: true

  '@radix-ui/react-use-layout-effect@1.1.0':
    resolution: {integrity: sha512-+FPE0rOdziWSrH9athwI1R0HDVbWlEhd+FR+aSDk4uWGmSJ9Z54sdZVDQPZAinJhJXwfT+qnj969mCsT2gfm5w==}
    peerDependencies:
      '@types/react': '*'
      react: ^16.8 || ^17.0 || ^18.0 || ^19.0 || ^19.0.0-rc
    peerDependenciesMeta:
      '@types/react':
        optional: true

  '@radix-ui/react-use-previous@1.1.0':
    resolution: {integrity: sha512-Z/e78qg2YFnnXcW88A4JmTtm4ADckLno6F7OXotmkQfeuCVaKuYzqAATPhVzl3delXE7CxIV8shofPn3jPc5Og==}
    peerDependencies:
      '@types/react': '*'
      react: ^16.8 || ^17.0 || ^18.0 || ^19.0 || ^19.0.0-rc
    peerDependenciesMeta:
      '@types/react':
        optional: true

  '@radix-ui/react-use-rect@1.1.0':
    resolution: {integrity: sha512-0Fmkebhr6PiseyZlYAOtLS+nb7jLmpqTrJyv61Pe68MKYW6OWdRE2kI70TaYY27u7H0lajqM3hSMMLFq18Z7nQ==}
    peerDependencies:
      '@types/react': '*'
      react: ^16.8 || ^17.0 || ^18.0 || ^19.0 || ^19.0.0-rc
    peerDependenciesMeta:
      '@types/react':
        optional: true

  '@radix-ui/react-use-size@1.1.0':
    resolution: {integrity: sha512-XW3/vWuIXHa+2Uwcc2ABSfcCledmXhhQPlGbfcRXbiUQI5Icjcg19BGCZVKKInYbvUCut/ufbbLLPFC5cbb1hw==}
    peerDependencies:
      '@types/react': '*'
      react: ^16.8 || ^17.0 || ^18.0 || ^19.0 || ^19.0.0-rc
    peerDependenciesMeta:
      '@types/react':
        optional: true

  '@radix-ui/react-visually-hidden@1.1.0':
    resolution: {integrity: sha512-N8MDZqtgCgG5S3aV60INAB475osJousYpZ4cTJ2cFbMpdHS5Y6loLTH8LPtkj2QN0x93J30HT/M3qJXM0+lyeQ==}
    peerDependencies:
      '@types/react': '*'
      '@types/react-dom': '*'
      react: ^16.8 || ^17.0 || ^18.0 || ^19.0 || ^19.0.0-rc
      react-dom: ^16.8 || ^17.0 || ^18.0 || ^19.0 || ^19.0.0-rc
    peerDependenciesMeta:
      '@types/react':
        optional: true
      '@types/react-dom':
        optional: true

  '@radix-ui/rect@1.1.0':
    resolution: {integrity: sha512-A9+lCBZoaMJlVKcRBz2YByCG+Cp2t6nAnMnNba+XiWxnj6r4JUFqfsgwocMBZU9LPtdxC6wB56ySYpc7LQIoJg==}

  '@remix-run/router@1.19.0':
    resolution: {integrity: sha512-zDICCLKEwbVYTS6TjYaWtHXxkdoUvD/QXvyVZjGCsWz5vyH7aFeONlPffPdW+Y/t6KT0MgXb2Mfjun9YpWN1dA==}
    engines: {node: '>=14.0.0'}

  '@rollup/pluginutils@5.1.0':
    resolution: {integrity: sha512-XTIWOPPcpvyKI6L1NHo0lFlCyznUEyPmPY1mc3KpPVDYulHSTvyeLNVW00QTLIAFNhR3kYnJTQHeGqU4M3n09g==}
    engines: {node: '>=14.0.0'}
    peerDependencies:
      rollup: ^1.20.0||^2.0.0||^3.0.0||^4.0.0
    peerDependenciesMeta:
      rollup:
        optional: true

  '@rollup/rollup-android-arm-eabi@4.20.0':
    resolution: {integrity: sha512-TSpWzflCc4VGAUJZlPpgAJE1+V60MePDQnBd7PPkpuEmOy8i87aL6tinFGKBFKuEDikYpig72QzdT3QPYIi+oA==}
    cpu: [arm]
    os: [android]

  '@rollup/rollup-android-arm64@4.20.0':
    resolution: {integrity: sha512-u00Ro/nok7oGzVuh/FMYfNoGqxU5CPWz1mxV85S2w9LxHR8OoMQBuSk+3BKVIDYgkpeOET5yXkx90OYFc+ytpQ==}
    cpu: [arm64]
    os: [android]

  '@rollup/rollup-darwin-arm64@4.20.0':
    resolution: {integrity: sha512-uFVfvzvsdGtlSLuL0ZlvPJvl6ZmrH4CBwLGEFPe7hUmf7htGAN+aXo43R/V6LATyxlKVC/m6UsLb7jbG+LG39Q==}
    cpu: [arm64]
    os: [darwin]

  '@rollup/rollup-darwin-x64@4.20.0':
    resolution: {integrity: sha512-xbrMDdlev53vNXexEa6l0LffojxhqDTBeL+VUxuuIXys4x6xyvbKq5XqTXBCEUA8ty8iEJblHvFaWRJTk/icAQ==}
    cpu: [x64]
    os: [darwin]

  '@rollup/rollup-linux-arm-gnueabihf@4.20.0':
    resolution: {integrity: sha512-jMYvxZwGmoHFBTbr12Xc6wOdc2xA5tF5F2q6t7Rcfab68TT0n+r7dgawD4qhPEvasDsVpQi+MgDzj2faOLsZjA==}
    cpu: [arm]
    os: [linux]

  '@rollup/rollup-linux-arm-musleabihf@4.20.0':
    resolution: {integrity: sha512-1asSTl4HKuIHIB1GcdFHNNZhxAYEdqML/MW4QmPS4G0ivbEcBr1JKlFLKsIRqjSwOBkdItn3/ZDlyvZ/N6KPlw==}
    cpu: [arm]
    os: [linux]

  '@rollup/rollup-linux-arm64-gnu@4.20.0':
    resolution: {integrity: sha512-COBb8Bkx56KldOYJfMf6wKeYJrtJ9vEgBRAOkfw6Ens0tnmzPqvlpjZiLgkhg6cA3DGzCmLmmd319pmHvKWWlQ==}
    cpu: [arm64]
    os: [linux]

  '@rollup/rollup-linux-arm64-musl@4.20.0':
    resolution: {integrity: sha512-+it+mBSyMslVQa8wSPvBx53fYuZK/oLTu5RJoXogjk6x7Q7sz1GNRsXWjn6SwyJm8E/oMjNVwPhmNdIjwP135Q==}
    cpu: [arm64]
    os: [linux]

  '@rollup/rollup-linux-powerpc64le-gnu@4.20.0':
    resolution: {integrity: sha512-yAMvqhPfGKsAxHN8I4+jE0CpLWD8cv4z7CK7BMmhjDuz606Q2tFKkWRY8bHR9JQXYcoLfopo5TTqzxgPUjUMfw==}
    cpu: [ppc64]
    os: [linux]

  '@rollup/rollup-linux-riscv64-gnu@4.20.0':
    resolution: {integrity: sha512-qmuxFpfmi/2SUkAw95TtNq/w/I7Gpjurx609OOOV7U4vhvUhBcftcmXwl3rqAek+ADBwSjIC4IVNLiszoj3dPA==}
    cpu: [riscv64]
    os: [linux]

  '@rollup/rollup-linux-s390x-gnu@4.20.0':
    resolution: {integrity: sha512-I0BtGXddHSHjV1mqTNkgUZLnS3WtsqebAXv11D5BZE/gfw5KoyXSAXVqyJximQXNvNzUo4GKlCK/dIwXlz+jlg==}
    cpu: [s390x]
    os: [linux]

  '@rollup/rollup-linux-x64-gnu@4.20.0':
    resolution: {integrity: sha512-y+eoL2I3iphUg9tN9GB6ku1FA8kOfmF4oUEWhztDJ4KXJy1agk/9+pejOuZkNFhRwHAOxMsBPLbXPd6mJiCwew==}
    cpu: [x64]
    os: [linux]

  '@rollup/rollup-linux-x64-musl@4.20.0':
    resolution: {integrity: sha512-hM3nhW40kBNYUkZb/r9k2FKK+/MnKglX7UYd4ZUy5DJs8/sMsIbqWK2piZtVGE3kcXVNj3B2IrUYROJMMCikNg==}
    cpu: [x64]
    os: [linux]

  '@rollup/rollup-win32-arm64-msvc@4.20.0':
    resolution: {integrity: sha512-psegMvP+Ik/Bg7QRJbv8w8PAytPA7Uo8fpFjXyCRHWm6Nt42L+JtoqH8eDQ5hRP7/XW2UiIriy1Z46jf0Oa1kA==}
    cpu: [arm64]
    os: [win32]

  '@rollup/rollup-win32-ia32-msvc@4.20.0':
    resolution: {integrity: sha512-GabekH3w4lgAJpVxkk7hUzUf2hICSQO0a/BLFA11/RMxQT92MabKAqyubzDZmMOC/hcJNlc+rrypzNzYl4Dx7A==}
    cpu: [ia32]
    os: [win32]

  '@rollup/rollup-win32-x64-msvc@4.20.0':
    resolution: {integrity: sha512-aJ1EJSuTdGnM6qbVC4B5DSmozPTqIag9fSzXRNNo+humQLG89XpPgdt16Ia56ORD7s+H8Pmyx44uczDQ0yDzpg==}
    cpu: [x64]
    os: [win32]

  '@scalar/openapi-parser@0.7.2':
    resolution: {integrity: sha512-kgzFox4KzC3NLrOZeT9m/iQ2VMNvL7JNz8ec+hz0sYulvMtYQ1qTqEyjQjALyCDzmzrSJA11Vg8JMMHDw3AA7A==}
    engines: {node: '>=18'}

  '@sinclair/typebox@0.27.8':
    resolution: {integrity: sha512-+Fj43pSMwJs4KRrH/938Uf+uAELIgVBmQzg/q1YG10djyfA3TnrU8N8XzqCh/okZdszqBQTZf96idMfE5lnwTA==}

  '@sindresorhus/is@4.6.0':
    resolution: {integrity: sha512-t09vSN3MdfsyCHoFcTRCH/iUtG7OJ0CsjzB8cjAmKc/va/kIgeDI/TxsigdncE/4be734m0cvIYwNaV4i2XqAw==}
    engines: {node: '>=10'}

  '@svgr/babel-plugin-add-jsx-attribute@8.0.0':
    resolution: {integrity: sha512-b9MIk7yhdS1pMCZM8VeNfUlSKVRhsHZNMl5O9SfaX0l0t5wjdgu4IDzGB8bpnGBBOjGST3rRFVsaaEtI4W6f7g==}
    engines: {node: '>=14'}
    peerDependencies:
      '@babel/core': ^7.0.0-0

  '@svgr/babel-plugin-remove-jsx-attribute@8.0.0':
    resolution: {integrity: sha512-BcCkm/STipKvbCl6b7QFrMh/vx00vIP63k2eM66MfHJzPr6O2U0jYEViXkHJWqXqQYjdeA9cuCl5KWmlwjDvbA==}
    engines: {node: '>=14'}
    peerDependencies:
      '@babel/core': ^7.0.0-0

  '@svgr/babel-plugin-remove-jsx-empty-expression@8.0.0':
    resolution: {integrity: sha512-5BcGCBfBxB5+XSDSWnhTThfI9jcO5f0Ai2V24gZpG+wXF14BzwxxdDb4g6trdOux0rhibGs385BeFMSmxtS3uA==}
    engines: {node: '>=14'}
    peerDependencies:
      '@babel/core': ^7.0.0-0

  '@svgr/babel-plugin-replace-jsx-attribute-value@8.0.0':
    resolution: {integrity: sha512-KVQ+PtIjb1BuYT3ht8M5KbzWBhdAjjUPdlMtpuw/VjT8coTrItWX6Qafl9+ji831JaJcu6PJNKCV0bp01lBNzQ==}
    engines: {node: '>=14'}
    peerDependencies:
      '@babel/core': ^7.0.0-0

  '@svgr/babel-plugin-svg-dynamic-title@8.0.0':
    resolution: {integrity: sha512-omNiKqwjNmOQJ2v6ge4SErBbkooV2aAWwaPFs2vUY7p7GhVkzRkJ00kILXQvRhA6miHnNpXv7MRnnSjdRjK8og==}
    engines: {node: '>=14'}
    peerDependencies:
      '@babel/core': ^7.0.0-0

  '@svgr/babel-plugin-svg-em-dimensions@8.0.0':
    resolution: {integrity: sha512-mURHYnu6Iw3UBTbhGwE/vsngtCIbHE43xCRK7kCw4t01xyGqb2Pd+WXekRRoFOBIY29ZoOhUCTEweDMdrjfi9g==}
    engines: {node: '>=14'}
    peerDependencies:
      '@babel/core': ^7.0.0-0

  '@svgr/babel-plugin-transform-react-native-svg@8.1.0':
    resolution: {integrity: sha512-Tx8T58CHo+7nwJ+EhUwx3LfdNSG9R2OKfaIXXs5soiy5HtgoAEkDay9LIimLOcG8dJQH1wPZp/cnAv6S9CrR1Q==}
    engines: {node: '>=14'}
    peerDependencies:
      '@babel/core': ^7.0.0-0

  '@svgr/babel-plugin-transform-svg-component@8.0.0':
    resolution: {integrity: sha512-DFx8xa3cZXTdb/k3kfPeaixecQLgKh5NVBMwD0AQxOzcZawK4oo1Jh9LbrcACUivsCA7TLG8eeWgrDXjTMhRmw==}
    engines: {node: '>=12'}
    peerDependencies:
      '@babel/core': ^7.0.0-0

  '@svgr/babel-preset@8.1.0':
    resolution: {integrity: sha512-7EYDbHE7MxHpv4sxvnVPngw5fuR6pw79SkcrILHJ/iMpuKySNCl5W1qcwPEpU+LgyRXOaAFgH0KhwD18wwg6ug==}
    engines: {node: '>=14'}
    peerDependencies:
      '@babel/core': ^7.0.0-0

  '@svgr/core@8.1.0':
    resolution: {integrity: sha512-8QqtOQT5ACVlmsvKOJNEaWmRPmcojMOzCz4Hs2BGG/toAp/K38LcsMRyLp349glq5AzJbCEeimEoxaX6v/fLrA==}
    engines: {node: '>=14'}

  '@svgr/hast-util-to-babel-ast@8.0.0':
    resolution: {integrity: sha512-EbDKwO9GpfWP4jN9sGdYwPBU0kdomaPIL2Eu4YwmgP+sJeXT+L7bMwJUBnhzfH8Q2qMBqZ4fJwpCyYsAN3mt2Q==}
    engines: {node: '>=14'}

  '@svgr/plugin-jsx@8.1.0':
    resolution: {integrity: sha512-0xiIyBsLlr8quN+WyuxooNW9RJ0Dpr8uOnH/xrCVO8GLUcwHISwj1AG0k+LFzteTkAA0GbX0kj9q6Dk70PTiPA==}
    engines: {node: '>=14'}
    peerDependencies:
      '@svgr/core': '*'

  '@swc/cli@0.4.0':
    resolution: {integrity: sha512-4JdVrPtF/4rCMXp6Q1h5I6YkYZrCCcqod7Wk97ZQq7K8vNGzJUryBv4eHCvqx5sJOJBrbYm9fcswe1B0TygNoA==}
    engines: {node: '>= 16.14.0'}
    hasBin: true
    peerDependencies:
      '@swc/core': ^1.2.66
      chokidar: ^3.5.1
    peerDependenciesMeta:
      chokidar:
        optional: true

  '@swc/core-darwin-arm64@1.7.10':
    resolution: {integrity: sha512-TYp4x/9w/C/yMU1olK5hTKq/Hi7BjG71UJ4V1U1WxI1JA3uokjQ/GoktDfmH5V5pX4dgGSOJwUe2RjoN8Z/XnA==}
    engines: {node: '>=10'}
    cpu: [arm64]
    os: [darwin]

  '@swc/core-darwin-x64@1.7.10':
    resolution: {integrity: sha512-P3LJjAWh5yLc6p5IUwV5LgRfA3R1oDCZDMabYyb2BVQuJTD4MfegW9DhBcUUF5dhBLwq3191KpLVzE+dLTbiXw==}
    engines: {node: '>=10'}
    cpu: [x64]
    os: [darwin]

  '@swc/core-linux-arm-gnueabihf@1.7.10':
    resolution: {integrity: sha512-yGOFjE7w/akRTmqGY3FvWYrqbxO7OB2N2FHj2LO5HtzXflfoABb5RyRvdEquX+17J6mEpu4EwjYNraTD/WHIEQ==}
    engines: {node: '>=10'}
    cpu: [arm]
    os: [linux]

  '@swc/core-linux-arm64-gnu@1.7.10':
    resolution: {integrity: sha512-SPWsgWHfdWKKjLrYlvhxcdBJ7Ruy6crJbPoE9NfD95eJEjMnS2yZTqj2ChFsY737WeyhWYlHzgYhYOVCp83YwQ==}
    engines: {node: '>=10'}
    cpu: [arm64]
    os: [linux]

  '@swc/core-linux-arm64-musl@1.7.10':
    resolution: {integrity: sha512-PUi50bkNqnBL3Z/Zq6jSfwgN9A/taA6u2Zou0tjDJi7oVdpjdr7SxNgCGzMJ/nNg5D/IQn1opM1jktMvpsPAuQ==}
    engines: {node: '>=10'}
    cpu: [arm64]
    os: [linux]

  '@swc/core-linux-x64-gnu@1.7.10':
    resolution: {integrity: sha512-Sc+pY55gknCAmBQBR6DhlA7jZSxHaLSDb5Sevzi6DOFMXR79NpA6zWTNKwp1GK2AnRIkbAfvYLgOxS5uWTFVpg==}
    engines: {node: '>=10'}
    cpu: [x64]
    os: [linux]

  '@swc/core-linux-x64-musl@1.7.10':
    resolution: {integrity: sha512-g5NKx2LXaGd0K26hmEts1Cvb7ptIvq3MHSgr6/D1tRPcDZw1Sp0dYsmyOv0ho4F5GOJyiCooG3oE9FXdb7jIpQ==}
    engines: {node: '>=10'}
    cpu: [x64]
    os: [linux]

  '@swc/core-win32-arm64-msvc@1.7.10':
    resolution: {integrity: sha512-plRIsOcfy9t9Q/ivm5DA7I0HaIvfAWPbI+bvVRrr3C/1K2CSqnqZJjEWOAmx2LiyipijNnEaFYuLBp0IkGuJpg==}
    engines: {node: '>=10'}
    cpu: [arm64]
    os: [win32]

  '@swc/core-win32-ia32-msvc@1.7.10':
    resolution: {integrity: sha512-GntrVNT23viHtbfzmlK8lfBiKeajH24GzbDT7qXhnoO20suUPcyYZxyvCb4gWM2zu8ZBTPHNlqfrNsriQCZ+lQ==}
    engines: {node: '>=10'}
    cpu: [ia32]
    os: [win32]

  '@swc/core-win32-x64-msvc@1.7.10':
    resolution: {integrity: sha512-uXIF8GuSappe1imm6Lf7pHGepfCBjDQlS+qTqvEGE0wZAsL1IVATK9P/cH/OCLfJXeQDTLeSYmrpwjtXNt46tQ==}
    engines: {node: '>=10'}
    cpu: [x64]
    os: [win32]

  '@swc/core@1.7.10':
    resolution: {integrity: sha512-l0xrFwBQ9atizhmV94yC2nwcecTk/oftofwMNPiFMGe56dqdmi2ArHaTV3PCtMlgaUH6rGCehoRMt5OrCI1ktg==}
    engines: {node: '>=10'}
    peerDependencies:
      '@swc/helpers': '*'
    peerDependenciesMeta:
      '@swc/helpers':
        optional: true

  '@swc/counter@0.1.3':
    resolution: {integrity: sha512-e2BR4lsJkkRlKZ/qCHPw9ZaSxc0MVUd7gtbtaB7aMvHeJVYe8sOB8DBZkP2DtISHGSku9sCK6T6cnY0CtXrOCQ==}

  '@swc/plugin-transform-imports@2.0.11':
    resolution: {integrity: sha512-TQSOI4chAzRaV6gbYxkeUjyF/vBLB0+MiIWz2DmglBlFEnL2HLw+80+bPTxrOCG11G/mrQDq1r82EU11rYJnow==}

  '@swc/types@0.1.12':
    resolution: {integrity: sha512-wBJA+SdtkbFhHjTMYH+dEH1y4VpfGdAc2Kw/LK09i9bXd/K6j6PkDcFCEzb6iVfZMkPRrl/q0e3toqTAJdkIVA==}

  '@szmarczak/http-timer@4.0.6':
    resolution: {integrity: sha512-4BAffykYOgO+5nzBWYwE3W90sBgLJoUPRWWcL8wlyiM8IB8ipJz3UMJ9KXQd1RKQXpKp8Tutn80HZtWsu2u76w==}
    engines: {node: '>=10'}

  '@tanstack/query-core@5.51.21':
    resolution: {integrity: sha512-POQxm42IUp6n89kKWF4IZi18v3fxQWFRolvBA6phNVmA8psdfB1MvDnGacCJdS+EOX12w/CyHM62z//rHmYmvw==}

  '@tanstack/react-query@5.51.23':
    resolution: {integrity: sha512-CfJCfX45nnVIZjQBRYYtvVMIsGgWLKLYC4xcUiYEey671n1alvTZoCBaU9B85O8mF/tx9LPyrI04A6Bs2THv4A==}
    peerDependencies:
      react: ^18.0.0

  '@tanstack/react-table@8.20.1':
    resolution: {integrity: sha512-PJK+07qbengObe5l7c8vCdtefXm8cyR4i078acWrHbdm8JKw1ES7YpmOtVt9ALUVEEFAHscdVpGRhRgikgFMbQ==}
    engines: {node: '>=12'}
    peerDependencies:
      react: '>=16.8'
      react-dom: '>=16.8'

  '@tanstack/table-core@8.20.1':
    resolution: {integrity: sha512-5Ly5TIRHnWH7vSDell9B/OVyV380qqIJVg7H7R7jU4fPEmOD4smqAX7VRflpYI09srWR8aj5OLD2Ccs1pI5mTg==}
    engines: {node: '>=12'}

  '@tokenizer/token@0.3.0':
    resolution: {integrity: sha512-OvjF+z51L3ov0OyAU0duzsYuvO01PH7x4t6DJx+guahgTnBHkhJdG7soQeTSFLWN3efnHyibZ4Z8l2EuWwJN3A==}

  '@types/cacheable-request@6.0.3':
    resolution: {integrity: sha512-IQ3EbTzGxIigb1I3qPZc1rWJnH0BmSKv5QYTalEwweFvyBDLSAe24zP0le/hyi7ecGfZVlIVAg4BZqb8WBwKqw==}

  '@types/debug@4.1.12':
    resolution: {integrity: sha512-vIChWdVG3LG1SMxEvI/AK+FWJthlrqlTu7fbrlywTkkaONwk/UAGaULXRlf8vkzFBLVm0zkMdCquhL5aOjhXPQ==}

  '@types/estree-jsx@1.0.5':
    resolution: {integrity: sha512-52CcUVNFyfb1A2ALocQw/Dd1BQFNmSdkuC3BkZ6iqhdMfQz7JWOFRuJFloOzjk+6WijU56m9oKXFAXc7o3Towg==}

  '@types/estree@1.0.5':
    resolution: {integrity: sha512-/kYRxGDLWzHOB7q+wtSUQlFrtcdUccpfy+X+9iMBpHK8QLLhx2wIPYuS5DYtR9Wa/YlZAbIovy7qVdB1Aq6Lyw==}

  '@types/figlet@1.5.8':
    resolution: {integrity: sha512-G22AUvy4Tl95XLE7jmUM8s8mKcoz+Hr+Xm9W90gJsppJq9f9tHvOGkrpn4gRX0q/cLtBdNkWtWCKDg2UDZoZvQ==}

  '@types/hast@3.0.4':
    resolution: {integrity: sha512-WPs+bbQw5aCj+x6laNGWLH3wviHtoCv/P3+otBhbOhJgG8qtpdAMlTCxLtsTWA7LH1Oh/bFCHsBn0TPS5m30EQ==}

  '@types/highlight-words-core@1.2.3':
    resolution: {integrity: sha512-PWNU/NR0CaYEsK38mcCTyDzeS2TlEGK9kRhRMz1i86jVAe836ZlA3gl6QYpu+CG6IpfNKTgWpEnJuRededvC0g==}

  '@types/http-cache-semantics@4.0.4':
    resolution: {integrity: sha512-1m0bIFVc7eJWyve9S0RnuRgcQqF/Xd5QsUZAZeQFr1Q3/p9JWoQQEqmVy+DPTNpGXwhgIetAoYF8JSc33q29QA==}

  '@types/keyv@3.1.4':
    resolution: {integrity: sha512-BQ5aZNSCpj7D6K2ksrRCTmKRLEpnPvWDiLPfoGyhZ++8YtiK9d/3DBKPJgry359X/P1PfruyYwvnvwFjuEiEIg==}

  '@types/lodash@4.17.7':
    resolution: {integrity: sha512-8wTvZawATi/lsmNu10/j2hk1KEP0IvjubqPE3cu1Xz7xfXXt5oCq3SNUz4fMIP4XGF9Ky+Ue2tBA3hcS7LSBlA==}

  '@types/mdast@4.0.4':
    resolution: {integrity: sha512-kGaNbPh1k7AFzgpud/gMdvIm5xuECykRR+JnWKQno9TAXVa6WIVCGTPvYGekIDL4uwCZQSYbUxNBSb1aUo79oA==}

  '@types/ms@0.7.34':
    resolution: {integrity: sha512-nG96G3Wp6acyAgJqGasjODb+acrI7KltPiRxzHPXnP3NgI28bpQDRv53olbqGXbfcgF5aiiHmO3xpwEpS5Ld9g==}

  '@types/node-fetch@2.6.11':
    resolution: {integrity: sha512-24xFj9R5+rfQJLRyM56qh+wnVSYhyXC2tkoBndtY0U+vubqNsYXGjufB2nn8Q6gt0LrARwL6UBtMCSVCwl4B1g==}

  '@types/node-forge@1.3.11':
    resolution: {integrity: sha512-FQx220y22OKNTqaByeBGqHWYz4cl94tpcxeFdvBo3wjG6XPBuZ0BNgNZRV5J5TFmmcsJ4IzsLkmGRiQbnYsBEQ==}

  '@types/node@18.19.44':
    resolution: {integrity: sha512-ZsbGerYg72WMXUIE9fYxtvfzLEuq6q8mKERdWFnqTmOvudMxnz+CBNRoOwJ2kNpFOncrKjT1hZwxjlFgQ9qvQA==}

  '@types/node@20.14.15':
    resolution: {integrity: sha512-Fz1xDMCF/B00/tYSVMlmK7hVeLh7jE5f3B7X1/hmV0MJBwE27KlS7EvD/Yp+z1lm8mVhwV5w+n8jOZG8AfTlKw==}

  '@types/prop-types@15.7.12':
    resolution: {integrity: sha512-5zvhXYtRNRluoE/jAp4GVsSduVUzNWKkOZrCDBWYtE7biZywwdC2AcEzg+cSMLFRfVgeAFqpfNabiPjxFddV1Q==}

  '@types/react-dom@18.3.0':
    resolution: {integrity: sha512-EhwApuTmMBmXuFOikhQLIBUn6uFg81SwLMOAUgodJF14SOBOCMdU04gDoYi0WOJJHD144TL32z4yDqCW3dnkQg==}

  '@types/react-resizable@3.0.8':
    resolution: {integrity: sha512-Pcvt2eGA7KNXldt1hkhVhAgZ8hK41m0mp89mFgQi7LAAEZiaLgm4fHJ5zbJZ/4m2LVaAyYrrRRv1LHDcrGQanA==}

  '@types/react@18.3.3':
    resolution: {integrity: sha512-hti/R0pS0q1/xx+TsI73XIqk26eBsISZ2R0wUijXIngRK9R/e7Xw/cXVxQK7R5JjW+SV4zGcn5hXjudkN/pLIw==}

  '@types/responselike@1.0.3':
    resolution: {integrity: sha512-H/+L+UkTV33uf49PH5pCAUBVPNj2nDBXTN+qS1dOwyyg24l3CcicicCA7ca+HMvJBZcFgl5r8e+RR6elsb4Lyw==}

  '@types/retry@0.12.0':
    resolution: {integrity: sha512-wWKOClTTiizcZhXnPY4wikVAwmdYHp8q6DmC+EJUzAMsycb7HB32Kh9RN4+0gExjmPmZSAQjgURXIGATPegAvA==}

  '@types/shimmer@1.2.0':
    resolution: {integrity: sha512-UE7oxhQLLd9gub6JKIAhDq06T0F6FnztwMNRvYgjeQSBeMc1ZG/tA47EwfduvkuQS8apbkM/lpLpWsaCeYsXVg==}

  '@types/stopword@2.0.3':
    resolution: {integrity: sha512-hioMj0lOvISM+EDevf7ijG8EMbU+J3pj4SstCyfQC1t39uPYpAe7beSfBdU6c1d9jeECTQQtR3UJWtVoUO8Weg==}

  '@types/unist@2.0.10':
    resolution: {integrity: sha512-IfYcSBWE3hLpBg8+X2SEa8LVkJdJEkT2Ese2aaLs3ptGdVtABxndrMaxuFlQ1qdFf9Q5rDvDpxI3WwgvKFAsQA==}

  '@types/unist@3.0.2':
    resolution: {integrity: sha512-dqId9J8K/vGi5Zr7oo212BGii5m3q5Hxlkwy3WpYuKPklmBEvsbMYYyLxAQpSffdLl/gdW0XUpKWFvYmyoWCoQ==}

  '@types/uuid@9.0.8':
    resolution: {integrity: sha512-jg+97EGIcY9AGHJJRaaPVgetKDsrTgbRjQ5Msgjh/DQKEFl0DtyRr/VCOyD1T2R1MNeWPK/u7JoGhlDZnKBAfA==}

  '@types/ws@8.5.12':
    resolution: {integrity: sha512-3tPRkv1EtkDpzlgyKyI8pGsGZAGPEaXeu0DOj5DI25Ja91bdAYddYHbADRYVrZMRbfW+1l5YwXVDKohDJNQxkQ==}

  '@typescript-eslint/eslint-plugin@7.18.0':
    resolution: {integrity: sha512-94EQTWZ40mzBc42ATNIBimBEDltSJ9RQHCC8vc/PDbxi4k8dVwUAv4o98dk50M1zB+JGFxp43FP7f8+FP8R6Sw==}
    engines: {node: ^18.18.0 || >=20.0.0}
    peerDependencies:
      '@typescript-eslint/parser': ^7.0.0
      eslint: ^8.56.0
      typescript: '*'
    peerDependenciesMeta:
      typescript:
        optional: true

  '@typescript-eslint/parser@7.18.0':
    resolution: {integrity: sha512-4Z+L8I2OqhZV8qA132M4wNL30ypZGYOQVBfMgxDH/K5UX0PNqTu1c6za9ST5r9+tavvHiTWmBnKzpCJ/GlVFtg==}
    engines: {node: ^18.18.0 || >=20.0.0}
    peerDependencies:
      eslint: ^8.56.0
      typescript: '*'
    peerDependenciesMeta:
      typescript:
        optional: true

  '@typescript-eslint/scope-manager@7.18.0':
    resolution: {integrity: sha512-jjhdIE/FPF2B7Z1uzc6i3oWKbGcHb87Qw7AWj6jmEqNOfDFbJWtjt/XfwCpvNkpGWlcJaog5vTR+VV8+w9JflA==}
    engines: {node: ^18.18.0 || >=20.0.0}

  '@typescript-eslint/type-utils@7.18.0':
    resolution: {integrity: sha512-XL0FJXuCLaDuX2sYqZUUSOJ2sG5/i1AAze+axqmLnSkNEVMVYLF+cbwlB2w8D1tinFuSikHmFta+P+HOofrLeA==}
    engines: {node: ^18.18.0 || >=20.0.0}
    peerDependencies:
      eslint: ^8.56.0
      typescript: '*'
    peerDependenciesMeta:
      typescript:
        optional: true

  '@typescript-eslint/types@7.18.0':
    resolution: {integrity: sha512-iZqi+Ds1y4EDYUtlOOC+aUmxnE9xS/yCigkjA7XpTKV6nCBd3Hp/PRGGmdwnfkV2ThMyYldP1wRpm/id99spTQ==}
    engines: {node: ^18.18.0 || >=20.0.0}

  '@typescript-eslint/typescript-estree@7.18.0':
    resolution: {integrity: sha512-aP1v/BSPnnyhMHts8cf1qQ6Q1IFwwRvAQGRvBFkWlo3/lH29OXA3Pts+c10nxRxIBrDnoMqzhgdwVe5f2D6OzA==}
    engines: {node: ^18.18.0 || >=20.0.0}
    peerDependencies:
      typescript: '*'
    peerDependenciesMeta:
      typescript:
        optional: true

  '@typescript-eslint/utils@7.18.0':
    resolution: {integrity: sha512-kK0/rNa2j74XuHVcoCZxdFBMF+aq/vH83CXAOHieC+2Gis4mF8jJXT5eAfyD3K0sAxtPuwxaIOIOvhwzVDt/kw==}
    engines: {node: ^18.18.0 || >=20.0.0}
    peerDependencies:
      eslint: ^8.56.0

  '@typescript-eslint/visitor-keys@7.18.0':
    resolution: {integrity: sha512-cDF0/Gf81QpY3xYyJKDV14Zwdmid5+uuENhjH2EqFaF0ni+yAyq/LzMaIJdhNJXZI7uLzwIlA+V7oWoyn6Curg==}
    engines: {node: ^18.18.0 || >=20.0.0}

  '@typescript/vfs@1.6.0':
    resolution: {integrity: sha512-hvJUjNVeBMp77qPINuUvYXj4FyWeeMMKZkxEATEU3hqBAQ7qdTBCUFT7Sp0Zu0faeEtFf+ldXxMEDr/bk73ISg==}
    peerDependencies:
      typescript: '*'

  '@uiw/codemirror-extensions-basic-setup@4.23.0':
    resolution: {integrity: sha512-+k5nkRpUWGaHr1JWT8jcKsVewlXw5qBgSopm9LW8fZ6KnSNZBycz8kHxh0+WSvckmXEESGptkIsb7dlkmJT/hQ==}
    peerDependencies:
      '@codemirror/autocomplete': '>=6.0.0'
      '@codemirror/commands': '>=6.0.0'
      '@codemirror/language': '>=6.0.0'
      '@codemirror/lint': '>=6.0.0'
      '@codemirror/search': '>=6.0.0'
      '@codemirror/state': '>=6.0.0'
      '@codemirror/view': '>=6.0.0'

  '@uiw/codemirror-theme-duotone@4.23.0':
    resolution: {integrity: sha512-uAwJV7NivvpnS5r+qfhIltE2IA8pAmIZ2aYzNX/4JGRFCuFwDg/qq0hYmttUFwDCb3/Fmg3LErkfqzuNmsQi1Q==}

  '@uiw/codemirror-themes@4.23.0':
    resolution: {integrity: sha512-9fiji9xooZyBQozR1i6iTr56YP7j/Dr/VgsNWbqf5Szv+g+4WM1iZuiDGwNXmFMWX8gbkDzp6ASE21VCPSofWw==}
    peerDependencies:
      '@codemirror/language': '>=6.0.0'
      '@codemirror/state': '>=6.0.0'
      '@codemirror/view': '>=6.0.0'

  '@uiw/react-codemirror@4.23.0':
    resolution: {integrity: sha512-MnqTXfgeLA3fsUUQjqjJgemEuNyoGALgsExVm0NQAllAAi1wfj+IoKFeK+h3XXMlTFRCFYOUh4AHDv0YXJLsOg==}
    peerDependencies:
      '@babel/runtime': '>=7.11.0'
      '@codemirror/state': '>=6.0.0'
      '@codemirror/theme-one-dark': '>=6.0.0'
      '@codemirror/view': '>=6.0.0'
      codemirror: '>=6.0.0'
      react: '>=16.8.0'
      react-dom: '>=16.8.0'

  '@uiw/react-json-view@2.0.0-alpha.26':
    resolution: {integrity: sha512-i3uph/hjjT+RwUMjC3lpQUFwWWP+/muipo5Hj22XlhreFrcnhgydorq3PFBnmu4nZxNzkwGar07M6/f6+5b+XQ==}
    peerDependencies:
      '@babel/runtime': '>=7.10.0'
      react: '>=18.0.0'
      react-dom: '>=18.0.0'

  '@ungap/structured-clone@1.2.0':
    resolution: {integrity: sha512-zuVdFrMJiuCDQUMCzQaD6KL28MjnqqN8XnAqiEq9PNm/hCPTSGfrXCOfwj1ow4LFb/tNymJPwsNbVePc1xFqrQ==}

  '@vitejs/plugin-react-swc@3.7.0':
    resolution: {integrity: sha512-yrknSb3Dci6svCd/qhHqhFPDSw0QtjumcqdKMoNNzmOl5lMXTTiqzjWtG4Qask2HdvvzaNgSunbQGet8/GrKdA==}
    peerDependencies:
      vite: ^4 || ^5

  '@vitest/expect@1.6.0':
    resolution: {integrity: sha512-ixEvFVQjycy/oNgHjqsL6AZCDduC+tflRluaHIzKIsdbzkLn2U/iBnVeJwB6HsIjQBdfMR8Z0tRxKUsvFJEeWQ==}

  '@vitest/runner@1.6.0':
    resolution: {integrity: sha512-P4xgwPjwesuBiHisAVz/LSSZtDjOTPYZVmNAnpHHSR6ONrf8eCJOFRvUwdHn30F5M1fxhqtl7QZQUk2dprIXAg==}

  '@vitest/snapshot@1.6.0':
    resolution: {integrity: sha512-+Hx43f8Chus+DCmygqqfetcAZrDJwvTj0ymqjQq4CvmpKFSTVteEOBzCusu1x2tt4OJcvBflyHUE0DZSLgEMtQ==}

  '@vitest/spy@1.6.0':
    resolution: {integrity: sha512-leUTap6B/cqi/bQkXUu6bQV5TZPx7pmMBKBQiI0rJA8c3pB56ZsaTbREnF7CJfmvAS4V2cXIBAh/3rVwrrCYgw==}

  '@vitest/utils@1.6.0':
    resolution: {integrity: sha512-21cPiuGMoMZwiOHa2i4LXkMkMkCGzA+MVFV70jRwHo95dL4x/ts5GZhML1QWuy7yfp3WzK3lRvZi3JnXTYqrBw==}

  abort-controller@3.0.0:
    resolution: {integrity: sha512-h8lQ8tacZYnR3vNQTgibj+tODHI5/+l06Au2Pcriv/Gmet0eaj4TwWH41sO9wnHDiQsEj19q0drzdWdeAHtweg==}
    engines: {node: '>=6.5'}

  acorn-jsx@5.3.2:
    resolution: {integrity: sha512-rq9s+JNhf0IChjtDXxllJ7g41oZk5SlXtp0LHwyA5cejwn7vKmKp4pPri6YEePv2PU65sAsegbXtIinmDFDXgQ==}
    peerDependencies:
      acorn: ^6.0.0 || ^7.0.0 || ^8.0.0

  acorn-walk@8.3.3:
    resolution: {integrity: sha512-MxXdReSRhGO7VlFe1bRG/oI7/mdLV9B9JJT0N8vZOhF7gFRR5l3M8W9G8JxmKV+JC5mGqJ0QvqfSOLsCPa4nUw==}
    engines: {node: '>=0.4.0'}

  acorn@8.12.1:
    resolution: {integrity: sha512-tcpGyI9zbizT9JbV6oYE477V6mTlXvvi0T0G3SNIYE2apm/G5huBa1+K89VGeovbg+jycCrfhl3ADxErOuO6Jg==}
    engines: {node: '>=0.4.0'}
    hasBin: true

  agentkeepalive@4.5.0:
    resolution: {integrity: sha512-5GG/5IbQQpC9FpkRGsSvZI5QYeSCzlJHdpBQntCsuTOxhKD8lqKhrleg2Yi7yvMIf82Ycmmqln9U8V9qwEiJew==}
    engines: {node: '>= 8.0.0'}

  aggregate-error@3.1.0:
    resolution: {integrity: sha512-4I7Td01quW/RpocfNayFdFVk1qSuoh0E7JrbRJ16nH01HhKFQ88INq9Sd+nd72zqRySlr9BmDA8xlEJ6vJMrYA==}
    engines: {node: '>=8'}

  ajv-draft-04@1.0.0:
    resolution: {integrity: sha512-mv00Te6nmYbRp5DCwclxtt7yV/joXJPGS7nM+97GdxvuttCOfgI3K4U25zboyeX0O+myI8ERluxQe5wljMmVIw==}
    peerDependencies:
      ajv: ^8.5.0
    peerDependenciesMeta:
      ajv:
        optional: true

  ajv-formats@3.0.1:
    resolution: {integrity: sha512-8iUql50EUR+uUcdRQ3HDqa6EVyo3docL8g5WJ3FNcWmu62IbkGUue/pEyLBW8VGKKucTPgqeks4fIU1DA4yowQ==}
    peerDependencies:
      ajv: ^8.0.0
    peerDependenciesMeta:
      ajv:
        optional: true

  ajv@6.12.6:
    resolution: {integrity: sha512-j3fVLgvTo527anyYyJOGTYJbG+vnnQYvE0m5mmkc1TK+nxAppkCLMIL0aZ4dblVCNoGShhm+kzE4ZUykBoMg4g==}

  ajv@8.17.1:
    resolution: {integrity: sha512-B/gBuNg5SiMTrPkC+A2+cW0RszwxYmn6VYxB/inlBStS5nx6xHIt/ehKRhIMhqusl7a8LjQoZnjCs5vhwxOQ1g==}

  ansi-escapes@4.3.2:
    resolution: {integrity: sha512-gKXj5ALrKWQLsYG9jlTRmR/xKluxHV+Z9QEwNIgCfM1/uwPMCuzVVnh5mwTd+OuBZcwSIMbqssNWRm1lE51QaQ==}
    engines: {node: '>=8'}

  ansi-regex@5.0.1:
    resolution: {integrity: sha512-quJQXlTSUGL2LH9SUXo8VwsY4soanhgo6LNSm84E1LBcE8s3O0wpdiRzyR9z/ZZJMlMWv37qOOb9pdJlMUEKFQ==}
    engines: {node: '>=8'}

  ansi-regex@6.0.1:
    resolution: {integrity: sha512-n5M855fKb2SsfMIiFFoVrABHJC8QtHwVx+mHWP3QcEqBHYienj5dHSgjbxtC0WEZXYt4wcD6zrQElDPhFuZgfA==}
    engines: {node: '>=12'}

  ansi-styles@3.2.1:
    resolution: {integrity: sha512-VT0ZI6kZRdTh8YyJw3SMbYm/u+NqfsAxEpWO0Pf9sq8/e94WxxOpPKx9FR1FlyCtOVDNOQ+8ntlqFxiRc+r5qA==}
    engines: {node: '>=4'}

  ansi-styles@4.3.0:
    resolution: {integrity: sha512-zbB9rCJAT1rbjiVDb2hqKFHNYLxgtk8NURxZ3IZwD3F6NtxbXZQCnnSi1Lkx+IDohdPlFp222wVALIheZJQSEg==}
    engines: {node: '>=8'}

  ansi-styles@5.2.0:
    resolution: {integrity: sha512-Cxwpt2SfTzTtXcfOlzGEee8O+c+MmUgGrNiBcXnuWxuFJHe6a5Hz7qwhwe5OgaSYI0IJvkLqWX1ASG+cJOkEiA==}
    engines: {node: '>=10'}

  ansi-styles@6.2.1:
    resolution: {integrity: sha512-bN798gFfQX+viw3R7yrGWRqnrN2oRkEkUjjl4JNn4E8GxxbjtG3FbrEIIY3l8/hrwUwIeCZvi4QuOTP4MErVug==}
    engines: {node: '>=12'}

  ansis@3.3.2:
    resolution: {integrity: sha512-cFthbBlt+Oi0i9Pv/j6YdVWJh54CtjGACaMPCIrEV4Ha7HWsIjXDwseYV79TIL0B4+KfSwD5S70PeQDkPUd1rA==}
    engines: {node: '>=15'}

  any-promise@1.3.0:
    resolution: {integrity: sha512-7UvmKalWRt1wgjL1RrGxoSJW/0QZFIegpeGvZG9kjp8vrRu55XTHbwnqq2GpXm9uLbcuhxm3IqX9OB4MZR1b2A==}

  anymatch@3.1.3:
    resolution: {integrity: sha512-KMReFUr0B4t+D+OBkjR3KYqvocp2XaSzO55UcB6mgQMd3KbcE+mWTyvVV7D/zsdEbNnV6acZUutkiHQXvTr1Rw==}
    engines: {node: '>= 8'}

  arch@2.2.0:
    resolution: {integrity: sha512-Of/R0wqp83cgHozfIYLbBMnej79U/SVGOOyuB3VVFv1NRM/PSFMK12x9KVtiYzJqmnU5WR2qp0Z5rHb7sWGnFQ==}

  arg@5.0.2:
    resolution: {integrity: sha512-PYjyFOLKQ9y57JvQ6QLo8dAgNqswh8M1RMJYdQduT6xbWSgK36P/Z/v+p888pM69jMMfS8Xd8F6I1kQ/I9HUGg==}

  argparse@2.0.1:
    resolution: {integrity: sha512-8+9WqebbFzpX9OR+Wa6O29asIogeRMzcGtAINdpMHHyAg10f05aSFVBbcEqGf/PXw1EjAZ+q2/bEBg3DvurK3Q==}

  aria-hidden@1.2.4:
    resolution: {integrity: sha512-y+CcFFwelSXpLZk/7fMB2mUbGtX9lKycf1MWJ7CaTIERyitVlyQx6C+sxcROU2BAJ24OiZyK+8wj2i8AlBoS3A==}
    engines: {node: '>=10'}

  array-union@2.1.0:
    resolution: {integrity: sha512-HGyxoOTYUyCM6stUe6EJgnd4EoewAI7zMdfqO+kGjnlZmBDz/cR5pf8r/cR4Wq60sL/p0IkcjUEEPwS3GFrIyw==}
    engines: {node: '>=8'}

  as-table@1.0.55:
    resolution: {integrity: sha512-xvsWESUJn0JN421Xb9MQw6AsMHRCUknCe0Wjlxvjud80mU4E6hQf1A6NzQKcYNmYw62MfzEtXc+badstZP3JpQ==}

  assertion-error@1.1.0:
    resolution: {integrity: sha512-jgsaNduz+ndvGyFt3uSuWqvy4lCnIJiovtouQN5JZHOKCS2QuhEdbcQHFhVksz2N2U9hXJo8odG7ETyWlEeuDw==}

  async@3.2.5:
    resolution: {integrity: sha512-baNZyqaaLhyLVKm/DlvdW051MSgO6b8eVfIezl9E5PqWxFgzLm/wQntEW4zOytVburDEr0JlALEpdOFwvErLsg==}

  asynckit@0.4.0:
    resolution: {integrity: sha512-Oei9OH4tRh0YqU3GxhX79dM/mwVgvbZJaSNaRk+bshkj0S5cfHcgYakreBjrHwatXKbz+IoIdYLxrKim2MjW0Q==}

  autoprefixer@10.4.20:
    resolution: {integrity: sha512-XY25y5xSv/wEoqzDyXXME4AFfkZI0P23z6Fs3YgymDnKJkCGOnkL0iTxCa85UTqaSgfcqyf3UA6+c7wUvx/16g==}
    engines: {node: ^10 || ^12 || >=14}
    hasBin: true
    peerDependencies:
      postcss: ^8.1.0

  bail@2.0.2:
    resolution: {integrity: sha512-0xO6mYd7JB2YesxDKplafRpsiOzPt9V02ddPCLbY1xYGPOX24NTyN50qnUxgCPcSoYMhKpAuBTjQoRZCAkUDRw==}

  balanced-match@1.0.2:
    resolution: {integrity: sha512-3oSeUO0TMV67hN1AmbXsK4yaqU7tjiHlbxRDZOpH0KW9+CeX4bRAaX0Anxt0tx2MrpRpWwQaPwIlISEJhYU5Pw==}

  base64-js@1.5.1:
    resolution: {integrity: sha512-AKpaYlHn8t4SVbOHCy+b5+KKgvR4vrsD8vbvrbiQJps7fKDTkjkDry6ji0rUJjC0kzbNePLwzxq8iypo41qeWA==}

  bin-check@4.1.0:
    resolution: {integrity: sha512-b6weQyEUKsDGFlACWSIOfveEnImkJyK/FGW6FAG42loyoquvjdtOIqO6yBFzHyqyVVhNgNkQxxx09SFLK28YnA==}
    engines: {node: '>=4'}

  bin-version-check@5.1.0:
    resolution: {integrity: sha512-bYsvMqJ8yNGILLz1KP9zKLzQ6YpljV3ln1gqhuLkUtyfGi3qXKGuK2p+U4NAvjVFzDFiBBtOpCOSFNuYYEGZ5g==}
    engines: {node: '>=12'}

  bin-version@6.0.0:
    resolution: {integrity: sha512-nk5wEsP4RiKjG+vF+uG8lFsEn4d7Y6FVDamzzftSunXOoOcOOkzcWdKVlGgFFwlUQCj63SgnUkLLGF8v7lufhw==}
    engines: {node: '>=12'}

  binary-extensions@2.3.0:
    resolution: {integrity: sha512-Ceh+7ox5qe7LJuLHoY0feh3pHuUDHAcRUeyL2VYghZwfpkNIy/+8Ocg0a3UuSoYzavmylwuLWQOf3hl0jjMMIw==}
    engines: {node: '>=8'}

  bl@4.1.0:
    resolution: {integrity: sha512-1W07cM9gS6DcLperZfFSj+bWLtaPGSOHWhPiGzXmvVJbRLdG82sH/Kn8EtW1VqWVA54AKf2h5k5BbnIbwF3h6w==}

  blake3-wasm@2.1.5:
    resolution: {integrity: sha512-F1+K8EbfOZE49dtoPtmxUQrpXaBIl3ICvasLh+nJta0xkz+9kF/7uet9fLnwKqhDrmj6g+6K3Tw9yQPUg2ka5g==}

  brace-expansion@1.1.11:
    resolution: {integrity: sha512-iCuPHDFgrHX7H2vEI/5xpz07zSHB00TpugqhmYtVmMO6518mCuRMoOYFldEBl0g187ufozdaHgWKcYFb61qGiA==}

  brace-expansion@2.0.1:
    resolution: {integrity: sha512-XnAIvQ8eM+kC6aULx6wuQiwVsnzsi9d3WxzV3FpWTGA19F621kwdbsAcFKXgKUHZWsy+mY6iL1sHTxWEFCytDA==}

  braces@3.0.3:
    resolution: {integrity: sha512-yQbXgO/OSZVD2IsiLlro+7Hf6Q18EJrKSEsdoMzKePKXct3gvD8oLcOQdIzGupr5Fj+EDe8gO/lxc1BzfMpxvA==}
    engines: {node: '>=8'}

  browserslist@4.23.3:
    resolution: {integrity: sha512-btwCFJVjI4YWDNfau8RhZ+B1Q/VLoUITrm3RlP6y1tYGWIOa+InuYiRGXUBXo8nA1qKmHMyLB/iVQg5TT4eFoA==}
    engines: {node: ^6 || ^7 || ^8 || ^9 || ^10 || ^11 || ^12 || >=13.7}
    hasBin: true

  buffer-from@1.1.2:
    resolution: {integrity: sha512-E+XQCRwSbaaiChtv6k6Dwgc+bx+Bs6vuKJHHl5kox/BaKbhiXzqQOwK4cO22yElGp2OCmjwVhT3HmxgyPGnJfQ==}

  buffer@5.7.1:
    resolution: {integrity: sha512-EHcyIPBQ4BSGlvjB16k5KgAJ27CIsHY/2JBmCRReo48y9rQ3MaUzWX3KVlBa4U7MyX02HdVj0K7C3WaB3ju7FQ==}

  cac@6.7.14:
    resolution: {integrity: sha512-b6Ilus+c3RrdDk+JhLKUAQfzzgLEPy6wcXqS7f/xe1EETvsDP6GORG7SFuOs6cID5YkqchW/LXZbX5bc8j7ZcQ==}
    engines: {node: '>=8'}

  cacache@18.0.4:
    resolution: {integrity: sha512-B+L5iIa9mgcjLbliir2th36yEwPftrzteHYujzsx3dFP/31GCHcIeS8f5MGd80odLOjaOvSpU3EEAmRQptkxLQ==}
    engines: {node: ^16.14.0 || >=18.0.0}

  cacheable-lookup@5.0.4:
    resolution: {integrity: sha512-2/kNscPhpcxrOigMZzbiWF7dz8ilhb/nIHU3EyZiXWXpeq/au8qJ8VhdftMkty3n7Gj6HIGalQG8oiBNB3AJgA==}
    engines: {node: '>=10.6.0'}

  cacheable-request@7.0.4:
    resolution: {integrity: sha512-v+p6ongsrp0yTGbJXjgxPow2+DL93DASP4kXCDKb8/bwRtt9OEF3whggkkDkGNzgcWy2XaF4a8nZglC7uElscg==}
    engines: {node: '>=8'}

  callsite-record@4.1.5:
    resolution: {integrity: sha512-OqeheDucGKifjQRx524URgV4z4NaKjocGhygTptDea+DLROre4ZEecA4KXDq+P7qlGCohYVNOh3qr+y5XH5Ftg==}

  callsite@1.0.0:
    resolution: {integrity: sha512-0vdNRFXn5q+dtOqjfFtmtlI9N2eVZ7LMyEV2iKC5mEEFvSg/69Ml6b/WU2qF8W1nLRa0wiSrDT3Y5jOHZCwKPQ==}

  callsites@3.1.0:
    resolution: {integrity: sha512-P8BjAsXvZS+VIDUI11hHCQEv74YT67YUi5JJFNWIqL235sBmjX4+qx9Muvls5ivyNENctx46xQLQ3aTuE7ssaQ==}
    engines: {node: '>=6'}

  camelcase-css@2.0.1:
    resolution: {integrity: sha512-QOSvevhslijgYwRx6Rv7zKdMF8lbRmx+uQGx2+vDc+KI/eBnsy9kit5aj23AgGu3pa4t9AgwbnXWqS+iOY+2aA==}
    engines: {node: '>= 6'}

  camelcase@6.3.0:
    resolution: {integrity: sha512-Gmy6FhYlCY7uOElZUSbxo2UCDH8owEk996gkbrpsgGtrJLM3J7jGxl9Ic7Qwwj4ivOE5AWZWRMecDdF7hqGjFA==}
    engines: {node: '>=10'}

  caniuse-lite@1.0.30001651:
    resolution: {integrity: sha512-9Cf+Xv1jJNe1xPZLGuUXLNkE1BoDkqRqYyFJ9TDYSqhduqA4hu4oR9HluGoWYQC/aj8WHjsGVV+bwkh0+tegRg==}

  capnp-ts@0.7.0:
    resolution: {integrity: sha512-XKxXAC3HVPv7r674zP0VC3RTXz+/JKhfyw94ljvF80yynK6VkTnqE3jMuN8b3dUVmmc43TjyxjW4KTsmB3c86g==}

  case@1.6.3:
    resolution: {integrity: sha512-mzDSXIPaFwVDvZAHqZ9VlbyF4yyXRuX6IvB06WvPYkqJVO24kX1PPhv9bfpKNFZyxYFmmgo03HUiD8iklmJYRQ==}
    engines: {node: '>= 0.8.0'}

  ccount@2.0.1:
    resolution: {integrity: sha512-eyrF0jiFpY+3drT6383f1qhkbGsLSifNAjA61IUjZjmLCWjItY6LB9ft9YhoDgwfmclB2zhu51Lc7+95b8NRAg==}

  chai@4.5.0:
    resolution: {integrity: sha512-RITGBfijLkBddZvnn8jdqoTypxvqbOLYQkGGxXzeFjVHvudaPw0HNFD9x928/eUwYWd2dPCugVqspGALTZZQKw==}
    engines: {node: '>=4'}

  chalk@2.4.2:
    resolution: {integrity: sha512-Mti+f9lpJNcwF4tWV8/OrTTtF1gZi+f8FqlyAdouralcFWFQWF2+NgCHShjkCb+IFBLq9buZwE1xckQU4peSuQ==}
    engines: {node: '>=4'}

  chalk@4.1.2:
    resolution: {integrity: sha512-oKnbhFyRIXpUuez8iBMmyEa4nbj4IOQyuhc/wy9kY7/WVPcwIO9VA668Pu8RkO7+0G76SLROeyw9CpQ061i4mA==}
    engines: {node: '>=10'}

  chalk@5.3.0:
    resolution: {integrity: sha512-dLitG79d+GV1Nb/VYcCDFivJeK1hiukt9QjRNVOsUtTy1rR1YJsmpGGTZ3qJos+uw7WmWF4wUwBd9jxjocFC2w==}
    engines: {node: ^12.17.0 || ^14.13 || >=16.0.0}

  character-entities-html4@2.1.0:
    resolution: {integrity: sha512-1v7fgQRj6hnSwFpq1Eu0ynr/CDEw0rXo2B61qXrLNdHZmPKgb7fqS1a2JwF0rISo9q77jDI8VMEHoApn8qDoZA==}

  character-entities-legacy@3.0.0:
    resolution: {integrity: sha512-RpPp0asT/6ufRm//AJVwpViZbGM/MkjQFxJccQRHmISF/22NBtsHqAWmL+/pmkPWoIUJdWyeVleTl1wydHATVQ==}

  character-entities@2.0.2:
    resolution: {integrity: sha512-shx7oQ0Awen/BRIdkjkvz54PnEEI/EjwXDSIZp86/KKdbafHh1Df/RYGBhn4hbe2+uKC9FnT5UCEdyPz3ai9hQ==}

  character-reference-invalid@2.0.1:
    resolution: {integrity: sha512-iBZ4F4wRbyORVsu0jPV7gXkOsGYjGHPmAyv+HiHG8gi5PtC9KI2j1+v8/tlibRvjoWX027ypmG/n0HtO5t7unw==}

  chardet@0.7.0:
    resolution: {integrity: sha512-mT8iDcrh03qDGRRmoA2hmBJnxpllMR+0/0qlzjqZES6NdiWDcZkCNAk4rPFZ9Q85r27unkiNNg8ZOiwZXBHwcA==}

  check-error@1.0.3:
    resolution: {integrity: sha512-iKEoDYaRmd1mxM90a2OEfWhjsjPpYPuQ+lMYsoxB126+t8fw7ySEO48nmDg5COTjxDI65/Y2OWpeEHk3ZOe8zg==}

  chokidar@3.6.0:
    resolution: {integrity: sha512-7VT13fmjotKpGipCW9JEQAusEPE+Ei8nl6/g4FBAmIm0GOOLMua9NDDo/DWp0ZAxCr3cPq5ZpBqmPAQgDda2Pw==}
    engines: {node: '>= 8.10.0'}

  chownr@2.0.0:
    resolution: {integrity: sha512-bIomtDF5KGpdogkLd9VspvFzk9KfpyyGlS8YFVZl7TGPBHL5snIOnxeshwVgPteQ9b4Eydl+pVbIyE1DcvCWgQ==}
    engines: {node: '>=10'}

  ci-info@3.9.0:
    resolution: {integrity: sha512-NIxF55hv4nSqQswkAeiOi1r83xy8JldOFDTWiug55KBu9Jnblncd2U6ViHmYgHf01TPZS77NJBhBMKdWj9HQMQ==}
    engines: {node: '>=8'}

  class-variance-authority@0.7.0:
    resolution: {integrity: sha512-jFI8IQw4hczaL4ALINxqLEXQbWcNjoSkloa4IaufXCJr6QawJyw7tuRysRsrE8w2p/4gGaxKIt/hX3qz/IbD1A==}

  clean-stack@2.2.0:
    resolution: {integrity: sha512-4diC9HaTE+KRAMWhDhrGOECgWZxoevMc5TlkObMqNSsVU62PYzXZ/SMTjzyGAFF1YusgxGcSWTEXBhp0CPwQ1A==}
    engines: {node: '>=6'}

  clean-stack@3.0.1:
    resolution: {integrity: sha512-lR9wNiMRcVQjSB3a7xXGLuz4cr4wJuuXlaAEbRutGowQTmlp7R72/DOgN21e8jdwblMWl9UOJMJXarX94pzKdg==}
    engines: {node: '>=10'}

  cli-color@2.0.4:
    resolution: {integrity: sha512-zlnpg0jNcibNrO7GG9IeHH7maWFeCz+Ja1wx/7tZNU5ASSSSZ+/qZciM0/LHCYxSdqv5h2sdbQ/PXYdOuetXvA==}
    engines: {node: '>=0.10'}

  cli-cursor@3.1.0:
    resolution: {integrity: sha512-I/zHAwsKf9FqGoXM4WWRACob9+SNukZTd94DWF57E4toouRulbCxcUh6RKUEOQlYTHJnzkPMySvPNaaSLNfLZw==}
    engines: {node: '>=8'}

  cli-spinners@2.9.2:
    resolution: {integrity: sha512-ywqV+5MmyL4E7ybXgKys4DugZbX0FC6LnwrhjuykIjnK9k8OQacQ7axGKnjDXWNhns0xot3bZI5h55H8yo9cJg==}
    engines: {node: '>=6'}

  cli-width@3.0.0:
    resolution: {integrity: sha512-FxqpkPPwu1HjuN93Omfm4h8uIanXofW0RxVEW3k5RKx+mJJYSthzNhp32Kzxxy3YAEZ/Dc/EWN1vZRY0+kOhbw==}
    engines: {node: '>= 10'}

  clone-response@1.0.3:
    resolution: {integrity: sha512-ROoL94jJH2dUVML2Y/5PEDNaSHgeOdSDicUyS7izcF63G6sTc/FTjLub4b8Il9S8S0beOfYt0TaA5qvFK+w0wA==}

  clone@1.0.4:
    resolution: {integrity: sha512-JQHZ2QMW6l3aH/j6xCqQThY/9OH4D/9ls34cgkUBiEeocRTU04tHfKPBsUK1PqZCUQM7GiA0IIXJSuXHI64Kbg==}
    engines: {node: '>=0.8'}

  clsx@1.2.1:
    resolution: {integrity: sha512-EcR6r5a8bj6pu3ycsa/E/cKVGuTgZJZdsyUYHOksG/UHIiKfjxzRxYJpyVBwYaQeOvghal9fcc4PidlgzugAQg==}
    engines: {node: '>=6'}

  clsx@2.0.0:
    resolution: {integrity: sha512-rQ1+kcj+ttHG0MKVGBUXwayCCF1oh39BF5COIpRzuCEv8Mwjv0XucrI2ExNTOn9IlLifGClWQcU9BrZORvtw6Q==}
    engines: {node: '>=6'}

  clsx@2.1.1:
    resolution: {integrity: sha512-eYm0QWBtUrBWZWG0d386OGAw16Z995PiOVo2B7bjWSbHedGl5e0ZWaq65kOGgUSNesEIDkB9ISbTg/JK9dhCZA==}
    engines: {node: '>=6'}

  cmdk@1.0.0:
    resolution: {integrity: sha512-gDzVf0a09TvoJ5jnuPvygTB77+XdOSwEmJ88L6XPFPlv7T3RxbP9jgenfylrAMD0+Le1aO0nVjQUzl2g+vjz5Q==}
    peerDependencies:
      react: ^18.0.0
      react-dom: ^18.0.0

  codemirror@6.0.1:
    resolution: {integrity: sha512-J8j+nZ+CdWmIeFIGXEFbFPtpiYacFMDR8GlHK3IyHQJMCaVRfGx9NT+Hxivv1ckLWPvNdZqndbr/7lVhrf/Svg==}

  color-convert@1.9.3:
    resolution: {integrity: sha512-QfAUtd+vFdAtFQcC8CCyYt1fYWxSqAiK2cSD6zDB8N3cpsEBAvRxp9zOGg6G/SHHJYAT88/az/IuDGALsNVbGg==}

  color-convert@2.0.1:
    resolution: {integrity: sha512-RRECPsj7iu/xb5oKYcsFHSppFNnsj/52OVTRKb4zP5onXwVF3zVmmToNcOfGC+CRDpfK/U584fMg38ZHCaElKQ==}
    engines: {node: '>=7.0.0'}

  color-name@1.1.3:
    resolution: {integrity: sha512-72fSenhMw2HZMTVHeCA9KCmpEIbzWiQsjN+BHcBbS9vr1mtt+vJjPdksIBNUmKAW8TFUDPJK5SUU3QhE9NEXDw==}

  color-name@1.1.4:
    resolution: {integrity: sha512-dOy+3AuW3a2wNbZHIuMZpTcgjGuLU/uBL/ubcZF9OXbDo8ff4O8yVp5Bf0efS8uEoYo5q4Fx7dY9OgQGXgAsQA==}

  color-string@1.9.1:
    resolution: {integrity: sha512-shrVawQFojnZv6xM40anx4CkoDP+fZsw/ZerEMsW/pyzsRbElpsL/DBVW7q3ExxwusdNXI3lXpuhEZkzs8p5Eg==}

  color@4.2.3:
    resolution: {integrity: sha512-1rXeuUUiGGrykh+CeBdu5Ie7OJwinCgQY0bc7GCRxy5xVHy+moaqkpL/jqQq0MtQOeYcrqEz4abc5f0KtU7W4A==}
    engines: {node: '>=12.5.0'}

  combined-stream@1.0.8:
    resolution: {integrity: sha512-FQN4MRfuJeHf7cBbBMJFXhKSDq+2kAArBlmRBvcvFE5BB1HZKXtSFASDhdlz9zOYwxh8lDdnvmMOe/+5cdoEdg==}
    engines: {node: '>= 0.8'}

  comma-separated-tokens@2.0.3:
    resolution: {integrity: sha512-Fu4hJdvzeylCfQPp9SGWidpzrMs7tTrlu6Vb8XGaRGck8QSNZJJp538Wrb60Lax4fPwR64ViY468OIUTbRlGZg==}

  commander@10.0.1:
    resolution: {integrity: sha512-y4Mg2tXshplEbSGzx7amzPwKKOCGuoSRP/CjEdwwk0FOGlUbq6lKuoyDZTNZkmxHdJtp54hdfY/JUrdL7Xfdug==}
    engines: {node: '>=14'}

  commander@2.20.3:
    resolution: {integrity: sha512-GpVkmM8vF2vQUkj2LvZmD35JxeJOLCwJ9cUkugyk2nuhbv3+mJvpLYYt+0+USMxE+oj+ey/lJEnhZw75x/OMcQ==}

  commander@4.1.1:
    resolution: {integrity: sha512-NOKm8xhkzAjzFx8B2v5OAHT+u5pRQc2UCa2Vq9jYL/31o2wi9mxBA7LIFs3sV5VSC49z6pEhfbMULvShKj26WA==}
    engines: {node: '>= 6'}

  commander@8.3.0:
    resolution: {integrity: sha512-OkTL9umf+He2DZkUq8f8J9of7yL6RJKI24dVITBmNfZBmri9zYZQrKkuXiKhyfPSu8tUhnVBB1iKXevvnlR4Ww==}
    engines: {node: '>= 12'}

  commander@9.5.0:
    resolution: {integrity: sha512-KRs7WVDKg86PWiuAqhDrAQnTXZKraVcCc6vFdL14qrZ/DcWwuRo7VoiYXalXO7S5GKpqYiVEwCbgFDfxNHKJBQ==}
    engines: {node: ^12.20.0 || >=14}

  common-path-prefix@3.0.0:
    resolution: {integrity: sha512-QE33hToZseCH3jS0qN96O/bSh3kaw/h+Tq7ngyY9eWDUnTlTNUyqfqvCXioLe5Na5jFsL78ra/wuBU4iuEgd4w==}

  concat-map@0.0.1:
    resolution: {integrity: sha512-/Srv4dswyQNBfohGpz9o6Yb3Gz3SrUDqBH5rTuhGR7ahtlbYKnVxw2bCFMRljaA7EXHaXZ8wsHdodFvbkhKmqg==}

  confbox@0.1.7:
    resolution: {integrity: sha512-uJcB/FKZtBMCJpK8MQji6bJHgu1tixKPxRLeGkNzBoOZzpnZUJm0jm2/sBDWcuBx1dYgxV4JU+g5hmNxCyAmdA==}

  consola@3.2.3:
    resolution: {integrity: sha512-I5qxpzLv+sJhTVEoLYNcTW+bThDCPsit0vLNKShZx6rLtpilNpmmeTPaeqJb9ZE9dV3DGaeby6Vuhrw38WjeyQ==}
    engines: {node: ^14.18.0 || >=16.10.0}

  content-disposition@0.5.4:
    resolution: {integrity: sha512-FveZTNuGw04cxlAiWbzi6zTAL/lhehaWbTtgluJh4/E95DqMwTmha3KZN1aAWA8cFIhHzMZUvLevkw5Rqk+tSQ==}
    engines: {node: '>= 0.6'}

  convert-source-map@2.0.0:
    resolution: {integrity: sha512-Kvp459HrV2FEJ1CAsi1Ku+MY3kasH19TFykTz2xWmMeq6bk2NU3XXvfJ+Q61m0xktWwt+1HSYf3JZsTms3aRJg==}

  cookie@0.5.0:
    resolution: {integrity: sha512-YZ3GUyn/o8gfKJlnlX7g7xq4gyO6OSuhGPKaaGssGB2qgDUS0gPgtTvoyZLTt9Ab6dC4hfc9dV5arkvc/OCmrw==}
    engines: {node: '>= 0.6'}

  cosmiconfig@8.3.6:
    resolution: {integrity: sha512-kcZ6+W5QzcJ3P1Mt+83OUv/oHFqZHIx8DuxG6eZ5RGMERoLqp4BuGjhHLYGK+Kf5XVkQvqBSmAy/nGWN3qDgEA==}
    engines: {node: '>=14'}
    peerDependencies:
      typescript: '>=4.9.5'
    peerDependenciesMeta:
      typescript:
        optional: true

  crelt@1.0.6:
    resolution: {integrity: sha512-VQ2MBenTq1fWZUH9DJNGti7kKv6EeAuYr3cLwxUWhIu1baTaXh4Ib5W2CqHVqib4/MqbYGJqiL3Zb8GJZr3l4g==}

  cross-spawn@5.1.0:
    resolution: {integrity: sha512-pTgQJ5KC0d2hcY8eyL1IzlBPYjTkyH72XRZPnLyKus2mBfNjQs3klqbJU2VILqZryAZUt9JOb3h/mWMy23/f5A==}

  cross-spawn@7.0.3:
    resolution: {integrity: sha512-iRDPJKUPVEND7dHPO8rkbOnPpyDygcDFtWjpeWNCgy8WP2rXcxXL8TskReQl6OrB2G7+UJrags1q15Fudc7G6w==}
    engines: {node: '>= 8'}

  cssesc@3.0.0:
    resolution: {integrity: sha512-/Tb/JcjK111nNScGob5MNtsntNM1aCNUDipB/TkwZFhyDrrE47SOx/18wF2bbjgc3ZzCSKW1T5nt5EbFoAz/Vg==}
    engines: {node: '>=4'}
    hasBin: true

  csstype@3.1.3:
    resolution: {integrity: sha512-M1uQkMl8rQK/szD0LNhtqxIPLpimGm8sOBwU7lLnCpSbTyY3yeU1Vc7l4KT5zT4s/yOxHH5O7tIuuLOCnLADRw==}

  d@1.0.2:
    resolution: {integrity: sha512-MOqHvMWF9/9MX6nza0KgvFH4HpMU0EF5uUDXqX/BtxtU8NfB0QzRtJ8Oe/6SuS4kbhyzVJwjd97EA4PKrzJ8bw==}
    engines: {node: '>=0.12'}

  data-uri-to-buffer@2.0.2:
    resolution: {integrity: sha512-ND9qDTLc6diwj+Xe5cdAgVTbLVdXbtxTJRXRhli8Mowuaan+0EJOtdqJ0QCHNSSPyoXGx9HX2/VMnKeC34AChA==}

  data-uri-to-buffer@4.0.1:
    resolution: {integrity: sha512-0R9ikRb668HB7QDxT1vkpuUBtqc53YyAwMwGeUFKRojY/NWKvdZ+9UYtRfGmhqNbRkTSVpMbmyhXipFFv2cb/A==}
    engines: {node: '>= 12'}

  date-fns@2.30.0:
    resolution: {integrity: sha512-fnULvOpxnC5/Vg3NCiWelDsLiUc9bRwAPs/+LfTLNvetFCtCTN+yQz15C/fs4AwX1R9K5GLtLfn8QW+dWisaAw==}
    engines: {node: '>=0.11'}

  date-fns@3.6.0:
    resolution: {integrity: sha512-fRHTG8g/Gif+kSh50gaGEdToemgfj74aRX3swtiouboip5JDLAyDE9F11nHMIcvOaXeOC6D7SpNhi7uFyB7Uww==}

  debug@4.3.6:
    resolution: {integrity: sha512-O/09Bd4Z1fBrU4VzkhFqVgpPzaGbw6Sm9FEkBT1A/YBXQFGuuSxa1dN2nxgxS34JmKXqYx8CZAwEVoJFImUXIg==}
    engines: {node: '>=6.0'}
    peerDependencies:
      supports-color: '*'
    peerDependenciesMeta:
      supports-color:
        optional: true

  decamelize@1.2.0:
    resolution: {integrity: sha512-z2S+W9X73hAUUki+N+9Za2lBlun89zigOyGrsax+KUQ6wKW4ZoWpEYBkGhQjwAjjDCkWxhY0VKEhk8wzY7F5cA==}
    engines: {node: '>=0.10.0'}

  decode-named-character-reference@1.0.2:
    resolution: {integrity: sha512-O8x12RzrUF8xyVcY0KJowWsmaJxQbmy0/EtnNtHRpsOcT7dFk5W598coHqBVpmWo1oQQfsCqfCmkZN5DJrZVdg==}

  decompress-response@6.0.0:
    resolution: {integrity: sha512-aW35yZM6Bb/4oJlZncMH2LCoZtJXTRxES17vE3hoRiowU2kWHaJKFkSBDnDR+cm9J+9QhXmREyIfv0pji9ejCQ==}
    engines: {node: '>=10'}

  deep-eql@4.1.4:
    resolution: {integrity: sha512-SUwdGfqdKOwxCPeVYjwSyRpJ7Z+fhpwIAtmCUdZIWZ/YP5R9WAsyuSgpLVDi9bjWoN2LXHNss/dk3urXtdQxGg==}
    engines: {node: '>=6'}

  deep-is@0.1.4:
    resolution: {integrity: sha512-oIPzksmTg4/MriiaYGO+okXDT7ztn/w3Eptv/+gSIdMdKsJo0u4CfYNFJPy+4SKMuCqGw2wxnA+URMg3t8a/bQ==}

  deepmerge@4.3.1:
    resolution: {integrity: sha512-3sUqbMEc77XqpdNO7FRyRog+eW3ph+GYCbj+rK+uYyRMuwsVy0rMiVtPn+QJlKFvWP/1PYpapqYn0Me2knFn+A==}
    engines: {node: '>=0.10.0'}

  defaults@1.0.4:
    resolution: {integrity: sha512-eFuaLoy/Rxalv2kr+lqMlUnrDWV+3j4pljOIJgLIhI058IQfWJ7vXhyEIHu+HtC738klGALYxOKDO0bQP3tg8A==}

  defer-to-connect@2.0.1:
    resolution: {integrity: sha512-4tvttepXG1VaYGrRibk5EwJd1t4udunSOVMdLSAL6mId1ix438oPwPZMALY41FCijukO1L0twNcGsdzS7dHgDg==}
    engines: {node: '>=10'}

  defu@6.1.4:
    resolution: {integrity: sha512-mEQCMmwJu317oSz8CwdIOdwf3xMif1ttiM8LTufzc3g6kR+9Pe236twL8j3IYT1F7GfRgGcW6MWxzZjLIkuHIg==}

  delayed-stream@1.0.0:
    resolution: {integrity: sha512-ZySD7Nf91aLB0RxL4KGrKHBXl7Eds1DAmEdcoVawXnLD7SDhpNgtuII2aAkg7a7QS41jxPSZ17p4VdGnMHk3MQ==}
    engines: {node: '>=0.4.0'}

  dequal@2.0.3:
    resolution: {integrity: sha512-0je+qPKHEMohvfRTCEo3CrPG6cAzAYgmzKyxRiYSSDkS6eGJdyVJm7WaYA5ECaAD9wLB2T4EEeymA5aFVcYXCA==}
    engines: {node: '>=6'}

  detect-libc@2.0.2:
    resolution: {integrity: sha512-UX6sGumvvqSaXgdKGUsgZWqcUyIXZ/vZTrlRT/iobiKhGL0zL4d3osHj3uqllWJK+i+sixDS/3COVEOFbupFyw==}
    engines: {node: '>=8'}

  detect-libc@2.0.3:
    resolution: {integrity: sha512-bwy0MGW55bG41VqxxypOsdSdGqLwXPI/focwgTYCFMbdUiBAxLg9CFzG08sz2aqzknwiX7Hkl0bQENjg8iLByw==}
    engines: {node: '>=8'}

  detect-node-es@1.1.0:
    resolution: {integrity: sha512-ypdmJU/TbBby2Dxibuv7ZLW3Bs1QEmM7nHjEANfohJLvE0XVujisn1qPJcZxg+qDucsr+bP6fLD1rPS3AhJ7EQ==}

  devlop@1.1.0:
    resolution: {integrity: sha512-RWmIqhcFf1lRYBvNmr7qTNuyCt/7/ns2jbpp1+PalgE/rDQcBT0fioSMUpJ93irlUhC5hrg4cYqe6U+0ImW0rA==}

  didyoumean@1.2.2:
    resolution: {integrity: sha512-gxtyfqMg7GKyhQmb056K7M3xszy/myH8w+B4RT+QXBQsvAOdc3XymqDDPHx1BgPgsdAA5SIifona89YtRATDzw==}

  diff-sequences@29.6.3:
    resolution: {integrity: sha512-EjePK1srD3P08o2j4f0ExnylqRs5B9tJjcp9t1krH2qRi8CCdsYfwe9JgSLurFBWwq4uOlipzfk5fHNvwFKr8Q==}
    engines: {node: ^14.15.0 || ^16.10.0 || >=18.0.0}

  difflib@0.2.4:
    resolution: {integrity: sha512-9YVwmMb0wQHQNr5J9m6BSj6fk4pfGITGQOOs+D9Fl+INODWFOfvhIU1hNv6GgR1RBoC/9NJcwu77zShxV0kT7w==}

  dir-glob@3.0.1:
    resolution: {integrity: sha512-WkrWp9GR4KXfKGYzOLmTuGVi1UWFfws377n9cc55/tb6DuqyF6pcQ5AbiHEshaDpY9v6oaSr2XCDidGmMwdzIA==}
    engines: {node: '>=8'}

  discontinuous-range@1.0.0:
    resolution: {integrity: sha512-c68LpLbO+7kP/b1Hr1qs8/BJ09F5khZGTxqxZuhzxpmwJKOgRFHJWIb9/KmqnqHhLdO55aOxFH/EGBvUQbL/RQ==}

  dlv@1.1.3:
    resolution: {integrity: sha512-+HlytyjlPKnIG8XuRG8WvmBP8xs8P71y+SKKS6ZXWoEgLuePxtDoUEiH7WkdePWrQ5JBpE6aoVqfZfJUQkjXwA==}

  doctrine@3.0.0:
    resolution: {integrity: sha512-yS+Q5i3hBf7GBkd4KG8a7eBNNWNGLTaEwwYWUijIYM7zrlYDM0BFXHjjPWlWZ1Rg7UaddZeIDmi9jF3HmqiQ2w==}
    engines: {node: '>=6.0.0'}

  dot-case@3.0.4:
    resolution: {integrity: sha512-Kv5nKlh6yRrdrGvxeJ2e5y2eRUpkUosIW4A2AS38zwSz27zu7ufDwQPi5Jhs3XAlGNetl3bmnGhQsMtkKJnj3w==}

  dot-prop@6.0.1:
    resolution: {integrity: sha512-tE7ztYzXHIeyvc7N+hR3oi7FIbf/NIjVP9hmAt3yMXzrQ072/fpjGLx2GxNxGxUl5V73MEqYzioOMoVhGMJ5cA==}
    engines: {node: '>=10'}

  dotenv@16.4.5:
    resolution: {integrity: sha512-ZmdL2rui+eB2YwhsWzjInR8LldtZHGDoQ1ugH85ppHKwpUHL7j7rN0Ti9NCnGiQbhaZ11FpR+7ao1dNsmduNUg==}
    engines: {node: '>=12'}

  dreamopt@0.8.0:
    resolution: {integrity: sha512-vyJTp8+mC+G+5dfgsY+r3ckxlz+QMX40VjPQsZc5gxVAxLmi64TBoVkP54A/pRAXMXsbu2GMMBrZPxNv23waMg==}
    engines: {node: '>=0.4.0'}

  drizzle-kit@0.21.4:
    resolution: {integrity: sha512-Nxcc1ONJLRgbhmR+azxjNF9Ly9privNLEIgW53c92whb4xp8jZLH1kMCh/54ci1mTMuYxPdOukqLwJ8wRudNwA==}
    hasBin: true

  drizzle-orm@0.30.10:
    resolution: {integrity: sha512-IRy/QmMWw9lAQHpwbUh1b8fcn27S/a9zMIzqea1WNOxK9/4EB8gIo+FZWLiPXzl2n9ixGSv8BhsLZiOppWEwBw==}
    peerDependencies:
      '@aws-sdk/client-rds-data': '>=3'
      '@cloudflare/workers-types': '>=3'
      '@electric-sql/pglite': '>=0.1.1'
      '@libsql/client': '*'
      '@neondatabase/serverless': '>=0.1'
      '@op-engineering/op-sqlite': '>=2'
      '@opentelemetry/api': ^1.4.1
      '@planetscale/database': '>=1'
      '@types/better-sqlite3': '*'
      '@types/pg': '*'
      '@types/react': '>=18'
      '@types/sql.js': '*'
      '@vercel/postgres': '>=0.8.0'
      '@xata.io/client': '*'
      better-sqlite3: '>=7'
      bun-types: '*'
      expo-sqlite: '>=13.2.0'
      knex: '*'
      kysely: '*'
      mysql2: '>=2'
      pg: '>=8'
      postgres: '>=3'
      react: '>=18'
      sql.js: '>=1'
      sqlite3: '>=5'
    peerDependenciesMeta:
      '@aws-sdk/client-rds-data':
        optional: true
      '@cloudflare/workers-types':
        optional: true
      '@electric-sql/pglite':
        optional: true
      '@libsql/client':
        optional: true
      '@neondatabase/serverless':
        optional: true
      '@op-engineering/op-sqlite':
        optional: true
      '@opentelemetry/api':
        optional: true
      '@planetscale/database':
        optional: true
      '@types/better-sqlite3':
        optional: true
      '@types/pg':
        optional: true
      '@types/react':
        optional: true
      '@types/sql.js':
        optional: true
      '@vercel/postgres':
        optional: true
      '@xata.io/client':
        optional: true
      better-sqlite3:
        optional: true
      bun-types:
        optional: true
      expo-sqlite:
        optional: true
      knex:
        optional: true
      kysely:
        optional: true
      mysql2:
        optional: true
      pg:
        optional: true
      postgres:
        optional: true
      react:
        optional: true
      sql.js:
        optional: true
      sqlite3:
        optional: true

  drizzle-zod@0.5.1:
    resolution: {integrity: sha512-C/8bvzUH/zSnVfwdSibOgFjLhtDtbKYmkbPbUCq46QZyZCH6kODIMSOgZ8R7rVjoI+tCj3k06MRJMDqsIeoS4A==}
    peerDependencies:
      drizzle-orm: '>=0.23.13'
      zod: '*'

  eastasianwidth@0.2.0:
    resolution: {integrity: sha512-I88TYZWc9XiYHRQ4/3c5rjjfgkjhLyW2luGIheGERbNQ6OY7yTybanSpDXZa8y7VUP9YmDcYa+eyq4ca7iLqWA==}

  ejs@3.1.10:
    resolution: {integrity: sha512-UeJmFfOrAQS8OJWPZ4qtgHyWExa088/MtK5UEyoJGFH67cDEXkZSviOiKRCZ4Xij0zxI3JECgYs3oKx+AizQBA==}
    engines: {node: '>=0.10.0'}
    hasBin: true

  electron-to-chromium@1.5.6:
    resolution: {integrity: sha512-jwXWsM5RPf6j9dPYzaorcBSUg6AiqocPEyMpkchkvntaH9HGfOOMZwxMJjDY/XEs3T5dM7uyH1VhRMkqUU9qVw==}

  emoji-regex@8.0.0:
    resolution: {integrity: sha512-MSjYzcWNOA0ewAHpz0MxpYFvwg6yjy1NG3xteoqz644VCo/RPgnr1/GGt+ic3iJTzQ8Eu3TdM14SawnVUmGE6A==}

  emoji-regex@9.2.2:
    resolution: {integrity: sha512-L18DaJsXSUk2+42pv8mLs5jJT2hqFkFE4j21wOmgbUqsZ2hL72NsUU785g9RXgo3s0ZNgVl42TiHp3ZtOv/Vyg==}

  end-of-stream@1.4.4:
    resolution: {integrity: sha512-+uw1inIHVPQoaVuHzRyXd21icM+cnt4CzD5rW+NC1wjOUSTOs+Te7FOv7AhN7vS9x/oIyhLP5PR1H+phQAHu5Q==}

  entities@4.5.0:
    resolution: {integrity: sha512-V0hjH4dGPh9Ao5p0MoRY6BVqtwCjhz6vI5LT8AJ55H+4g9/4vbHx1I54fS0XuclLhDHArPQCiMjDxjaL8fPxhw==}
    engines: {node: '>=0.12'}

  env-paths@3.0.0:
    resolution: {integrity: sha512-dtJUTepzMW3Lm/NPxRf3wP4642UWhjL2sQxc+ym2YMj1m/H2zDNQOlezafzkHwn6sMstjHTwG6iQQsctDW/b1A==}
    engines: {node: ^12.20.0 || ^14.13.1 || >=16.0.0}

  error-ex@1.3.2:
    resolution: {integrity: sha512-7dFHNmqeFSEt2ZBsCriorKnn3Z2pj+fd9kmI6QoWw4//DL+icEBfc0U7qJCisqrTsKTjw4fNFy2pW9OqStD84g==}

  es5-ext@0.10.64:
    resolution: {integrity: sha512-p2snDhiLaXe6dahss1LddxqEm+SkuDvV8dnIQG0MWjyHpcMNfXKPE+/Cc0y+PhxJX3A4xGNeFCj5oc0BUh6deg==}
    engines: {node: '>=0.10'}

  es6-iterator@2.0.3:
    resolution: {integrity: sha512-zw4SRzoUkd+cl+ZoE15A9o1oQd920Bb0iOJMQkQhl3jNc03YqVjAhG7scf9C5KWRU/R13Orf588uCC6525o02g==}

  es6-symbol@3.1.4:
    resolution: {integrity: sha512-U9bFFjX8tFiATgtkJ1zg25+KviIXpgRvRHS8sau3GfhVzThRQrOeksPeT0BWW2MNZs1OEWJ1DPXOQMn0KKRkvg==}
    engines: {node: '>=0.12'}

  es6-weak-map@2.0.3:
    resolution: {integrity: sha512-p5um32HOTO1kP+w7PRnB+5lQ43Z6muuMuIMffvDN8ZB4GcnjLBV6zGStpbASIMk4DCAvEaamhe2zhyCb/QXXsA==}

  esbuild-register@3.6.0:
    resolution: {integrity: sha512-H2/S7Pm8a9CL1uhp9OvjwrBh5Pvx0H8qVOxNu8Wed9Y7qv56MPtq+GGM8RJpq6glYJn9Wspr8uw7l55uyinNeg==}
    peerDependencies:
      esbuild: '>=0.12 <1'

  esbuild@0.17.19:
    resolution: {integrity: sha512-XQ0jAPFkK/u3LcVRcvVHQcTIqD6E2H1fvZMA5dQPSOWb3suUbWbfbRf94pjc0bNzRYLfIrDRQXr7X+LHIm5oHw==}
    engines: {node: '>=12'}
    hasBin: true

  esbuild@0.18.20:
    resolution: {integrity: sha512-ceqxoedUrcayh7Y7ZX6NdbbDzGROiyVBgC4PriJThBKSVPWnnFHZAkfI1lJT8QFkOwH4qOS2SJkS4wvpGl8BpA==}
    engines: {node: '>=12'}
    hasBin: true

  esbuild@0.19.12:
    resolution: {integrity: sha512-aARqgq8roFBj054KvQr5f1sFu0D65G+miZRCuJyJ0G13Zwx7vRar5Zhn2tkQNzIXcBrNVsv/8stehpj+GAjgbg==}
    engines: {node: '>=12'}
    hasBin: true

  esbuild@0.21.5:
    resolution: {integrity: sha512-mg3OPMV4hXywwpoDxu3Qda5xCKQi+vCTZq8S9J/EpkhB2HzKXq4SNFZE3+NK93JYxc8VMSep+lOUSC/RVKaBqw==}
    engines: {node: '>=12'}
    hasBin: true

  esbuild@0.23.0:
    resolution: {integrity: sha512-1lvV17H2bMYda/WaFb2jLPeHU3zml2k4/yagNMG8Q/YtfMjCwEUZa2eXXMgZTVSL5q1n4H7sQ0X6CdJDqqeCFA==}
    engines: {node: '>=18'}
    hasBin: true

  escalade@3.1.2:
    resolution: {integrity: sha512-ErCHMCae19vR8vQGe50xIsVomy19rg6gFu3+r3jkEO46suLMWBksvVyoGgQV+jOfl84ZSOSlmv6Gxa89PmTGmA==}
    engines: {node: '>=6'}

  escape-html@1.0.3:
    resolution: {integrity: sha512-NiSupZ4OeuGwr68lGIeym/ksIZMJodUGOSCZ/FSnTxcrekbvqrgdUxlJOMpijaKZVjAJrWrGs/6Jy8OMuyj9ow==}

  escape-string-regexp@1.0.5:
    resolution: {integrity: sha512-vbRorB5FUQWvla16U8R/qgaFIya2qGzwDrNmCZuYKrbdSUMG6I1ZCGQRefkRVhuOkIGVne7BQ35DSfo1qvJqFg==}
    engines: {node: '>=0.8.0'}

  escape-string-regexp@4.0.0:
    resolution: {integrity: sha512-TtpcNJ3XAzx3Gq8sWRzJaVajRs0uVxA2YAkdb1jm2YkPz4G6egUFAyA3n5vtEIZefPk5Wa4UXbKuS5fKkJWdgA==}
    engines: {node: '>=10'}

  escape-string-regexp@5.0.0:
    resolution: {integrity: sha512-/veY75JbMK4j1yjvuUxuVsiS/hr/4iHs9FTT6cgTexxdE0Ly/glccBAkloH/DofkjRbZU3bnoj38mOmhkZ0lHw==}
    engines: {node: '>=12'}

  eslint-plugin-react-hooks@4.6.2:
    resolution: {integrity: sha512-QzliNJq4GinDBcD8gPB5v0wh6g8q3SUi6EFF0x8N/BL9PoVs0atuGc47ozMRyOWAKdwaZ5OnbOEa3WR+dSGKuQ==}
    engines: {node: '>=10'}
    peerDependencies:
      eslint: ^3.0.0 || ^4.0.0 || ^5.0.0 || ^6.0.0 || ^7.0.0 || ^8.0.0-0

  eslint-plugin-react-refresh@0.4.9:
    resolution: {integrity: sha512-QK49YrBAo5CLNLseZ7sZgvgTy21E6NEw22eZqc4teZfH8pxV3yXc9XXOYfUI6JNpw7mfHNkAeWtBxrTyykB6HA==}
    peerDependencies:
      eslint: '>=7'

  eslint-scope@7.2.2:
    resolution: {integrity: sha512-dOt21O7lTMhDM+X9mB4GX+DZrZtCUJPL/wlcTqxyrx5IvO0IYtILdtrQGQp+8n5S0gwSVmOf9NQrjMOgfQZlIg==}
    engines: {node: ^12.22.0 || ^14.17.0 || >=16.0.0}

  eslint-visitor-keys@3.4.3:
    resolution: {integrity: sha512-wpc+LXeiyiisxPlEkUzU6svyS1frIO3Mgxj1fdy7Pm8Ygzguax2N3Fa/D/ag1WqbOprdI+uY6wMUl8/a2G+iag==}
    engines: {node: ^12.22.0 || ^14.17.0 || >=16.0.0}

  eslint@8.57.0:
    resolution: {integrity: sha512-dZ6+mexnaTIbSBZWgou51U6OmzIhYM2VcNdtiTtI7qPNZm35Akpr0f6vtw3w1Kmn5PYo+tZVfh13WrhpS6oLqQ==}
    engines: {node: ^12.22.0 || ^14.17.0 || >=16.0.0}
    hasBin: true

  esm@3.2.25:
    resolution: {integrity: sha512-U1suiZ2oDVWv4zPO56S0NcR5QriEahGtdN2OR6FiOG4WJvcjBVFB0qI4+eKoWFH483PKGuLuu6V8Z4T5g63UVA==}
    engines: {node: '>=6'}

  esniff@2.0.1:
    resolution: {integrity: sha512-kTUIGKQ/mDPFoJ0oVfcmyJn4iBDRptjNVIzwIFR7tqWXdVI9xfA2RMwY/gbSpJG3lkdWNEjLap/NqVHZiJsdfg==}
    engines: {node: '>=0.10'}

  espree@9.6.1:
    resolution: {integrity: sha512-oruZaFkjorTpF32kDSI5/75ViwGeZginGGy2NoOSg3Q9bnwlnmDm4HLnkl0RE3n+njDXR037aY1+x58Z/zFdwQ==}
    engines: {node: ^12.22.0 || ^14.17.0 || >=16.0.0}

  esquery@1.6.0:
    resolution: {integrity: sha512-ca9pw9fomFcKPvFLXhBKUK90ZvGibiGOvRJNbjljY7s7uq/5YO4BOzcYtJqExdx99rF6aAcnRxHmcUHcz6sQsg==}
    engines: {node: '>=0.10'}

  esrecurse@4.3.0:
    resolution: {integrity: sha512-KmfKL3b6G+RXvP8N1vr3Tq1kL/oCFgn2NYXEtqP8/L3pKapUA4G8cFVaoF3SU323CD4XypR/ffioHmkti6/Tag==}
    engines: {node: '>=4.0'}

  estraverse@5.3.0:
    resolution: {integrity: sha512-MMdARuVEQziNTeJD8DgMqmhwR11BRQ/cBP+pLtYdSTnf3MIO8fFeiINEbX36ZdNlfU/7A9f3gUw49B3oQsvwBA==}
    engines: {node: '>=4.0'}

  estree-util-is-identifier-name@3.0.0:
    resolution: {integrity: sha512-hFtqIDZTIUZ9BXLb8y4pYGyk6+wekIivNVTcmvk8NoOh+VeRn5y6cEHzbURrWbfp1fIqdVipilzj+lfaadNZmg==}

  estree-walker@0.6.1:
    resolution: {integrity: sha512-SqmZANLWS0mnatqbSfRP5g8OXZC12Fgg1IwNtLsyHDzJizORW4khDfjPqJZsemPWBB2uqykUah5YpQ6epsqC/w==}

  estree-walker@2.0.2:
    resolution: {integrity: sha512-Rfkk/Mp/DL7JVje3u18FxFujQlTNR2q6QfMSMB7AvCBx91NGj/ba3kCfza0f6dVDbw7YlRf/nDrn7pQrCCyQ/w==}

  estree-walker@3.0.3:
    resolution: {integrity: sha512-7RUKfXgSMMkzt6ZuXmqapOurLGPPfgj6l9uRZ7lRGolvk0y2yocc35LdcxKC5PQZdn2DMqioAQ2NoWcrTKmm6g==}

  esutils@2.0.3:
    resolution: {integrity: sha512-kVscqXk4OCp68SZ0dkgEKVi6/8ij300KBWTJq32P/dYeWTSwK41WyTxalN1eRmA5Z9UU/LX9D7FWSmV9SAYx6g==}
    engines: {node: '>=0.10.0'}

  event-emitter@0.3.5:
    resolution: {integrity: sha512-D9rRn9y7kLPnJ+hMq7S/nhvoKwwvVJahBi2BPmx3bvbsEdK3W9ii8cBSGjP+72/LnM4n6fo3+dkCX5FeTQruXA==}

  event-target-shim@5.0.1:
    resolution: {integrity: sha512-i/2XbnSz/uxRCU6+NdVJgKWDTM427+MqYbkQzD321DuCQJUqOuJKIA0IM2+W2xtYHdKOmZ4dR6fExsd4SXL+WQ==}
    engines: {node: '>=6'}

  eventemitter3@4.0.7:
    resolution: {integrity: sha512-8guHBZCwKnFhYdHr2ysuRWErTwhoN2X8XELRlrRwpmfeY2jjuUN4taQMsULKUVo1K4DvZl+0pgfyoysHxvmvEw==}

  execa@0.7.0:
    resolution: {integrity: sha512-RztN09XglpYI7aBBrJCPW95jEH7YF1UEPOoX9yDhUTPdp7mK+CQvnLTuD10BNXZ3byLTu2uehZ8EcKT/4CGiFw==}
    engines: {node: '>=4'}

  execa@5.1.1:
    resolution: {integrity: sha512-8uSpZZocAZRBAPIEINJj3Lo9HyGitllczc27Eh5YYojjMFMn8yHMDMaUHE2Jqfq05D/wucwI4JGURyXt1vchyg==}
    engines: {node: '>=10'}

  execa@8.0.1:
    resolution: {integrity: sha512-VyhnebXciFV2DESc+p6B+y0LjSm0krU4OgJN44qFAhBY0TJ+1V61tYD2+wHusZ6F9n5K+vl8k0sTy7PEfV4qpg==}
    engines: {node: '>=16.17'}

  executable@4.1.1:
    resolution: {integrity: sha512-8iA79xD3uAch729dUG8xaaBBFGaEa0wdD2VkYLFHwlqosEj/jT66AzcreRDSgV7ehnNLBW2WR5jIXwGKjVdTLg==}
    engines: {node: '>=4'}

  exit-hook@2.2.1:
    resolution: {integrity: sha512-eNTPlAD67BmP31LDINZ3U7HSF8l57TxOY2PmBJ1shpCvpnxBF93mWCE8YHBnXs8qiUZJc9WDcWIeC3a2HIAMfw==}
    engines: {node: '>=6'}

  ext-list@2.2.2:
    resolution: {integrity: sha512-u+SQgsubraE6zItfVA0tBuCBhfU9ogSRnsvygI7wht9TS510oLkBRXBsqopeUG/GBOIQyKZO9wjTqIu/sf5zFA==}
    engines: {node: '>=0.10.0'}

  ext-name@5.0.0:
    resolution: {integrity: sha512-yblEwXAbGv1VQDmow7s38W77hzAgJAO50ztBLMcUyUBfxv1HC+LGwtiEN+Co6LtlqT/5uwVOxsD4TNIilWhwdQ==}
    engines: {node: '>=4'}

  ext@1.7.0:
    resolution: {integrity: sha512-6hxeJYaL110a9b5TEJSj0gojyHQAmA2ch5Os+ySCiA1QGdS697XWY1pzsrSjqA9LDEEgdB/KypIlR59RcLuHYw==}

  extend@3.0.2:
    resolution: {integrity: sha512-fjquC59cD7CyW6urNXK0FBufkZcoiGG80wTuPujX590cB5Ttln20E2UB4S/WARVqhXffZl2LNgS+gQdPIIim/g==}

  external-editor@3.1.0:
    resolution: {integrity: sha512-hMQ4CX1p1izmuLYyZqLMO/qGNw10wSv9QDCPfzXfyFrOaCSSoRfqE1Kf1s5an66J5JZC62NewG+mK49jOCtQew==}
    engines: {node: '>=4'}

  fast-deep-equal@3.1.3:
    resolution: {integrity: sha512-f3qQ9oQy9j2AhBe/H9VC91wLmKBCCU/gDOnKNAYG5hswO7BLKj09Hc5HYNz9cGI++xlpDCIgDaitVs03ATR84Q==}

  fast-glob@3.3.2:
    resolution: {integrity: sha512-oX2ruAFQwf/Orj8m737Y5adxDQO0LAB7/S5MnxCdTNDd4p6BsyIVsv9JQsATbTSq8KHRpLwIHbVlUNatxd+1Ow==}
    engines: {node: '>=8.6.0'}

  fast-json-stable-stringify@2.1.0:
    resolution: {integrity: sha512-lhd/wF+Lk98HZoTCtlVraHtfh5XYijIjalXck7saUtuanSDyLMxnHhSXEDJqHxD7msR8D0uCmqlkwjCV8xvwHw==}

  fast-levenshtein@2.0.6:
    resolution: {integrity: sha512-DCXu6Ifhqcks7TZKY3Hxp3y6qphY5SJZmrWMDrKcERSOXWQdMhU9Ig/PYrzyw/ul9jOIyh0N4M0tbC5hodg8dw==}

  fast-uri@3.0.1:
    resolution: {integrity: sha512-MWipKbbYiYI0UC7cl8m/i/IWTqfC8YXsqjzybjddLsFjStroQzsHXkc73JutMvBiXmOvapk+axIl79ig5t55Bw==}

  fastest-levenshtein@1.0.16:
    resolution: {integrity: sha512-eRnCtTTtGZFpQCwhJiUOuxPQWRXVKYDn0b2PeHfXL6/Zi53SLAzAHfVhVWK2AryC/WH05kGfxhFIPvTF0SXQzg==}
    engines: {node: '>= 4.9.1'}

  fastq@1.17.1:
    resolution: {integrity: sha512-sRVD3lWVIXWg6By68ZN7vho9a1pQcN/WBFaAAsDDFzlJjvoGx0P8z7V1t72grFJfJhu3YPZBuu25f7Kaw2jN1w==}

  favicons@7.2.0:
    resolution: {integrity: sha512-k/2rVBRIRzOeom3wI9jBPaSEvoTSQEW4iM0EveBmBBKFxO8mSyyRWtDlfC3VnEfu0avmjrMzy8/ZFPSe6F71Hw==}
    engines: {node: '>=14.0.0'}

  fetch-blob@3.2.0:
    resolution: {integrity: sha512-7yAQpD2UMJzLi1Dqv7qFYnPbaPx7ZfFK6PiIxQ4PfkGPyNyl2Ugx+a/umUonmKqjhM4DnfbMvdX6otXq83soQQ==}
    engines: {node: ^12.20 || >= 14.13}

  figlet@1.7.0:
    resolution: {integrity: sha512-gO8l3wvqo0V7wEFLXPbkX83b7MVjRrk1oRLfYlZXol8nEpb/ON9pcKLI4qpBv5YtOTfrINtqb7b40iYY2FTWFg==}
    engines: {node: '>= 0.4.0'}
    hasBin: true

  figures@3.2.0:
    resolution: {integrity: sha512-yaduQFRKLXYOGgEn6AZau90j3ggSOyiqXU0F9JZfeXYhNa+Jk4X+s45A2zg5jns87GAFa34BBm2kXw4XpNcbdg==}
    engines: {node: '>=8'}

  file-entry-cache@6.0.1:
    resolution: {integrity: sha512-7Gps/XWymbLk2QLYK4NzpMOrYjMhdIxXuIvy2QBsLE6ljuodKvdkWs/cpyJJ3CVIVpH0Oi1Hvg1ovbMzLdFBBg==}
    engines: {node: ^10.12.0 || >=12.0.0}

  file-type@17.1.6:
    resolution: {integrity: sha512-hlDw5Ev+9e883s0pwUsuuYNu4tD7GgpUnOvykjv1Gya0ZIjuKumthDRua90VUn6/nlRKAjcxLUnHNTIUWwWIiw==}
    engines: {node: ^12.20.0 || ^14.13.1 || >=16.0.0}

  filelist@1.0.4:
    resolution: {integrity: sha512-w1cEuf3S+DrLCQL7ET6kz+gmlJdbq9J7yXCSjK/OZCPA+qEN1WyF4ZAf0YYJa4/shHJra2t/d/r8SV4Ji+x+8Q==}

  filename-reserved-regex@3.0.0:
    resolution: {integrity: sha512-hn4cQfU6GOT/7cFHXBqeBg2TbrMBgdD0kcjLhvSQYYwm3s4B6cjvBfb7nBALJLAXqmU5xajSa7X2NnUud/VCdw==}
    engines: {node: ^12.20.0 || ^14.13.1 || >=16.0.0}

  filenamify@5.1.1:
    resolution: {integrity: sha512-M45CbrJLGACfrPOkrTp3j2EcO9OBkKUYME0eiqOCa7i2poaklU0jhlIaMlr8ijLorT0uLAzrn3qXOp5684CkfA==}
    engines: {node: '>=12.20'}

  fill-range@7.1.1:
    resolution: {integrity: sha512-YsGpe3WHLK8ZYi4tWDg2Jy3ebRz2rXowDxnld4bkQB00cc/1Zw9AWnC0i9ztDJitivtQvaI9KaLyKrc+hBW0yg==}
    engines: {node: '>=8'}

  find-cache-dir@5.0.0:
    resolution: {integrity: sha512-OuWNfjfP05JcpAP3JPgAKUhWefjMRfI5iAoSsvE24ANYWJaepAtlSgWECSVEuRgSXpyNEc9DJwG/TZpgcOqyig==}
    engines: {node: '>=16'}

  find-up@5.0.0:
    resolution: {integrity: sha512-78/PXT1wlLLDgTzDs7sjq9hzz0vXD+zn+7wypEe4fXQxCmdmqfGsEPQxmiCSQI3ajFV91bVSsvNtrJRiW6nGng==}
    engines: {node: '>=10'}

  find-up@6.3.0:
    resolution: {integrity: sha512-v2ZsoEuVHYy8ZIlYqwPe/39Cy+cFDzp4dXPaxNvkEuouymu+2Jbz0PxpKarJHYJTmv2HWT3O382qY8l4jMWthw==}
    engines: {node: ^12.20.0 || ^14.13.1 || >=16.0.0}

  find-versions@5.1.0:
    resolution: {integrity: sha512-+iwzCJ7C5v5KgcBuueqVoNiHVoQpwiUK5XFLjf0affFTep+Wcw93tPvmb8tqujDNmzhBDPddnWV/qgWSXgq+Hg==}
    engines: {node: '>=12'}

  flat-cache@3.2.0:
    resolution: {integrity: sha512-CYcENa+FtcUKLmhhqyctpclsq7QF38pKjZHsGNiSQF5r4FtoKDWabFDl3hzaEQMvT1LHEysw5twgLvpYYb4vbw==}
    engines: {node: ^10.12.0 || >=12.0.0}

  flatted@3.3.1:
    resolution: {integrity: sha512-X8cqMLLie7KsNUDSdzeN8FYK9rEt4Dt67OsG/DNGnYTSDBG4uFAJFBnUeiV+zCVAvwFy56IjM9sH51jVaEhNxw==}

  foreground-child@3.3.0:
    resolution: {integrity: sha512-Ld2g8rrAyMYFXBhEqMz8ZAHBi4J4uS1i/CxGMDnjyFWddMXLVcDp051DZfu+t7+ab7Wv6SMqpWmyFIj5UbfFvg==}
    engines: {node: '>=14'}

  form-data-encoder@1.7.2:
    resolution: {integrity: sha512-qfqtYan3rxrnCk1VYaA4H+Ms9xdpPqvLZa6xmMgFvhO32x7/3J/ExcTd6qpxM0vH2GdMI+poehyBZvqfMTto8A==}

  form-data@4.0.0:
    resolution: {integrity: sha512-ETEklSGi5t0QMZuiXoA/Q6vcnxcLQP5vdugSpuAyi6SVGi2clPPp+xgEhuMaHC+zGgn31Kd235W35f7Hykkaww==}
    engines: {node: '>= 6'}

  formdata-node@4.4.1:
    resolution: {integrity: sha512-0iirZp3uVDjVGt9p49aTaqjk84TrglENEDuqfdlZQ1roC9CWlPk6Avf8EEnZNcAqPonwkG35x4n3ww/1THYAeQ==}
    engines: {node: '>= 12.20'}

  formdata-polyfill@4.0.10:
    resolution: {integrity: sha512-buewHzMvYL29jdeQTVILecSaZKnt/RJWjoZCF5OW60Z67/GmSLBkOFM7qh1PI3zFNtJbaZL5eQu1vLfazOwj4g==}
    engines: {node: '>=12.20.0'}

  fraction.js@4.3.7:
    resolution: {integrity: sha512-ZsDfxO51wGAXREY55a7la9LScWpwv9RxIrYABrlvOFBlH/ShPnrtsXeuUIfXKKOVicNxQ+o8JTbJvjS4M89yew==}

  fs-extra@11.2.0:
    resolution: {integrity: sha512-PmDi3uwK5nFuXh7XDTlVnS17xJS7vW36is2+w3xcv8SVxiB4NyATf4ctkVY5bkSjX0Y4nbvZCq1/EjtEyr9ktw==}
    engines: {node: '>=14.14'}

  fs-minipass@2.1.0:
    resolution: {integrity: sha512-V/JgOLFCS+R6Vcq0slCuaeWEdNC3ouDlJMNIsacH2VtALiu9mV4LPrHc5cDl8k5aw6J8jwgWWpiTo5RYhmIzvg==}
    engines: {node: '>= 8'}

  fs-minipass@3.0.3:
    resolution: {integrity: sha512-XUBA9XClHbnJWSfBzjkm6RvPsyg3sryZt06BEQoXcF7EK/xpGaQYJgQKDJSUH5SGZ76Y7pFx1QBnXz09rU5Fbw==}
    engines: {node: ^14.17.0 || ^16.13.0 || >=18.0.0}

  fs.realpath@1.0.0:
    resolution: {integrity: sha512-OO0pH2lK6a0hZnAdau5ItzHPI6pUlvI7jMVnxUQRtw4owF2wk8lOSabtGDCTP4Ggrg2MbGnWO9X8K1t4+fGMDw==}

  fsevents@2.3.3:
    resolution: {integrity: sha512-5xoDfX+fL7faATnagmWPpbFtwh/R77WmMMqqHGS65C3vvB0YHrgF+B1YmZ3441tMj5n63k0212XNoJwzlhffQw==}
    engines: {node: ^8.16.0 || ^10.6.0 || >=11.0.0}
    os: [darwin]

  function-bind@1.1.2:
    resolution: {integrity: sha512-7XHNxH7qX9xG5mIwxkhumTox/MIRNcOgDrxWsMt2pAr23WHp6MrRlN7FBSFpCpr+oVO0F744iUgR82nJMfG2SA==}

  gensync@1.0.0-beta.2:
    resolution: {integrity: sha512-3hN7NaskYvMDLQY55gnW3NQ+mesEAepTqlg+VEbj7zzqEMBVNhzcGYYeqFo/TlYz6eQiFcp1HcsCZO+nGgS8zg==}
    engines: {node: '>=6.9.0'}

  get-func-name@2.0.2:
    resolution: {integrity: sha512-8vXOvuE167CtIc3OyItco7N/dpRtBbYOsPsXCz7X/PMnlGjYjSGuZJgM1Y7mmew7BKf9BqvLX2tnOVy1BBUsxQ==}

  get-nonce@1.0.1:
    resolution: {integrity: sha512-FJhYRoDaiatfEkUK8HKlicmu/3SGFD51q3itKDGoSTysQJBnfOcxU5GxnhE1E6soB76MbT0MBtnKJuXyAx+96Q==}
    engines: {node: '>=6'}

  get-package-type@0.1.0:
    resolution: {integrity: sha512-pjzuKtY64GYfWizNAJ0fr9VqttZkNiK2iS430LtIHzjBEr6bX8Am2zm4sW4Ro5wjWW5cAlRL1qAMTcXbjNAO2Q==}
    engines: {node: '>=8.0.0'}

  get-source@2.0.12:
    resolution: {integrity: sha512-X5+4+iD+HoSeEED+uwrQ07BOQr0kEDFMVqqpBuI+RaZBpBpHCuXxo70bjar6f0b0u/DQJsJ7ssurpP0V60Az+w==}

  get-stdin@8.0.0:
    resolution: {integrity: sha512-sY22aA6xchAzprjyqmSEQv4UbAAzRN0L2dQB0NlN5acTTK9Don6nhoc3eAbUnpZiCANAMfd/+40kVdKfFygohg==}
    engines: {node: '>=10'}

  get-stream@3.0.0:
    resolution: {integrity: sha512-GlhdIUuVakc8SJ6kK0zAFbiGzRFzNnY4jUuEbV9UROo4Y+0Ny4fjvcZFVTeDA4odpFyOQzaw6hXukJSq/f28sQ==}
    engines: {node: '>=4'}

  get-stream@5.2.0:
    resolution: {integrity: sha512-nBF+F1rAZVCu/p7rjzgA+Yb4lfYXrpl7a6VmJrU8wF9I1CKvP/QwPNZHnOlwbTkY6dvtFIzFMSyQXbLoTQPRpA==}
    engines: {node: '>=8'}

  get-stream@6.0.1:
    resolution: {integrity: sha512-ts6Wi+2j3jQjqi70w5AlN8DFnkSwC+MqmxEzdEALB2qXZYV3X/b1CTfgPLGJNMeAWxdPfU8FO1ms3NUfaHCPYg==}
    engines: {node: '>=10'}

  get-stream@8.0.1:
    resolution: {integrity: sha512-VaUJspBffn/LMCJVoMvSAdmscJyS1auj5Zulnn5UoYcY531UWmdwhRWkcGKnGU93m5HSXP9LP2usOryrBtQowA==}
    engines: {node: '>=16'}

  get-tsconfig@4.7.6:
    resolution: {integrity: sha512-ZAqrLlu18NbDdRaHq+AKXzAmqIUPswPWKUchfytdAjiRFnCe5ojG2bstg6mRiZabkKfCoL/e98pbBELIV/YCeA==}

  glob-parent@5.1.2:
    resolution: {integrity: sha512-AOIgSQCepiJYwP3ARnGx+5VnTu2HBYdzbGP45eLw1vr3zB3vZLeyed1sC9hnbcOc9/SrMyM5RPQrkGz4aS9Zow==}
    engines: {node: '>= 6'}

  glob-parent@6.0.2:
    resolution: {integrity: sha512-XxwI8EOhVQgWp6iDL+3b0r86f4d6AX6zSU55HfB4ydCEuXLXc5FcYeOu+nnGftS4TEju/11rt4KJPTMgbfmv4A==}
    engines: {node: '>=10.13.0'}

  glob-to-regexp@0.4.1:
    resolution: {integrity: sha512-lkX1HJXwyMcprw/5YUZc2s7DrpAiHB21/V+E1rHUrVNokkvB6bqMzT0VfV6/86ZNabt1k14YOIaT7nDvOX3Iiw==}

  glob@10.4.5:
    resolution: {integrity: sha512-7Bv8RF0k6xjo7d4A/PxYLbUCfb6c+Vpd2/mB2yRDlew7Jb5hEXiCD9ibfO7wpk8i4sevK6DFny9h7EYbM3/sHg==}
    hasBin: true

  glob@11.0.0:
    resolution: {integrity: sha512-9UiX/Bl6J2yaBbxKoEBRm4Cipxgok8kQYcOPEhScPwebu2I0HoQOuYdIO6S3hLuWoZgpDpwQZMzTFxgpkyT76g==}
    engines: {node: 20 || >=22}
    hasBin: true

  glob@7.2.3:
    resolution: {integrity: sha512-nFR0zLpU2YCaRxwoCJvL6UvCH2JFyFVIvwTLsIf21AuHlMskA1hhTdk+LlYJtOlYt9v6dvszD2BGRqBL+iQK9Q==}
    deprecated: Glob versions prior to v9 are no longer supported

  glob@8.1.0:
    resolution: {integrity: sha512-r8hpEjiQEYlF2QU0df3dS+nxxSIreXQS1qRhMJM0Q5NDdR386C7jb7Hwwod8Fgiuex+k0GFjgft18yvxm5XoCQ==}
    engines: {node: '>=12'}
    deprecated: Glob versions prior to v9 are no longer supported

  globals@11.12.0:
    resolution: {integrity: sha512-WOBp/EEGUiIsJSp7wcv/y6MO+lV9UoncWqxuFfm8eBwzWNgyfBd6Gz+IeKQ9jCmyhoH99g15M3T+QaVHFjizVA==}
    engines: {node: '>=4'}

  globals@13.24.0:
    resolution: {integrity: sha512-AhO5QUcj8llrbG09iWhPU2B204J1xnPeL8kQmVorSsy+Sjj1sk8gIyh6cUocGmH4L0UuhAJy+hJMRA4mgA4mFQ==}
    engines: {node: '>=8'}

  globby@11.1.0:
    resolution: {integrity: sha512-jhIXaOzy1sb8IyocaruWSn1TjmnBVs8Ayhcy83rmxNJ8q2uWKCAj3CnJY+KpGSXCueAPc0i05kVvVKtP1t9S3g==}
    engines: {node: '>=10'}

  globrex@0.1.2:
    resolution: {integrity: sha512-uHJgbwAMwNFf5mLst7IWLNg14x1CkeqglJb/K3doi4dw6q2IvAAmM/Y81kevy83wP+Sst+nutFTYOGg3d1lsxg==}

  got@11.8.6:
    resolution: {integrity: sha512-6tfZ91bOr7bOXnK7PRDCGBLa1H4U080YHNaAQ2KsMGlLEzRbk44nsZF2E1IeRc3vtJHPVbKCYgdFbaGO2ljd8g==}
    engines: {node: '>=10.19.0'}

  graceful-fs@4.2.11:
    resolution: {integrity: sha512-RbJ5/jmFcNNCcDV5o9eTnBLJ/HszWV0P73bc+Ff4nS/rJj+YaS6IGyiOL0VoBYX+l1Wrl3k63h/KrH+nhJ0XvQ==}

  graphemer@1.4.0:
    resolution: {integrity: sha512-EtKwoO6kxCL9WO5xipiHTZlSzBm7WLT627TqC/uVRd0HKmq8NXyebnNYxDoBi7wt8eTWrUrKXCOVaFq9x1kgag==}

  hanji@0.0.5:
    resolution: {integrity: sha512-Abxw1Lq+TnYiL4BueXqMau222fPSPMFtya8HdpWsz/xVAhifXou71mPh/kY2+08RgFcVccjG3uZHs6K5HAe3zw==}

  has-flag@3.0.0:
    resolution: {integrity: sha512-sKJf1+ceQBr4SMkvQnBDNDtf4TXpVhVGateu0t918bl30FnbE2m4vNLX+VWe/dpjlb+HugGYzW7uQXH98HPEYw==}
    engines: {node: '>=4'}

  has-flag@4.0.0:
    resolution: {integrity: sha512-EykJT/Q1KjTWctppgIAgfSO0tKVuZUjhgMr17kqTumMl6Afv3EISleU7qZUzoXDFTAHTDC4NOoG/ZxU3EvlMPQ==}
    engines: {node: '>=8'}

  hasown@2.0.2:
    resolution: {integrity: sha512-0hJU9SCPvmMzIBdZFqNPXWa6dqh7WdH0cII9y+CyS8rG3nL48Bclra9HmKhVVUHyPWNH5Y7xDwAB7bfgSjkUMQ==}
    engines: {node: '>= 0.4'}

  hast-util-to-jsx-runtime@2.3.0:
    resolution: {integrity: sha512-H/y0+IWPdsLLS738P8tDnrQ8Z+dj12zQQ6WC11TIM21C8WFVoIxcqWXf2H3hiTVZjF1AWqoimGwrTWecWrnmRQ==}

  hast-util-whitespace@3.0.0:
    resolution: {integrity: sha512-88JUN06ipLwsnv+dVn+OIYOvAuvBMy/Qoi6O7mQHxdPXpjy+Cd6xRkWwux7DKO+4sYILtLBRIKgsdpS2gQc7qw==}

  heap@0.2.7:
    resolution: {integrity: sha512-2bsegYkkHO+h/9MGbn6KWcE45cHZgPANo5LXF7EvWdT0yT2EguSVO1nDgU5c8+ZOPwp2vMNa7YFsJhVcDR9Sdg==}

  highlight-es@1.0.3:
    resolution: {integrity: sha512-s/SIX6yp/5S1p8aC/NRDC1fwEb+myGIfp8/TzZz0rtAv8fzsdX7vGl3Q1TrXCsczFq8DI3CBFBCySPClfBSdbg==}

  highlight-words-core@1.2.2:
    resolution: {integrity: sha512-BXUKIkUuh6cmmxzi5OIbUJxrG8OAk2MqoL1DtO3Wo9D2faJg2ph5ntyuQeLqaHJmzER6H5tllCDA9ZnNe9BVGg==}

  hono@4.5.5:
    resolution: {integrity: sha512-fXBXHqaVfimWofbelLXci8pZyIwBMkDIwCa4OwZvK+xVbEyYLELVP4DfbGaj1aEM6ZY3hHgs4qLvCO2ChkhgQw==}
    engines: {node: '>=16.0.0'}

  html-url-attributes@3.0.0:
    resolution: {integrity: sha512-/sXbVCWayk6GDVg3ctOX6nxaVj7So40FcFAnWlWGNAB1LpYKcV5Cd10APjPjW80O7zYW2MsjBV4zZ7IZO5fVow==}

  http-cache-semantics@4.1.1:
    resolution: {integrity: sha512-er295DKPVsV82j5kw1Gjt+ADA/XYHsajl82cGNQG2eyoPkvgUhX+nDIyelzhIWbbsXP39EHcI6l5tYs2FYqYXQ==}

  http2-wrapper@1.0.3:
    resolution: {integrity: sha512-V+23sDMr12Wnz7iTcDeJr3O6AIxlnvT/bmaAAAP/Xda35C90p9599p0F1eHR/N1KILWSoWVAiOMFjBBXaXSMxg==}
    engines: {node: '>=10.19.0'}

  human-signals@2.1.0:
    resolution: {integrity: sha512-B4FFZ6q/T2jhhksgkbEW3HBvWIfDW85snkQgawt07S7J5QXTk6BkNV+0yAeZrM5QpMAdYlocGoljn0sJ/WQkFw==}
    engines: {node: '>=10.17.0'}

  human-signals@5.0.0:
    resolution: {integrity: sha512-AXcZb6vzzrFAUE61HnN4mpLqd/cSIwNQjtNWR0euPm6y0iqx3G4gOXaIDdtdDwZmhwe82LA6+zinmW4UBWVePQ==}
    engines: {node: '>=16.17.0'}

  humanize-ms@1.2.1:
    resolution: {integrity: sha512-Fl70vYtsAFb/C06PTS9dZBo7ihau+Tu/DNCk/OyHhea07S+aeMWpFFkUaXRa8fI+ScZbEI8dfSxwY7gxZ9SAVQ==}

  iconv-lite@0.4.24:
    resolution: {integrity: sha512-v3MXnZAcvnywkTUEZomIActle7RXXeedOR31wwl7VlyoXO4Qi9arvSenNQWne1TcRwhCL1HwLI21bEqdpj8/rA==}
    engines: {node: '>=0.10.0'}

  ieee754@1.2.1:
    resolution: {integrity: sha512-dcyqhDvX1C46lXZcVqCpK+FtMRQVdIMN6/Df5js2zouUsqG7I6sFxitIC+7KYK29KdXOLHdu9zL4sFnoVQnqaA==}

  ignore-by-default@1.0.1:
    resolution: {integrity: sha512-Ius2VYcGNk7T90CppJqcIkS5ooHUZyIQK+ClZfMfMNFEF9VSE73Fq+906u/CWu92x4gzZMWOwfFYckPObzdEbA==}

  ignore@5.3.2:
    resolution: {integrity: sha512-hsBTNUqQTDwkWtcdYI2i06Y/nUBEsNEDJKjWdigLvegy8kDuJAS8uRlpkkcQpyEXL0Z/pjDy5HBmMjRCJ2gq+g==}
    engines: {node: '>= 4'}

  import-fresh@3.3.0:
    resolution: {integrity: sha512-veYYhQa+D1QBKznvhUHxb8faxlrwUnxseDAbAp457E0wLNio2bOSKnjYDhMj+YiAq61xrMGhQk9iXVk5FzgQMw==}
    engines: {node: '>=6'}

  imurmurhash@0.1.4:
    resolution: {integrity: sha512-JmXMZ6wuvDmLiHEml9ykzqO6lwFbof0GG4IkcGaENdCRDDmMVnny7s5HsIgHCbaq0w2MyPhDqkhTUgS2LU2PHA==}
    engines: {node: '>=0.8.19'}

  indent-string@4.0.0:
    resolution: {integrity: sha512-EdDDZu4A2OyIK7Lr/2zG+w5jmbuk1DVBnEwREQvBzspBJkCEbRa8GxU1lghYcaGJCnRWibjDXlq779X1/y5xwg==}
    engines: {node: '>=8'}

  inflight@1.0.6:
    resolution: {integrity: sha512-k92I/b08q4wvFscXCLvqfsHCrjrF7yiXsQuIVvVE7N82W3+aqpzuUdBbfhWcy/FZR3/4IgflMgKLOsvPDrGCJA==}
    deprecated: This module is not supported, and leaks memory. Do not use it. Check out lru-cache if you want a good and tested way to coalesce async requests by a key value, which is much more comprehensive and powerful.

  inherits@2.0.4:
    resolution: {integrity: sha512-k/vGaX4/Yla3WzyMCvTQOXYeIHvqOKtnqBduzTHpzpQZzAskKMhZ2K+EnBiSM9zGSoIFeMpXKxa4dYeZIQqewQ==}

  inline-style-parser@0.2.3:
    resolution: {integrity: sha512-qlD8YNDqyTKTyuITrDOffsl6Tdhv+UC4hcdAVuQsK4IMQ99nSgd1MIA/Q+jQYoh9r3hVUXhYh7urSRmXPkW04g==}

  inquirer@8.2.6:
    resolution: {integrity: sha512-M1WuAmb7pn9zdFRtQYk26ZBoY043Sse0wVDdk4Bppr+JOXyQYybdtvK+l9wUibhtjdjvtoiNy8tk+EgsYIUqKg==}
    engines: {node: '>=12.0.0'}

  invariant@2.2.4:
    resolution: {integrity: sha512-phJfQVBuaJM5raOpJjSfkiD6BpbCE4Ns//LaXl6wGYtUBY83nWS6Rf9tXm2e8VaK60JEjYldbPif/A2B1C2gNA==}

  is-alphabetical@2.0.1:
    resolution: {integrity: sha512-FWyyY60MeTNyeSRpkM2Iry0G9hpr7/9kD40mD/cGQEuilcZYS4okz8SN2Q6rLCJ8gbCt6fN+rC+6tMGS99LaxQ==}

  is-alphanumerical@2.0.1:
    resolution: {integrity: sha512-hmbYhX/9MUMF5uh7tOXyK/n0ZvWpad5caBA17GsC6vyuCqaWliRG5K1qS9inmUhEMaOBIW7/whAnSwveW/LtZw==}

  is-arrayish@0.2.1:
    resolution: {integrity: sha512-zz06S8t0ozoDXMG+ube26zeCTNXcKIPJZJi8hBrF4idCLms4CG9QtK7qBl1boi5ODzFpjswb5JPmHCbMpjaYzg==}

  is-arrayish@0.3.2:
    resolution: {integrity: sha512-eVRqCvVlZbuw3GrM63ovNSNAeA1K16kaR/LRY/92w0zxQ5/1YzwblUX652i4Xs9RwAGjW9d9y6X88t8OaAJfWQ==}

  is-binary-path@2.1.0:
    resolution: {integrity: sha512-ZMERYes6pDydyuGidse7OsHxtbI7WVeUEozgR/g7rd0xUimYNlvZRE/K2MgZTjWy725IfelLeVcEM97mmtRGXw==}
    engines: {node: '>=8'}

  is-ci@3.0.1:
    resolution: {integrity: sha512-ZYvCgrefwqoQ6yTyYUbQu64HsITZ3NfKX1lzaEYdkTDcfKzzCI/wthRRYKkdjHKFVgNiXKAKm65Zo1pk2as/QQ==}
    hasBin: true

  is-core-module@2.15.0:
    resolution: {integrity: sha512-Dd+Lb2/zvk9SKy1TGCt1wFJFo/MWBPMX5x7KcvLajWTGuomczdQX61PvY5yK6SVACwpoexWo81IfFyoKY2QnTA==}
    engines: {node: '>= 0.4'}

  is-decimal@2.0.1:
    resolution: {integrity: sha512-AAB9hiomQs5DXWcRB1rqsxGUstbRroFOPPVAomNk/3XHR5JyEZChOyTWe2oayKnsSsr/kcGqF+z6yuH6HHpN0A==}

  is-docker@2.2.1:
    resolution: {integrity: sha512-F+i2BKsFrH66iaUFc0woD8sLy8getkwTwtOBjvs56Cx4CgJDeKQeqfz8wAYiSb8JOprWhHH5p77PbmYCvvUuXQ==}
    engines: {node: '>=8'}
    hasBin: true

  is-es2016-keyword@1.0.0:
    resolution: {integrity: sha512-JtZWPUwjdbQ1LIo9OSZ8MdkWEve198ors27vH+RzUUvZXXZkzXCxFnlUhzWYxy5IexQSRiXVw9j2q/tHMmkVYQ==}

  is-extglob@2.1.1:
    resolution: {integrity: sha512-SbKbANkN603Vi4jEZv49LeVJMn4yGwsbzZworEoyEiutsN3nJYdbO36zfhGJ6QEDpOZIFkDtnq5JRxmvl3jsoQ==}
    engines: {node: '>=0.10.0'}

  is-fullwidth-code-point@3.0.0:
    resolution: {integrity: sha512-zymm5+u+sCsSWyD9qNaejV3DFvhCKclKdizYaJUuHA83RLjb7nSuGnddCHGv0hk+KY7BMAlsWeK4Ueg6EV6XQg==}
    engines: {node: '>=8'}

  is-glob@4.0.3:
    resolution: {integrity: sha512-xelSayHH36ZgE7ZWhli7pW34hNbNl8Ojv5KVmkJD4hBdD3th8Tfk9vYasLM+mXWOZhFkgZfxhLSnrwRr4elSSg==}
    engines: {node: '>=0.10.0'}

  is-hexadecimal@2.0.1:
    resolution: {integrity: sha512-DgZQp241c8oO6cA1SbTEWiXeoxV42vlcJxgH+B3hi1AiqqKruZR3ZGF8In3fj4+/y/7rHvlOZLZtgJ/4ttYGZg==}

  is-interactive@1.0.0:
    resolution: {integrity: sha512-2HvIEKRoqS62guEC+qBjpvRubdX910WCMuJTZ+I9yvqKU2/12eSL549HMwtabb4oupdj2sMP50k+XJfB/8JE6w==}
    engines: {node: '>=8'}

  is-number@7.0.0:
    resolution: {integrity: sha512-41Cifkg6e8TylSpdtTpeLVMqvSBEVzTttHvERD741+pnZ8ANv0004MRL43QKPDlK9cGvNp6NZWZUBlbGXYxxng==}
    engines: {node: '>=0.12.0'}

  is-obj@2.0.0:
    resolution: {integrity: sha512-drqDG3cbczxxEJRoOXcOjtdp1J/lyp1mNn0xaznRs8+muBhgQcrnbspox5X5fOw0HnMnbfDzvnEMEtqDEJEo8w==}
    engines: {node: '>=8'}

  is-observable@2.1.0:
    resolution: {integrity: sha512-DailKdLb0WU+xX8K5w7VsJhapwHLZ9jjmazqCJq4X12CTgqq73TKnbRcnSLuXYPOoLQgV5IrD7ePiX/h1vnkBw==}
    engines: {node: '>=8'}

  is-path-inside@3.0.3:
    resolution: {integrity: sha512-Fd4gABb+ycGAmKou8eMftCupSir5lRxqf4aD/vd0cD2qc4HL07OjCeuHMr8Ro4CoMaeCKDB0/ECBOVWjTwUvPQ==}
    engines: {node: '>=8'}

  is-plain-obj@1.1.0:
    resolution: {integrity: sha512-yvkRyxmFKEOQ4pNXCmJG5AEQNlXJS5LaONXo5/cLdTZdWvsZ1ioJEonLGAosKlMWE8lwUy/bJzMjcw8az73+Fg==}
    engines: {node: '>=0.10.0'}

  is-plain-obj@4.1.0:
    resolution: {integrity: sha512-+Pgi+vMuUNkJyExiMBt5IlFoMyKnr5zhJ4Uspz58WOhBF5QoIZkFyNHIbBAtHwzVAgk5RtndVNsDRN61/mmDqg==}
    engines: {node: '>=12'}

  is-plain-object@5.0.0:
    resolution: {integrity: sha512-VRSzKkbMm5jMDoKLbltAkFQ5Qr7VDiTFGXxYFXXowVj387GeGNOCsOH6Msy00SGZ3Fp84b1Naa1psqgcCIEP5Q==}
    engines: {node: '>=0.10.0'}

  is-promise@2.2.2:
    resolution: {integrity: sha512-+lP4/6lKUBfQjZ2pdxThZvLUAafmZb8OAxFb8XXtiQmS35INgr85hdOGoEs124ez1FCnZJt6jau/T+alh58QFQ==}

  is-stream@1.1.0:
    resolution: {integrity: sha512-uQPm8kcs47jx38atAcWTVxyltQYoPT68y9aWYdV6yWXSyW8mzSat0TL6CiWdZeCdF3KrAvpVtnHbTv4RN+rqdQ==}
    engines: {node: '>=0.10.0'}

  is-stream@2.0.1:
    resolution: {integrity: sha512-hFoiJiTl63nn+kstHGBtewWSKnQLpyb155KHheA1l39uvtO9nWIop1p3udqPcUd/xbF1VLMO4n7OI6p7RbngDg==}
    engines: {node: '>=8'}

  is-stream@3.0.0:
    resolution: {integrity: sha512-LnQR4bZ9IADDRSkvpqMGvt/tEJWclzklNgSw48V5EAaAeDd6qGvN8ei6k5p0tvxSR171VmGyHuTiAOfxAbr8kA==}
    engines: {node: ^12.20.0 || ^14.13.1 || >=16.0.0}

  is-unicode-supported@0.1.0:
    resolution: {integrity: sha512-knxG2q4UC3u8stRGyAVJCOdxFmv5DZiRcdlIaAQXAbSfJya+OhopNotLQrstBhququ4ZpuKbDc/8S6mgXgPFPw==}
    engines: {node: '>=10'}

  is-wsl@2.2.0:
    resolution: {integrity: sha512-fKzAra0rGJUUBwGBgNkHZuToZcn+TtXHpeCgmkMJMMYx1sQDYaCSyjJBSCa2nH1DGm7s3n1oBnohoVTBaN7Lww==}
    engines: {node: '>=8'}

  isexe@2.0.0:
    resolution: {integrity: sha512-RHxMLp9lnKHGHRng9QFhRCMbYAcVpn69smSGcq3f36xjgVVWThj4qqLbTLlq7Ssj8B+fIQ1EuCEGI2lKsyQeIw==}

  jackspeak@3.4.3:
    resolution: {integrity: sha512-OGlZQpz2yfahA/Rd1Y8Cd9SIEsqvXkLVoSw/cgwhnhFMDbsQFeZYoJJ7bIZBS9BcamUW96asq/npPWugM+RQBw==}

  jackspeak@4.0.1:
    resolution: {integrity: sha512-cub8rahkh0Q/bw1+GxP7aeSe29hHHn2V4m29nnDlvCdlgU+3UGxkZp7Z53jLUdpX3jdTO0nJZUDl3xvbWc2Xog==}
    engines: {node: 20 || >=22}

  jake@10.9.2:
    resolution: {integrity: sha512-2P4SQ0HrLQ+fw6llpLnOaGAvN2Zu6778SJMrCUwns4fOoG9ayrTiZk3VV8sCPkVZF8ab0zksVpS8FDY5pRCNBA==}
    engines: {node: '>=10'}
    hasBin: true

  jiti@1.21.6:
    resolution: {integrity: sha512-2yTgeWTWzMWkHu6Jp9NKgePDaYHbntiwvYuuJLbbN9vl7DC9DvXKOB2BC3ZZ92D3cvV/aflH0osDfwpHepQ53w==}
    hasBin: true

  js-base64@3.7.7:
    resolution: {integrity: sha512-7rCnleh0z2CkXhH67J8K1Ytz0b2Y+yxTPL+/KOJoa20hfnVQ/3/T6W/KflYI4bRHRagNeXeU2bkNGI3v1oS/lw==}

  js-tiktoken@1.0.12:
    resolution: {integrity: sha512-L7wURW1fH9Qaext0VzaUDpFGVQgjkdE3Dgsy9/+yXyGEpBKnylTd0mU0bfbNkKDlXRb6TEsZkwuflu1B8uQbJQ==}

  js-tokens@3.0.2:
    resolution: {integrity: sha512-RjTcuD4xjtthQkaWH7dFlH85L+QaVtSoOyGdZ3g6HFhS9dFNDfLyqgm2NFe2X6cQpeFmt0452FJjFG5UameExg==}

  js-tokens@4.0.0:
    resolution: {integrity: sha512-RdJUflcE3cUzKiMqQgsCu06FPu9UdIJO0beYbPhHN4k6apgJtifcoCtT9bcxOpYBtpD2kCM6Sbzg4CausW/PKQ==}

  js-tokens@9.0.0:
    resolution: {integrity: sha512-WriZw1luRMlmV3LGJaR6QOJjWwgLUTf89OwT2lUOyjX2dJGBwgmIkbcz+7WFZjrZM635JOIR517++e/67CP9dQ==}

  js-yaml@4.1.0:
    resolution: {integrity: sha512-wpxZs9NoxZaJESJGIZTyDEaYpl0FKSA+FB9aJiyemKhMwkxQg63h4T1KJgUGHpTqPDNRcmmYLugrRjJlBtWvRA==}
    hasBin: true

  jsesc@2.5.2:
    resolution: {integrity: sha512-OYu7XEzjkCQ3C5Ps3QIZsQfNpqoJyZZA99wd9aWd05NCtC5pWOkShK2mkL6HXQR6/Cy2lbNdPlZBpuQHXE63gA==}
    engines: {node: '>=4'}
    hasBin: true

  json-buffer@3.0.1:
    resolution: {integrity: sha512-4bV5BfR2mqfQTJm+V5tPPdf+ZpuhiIvTuAB5g8kcrXOZpTT/QwwVRWBywX1ozr6lEuPdbHxwaJlm9G6mI2sfSQ==}

  json-diff@0.9.0:
    resolution: {integrity: sha512-cVnggDrVkAAA3OvFfHpFEhOnmcsUpleEKq4d4O8sQWWSH40MBrWstKigVB1kGrgLWzuom+7rRdaCsnBD6VyObQ==}
    hasBin: true

  json-parse-even-better-errors@2.3.1:
    resolution: {integrity: sha512-xyFwyhro/JEof6Ghe2iz2NcXoj2sloNsWr/XsERDK/oiPCfaNhl5ONfp+jQdAZRQQ0IJWNzH9zIZF7li91kh2w==}

  json-schema-traverse@0.4.1:
    resolution: {integrity: sha512-xbbCH5dCYU5T8LcEhhuh7HJ88HXuW3qsI3Y0zOZFKfZEHcpWiHU/Jxzk629Brsab/mMiHQti9wMP+845RPe3Vg==}

  json-schema-traverse@1.0.0:
    resolution: {integrity: sha512-NM8/P9n3XjXhIZn1lLhkFaACTOURQXjWhV4BA/RnOv8xvgqtqpAX9IO4mRQxSx1Rlo4tqzeqb0sOlruaOy3dug==}

  json-stable-stringify-without-jsonify@1.0.1:
    resolution: {integrity: sha512-Bdboy+l7tA3OGW6FjyFHWkP5LuByj1Tk33Ljyq0axyzdk9//JSi2u3fP1QSmd1KNwq6VOKYGlAu87CisVir6Pw==}

  json5@2.2.3:
    resolution: {integrity: sha512-XmOWe7eyHYH14cLdVPoyg+GOH3rYX++KpzrylJwSW98t3Nk+U8XOl8FWKOgwtzdb8lXGf6zYwDUzeHMWfxasyg==}
    engines: {node: '>=6'}
    hasBin: true

  jsonfile@6.1.0:
    resolution: {integrity: sha512-5dgndWOriYSm5cnYaJNhalLNDKOqFwyDB/rr1E9ZsGciGvKPs8R2xYGCacuf3z6K1YKDz182fd+fY3cn3pMqXQ==}

  jsonpointer@5.0.1:
    resolution: {integrity: sha512-p/nXbhSEcu3pZRdkW1OfJhpsVtW1gd4Wa1fnQc9YLiTfAjn0312eMKimbdIQzuZl9aa9xUGaRlP9T/CJE/ditQ==}
    engines: {node: '>=0.10.0'}

  keyv@4.5.4:
    resolution: {integrity: sha512-oxVHkHR/EJf2CNXnWxRLW6mg7JyCCUcG0DtEGmL2ctUo1PNTin1PUil+r/+4r5MpVgC/fn1kjsx7mjSujKqIpw==}

  langsmith@0.1.41:
    resolution: {integrity: sha512-8R7s/225Pxmv0ipMfd6sqmWVsfHLQivYlQZ0vx5K+ReoknummTenQlVK8gapk3kqRMnzkrouuRHMhWjMR6RgUA==}
    peerDependencies:
      '@langchain/core': '*'
      langchain: '*'
      openai: '*'
    peerDependenciesMeta:
      '@langchain/core':
        optional: true
      langchain:
        optional: true
      openai:
        optional: true

  leven@4.0.0:
    resolution: {integrity: sha512-puehA3YKku3osqPlNuzGDUHq8WpwXupUg1V6NXdV38G+gr+gkBwFC8g1b/+YcIvp8gnqVIus+eJCH/eGsRmJNw==}
    engines: {node: ^12.20.0 || ^14.13.1 || >=16.0.0}

  levn@0.4.1:
    resolution: {integrity: sha512-+bT2uH4E5LGE7h/n3evcS/sQlJXCpIp6ym8OWJ5eV6+67Dsql/LaaT7qJBAt2rzfoa/5QBGBhxDix1dMt2kQKQ==}
    engines: {node: '>= 0.8.0'}

  libsql@0.3.19:
    resolution: {integrity: sha512-Aj5cQ5uk/6fHdmeW0TiXK42FqUlwx7ytmMLPSaUQPin5HKKKuUPD62MAbN4OEweGBBI7q1BekoEN4gPUEL6MZA==}
    os: [darwin, linux, win32]

  lilconfig@2.1.0:
    resolution: {integrity: sha512-utWOt/GHzuUxnLKxB6dk81RoOeoNeHgbrXiuGk4yyF5qlRz+iIVWu56E2fqGHFrXz0QNUhLB/8nKqvRH66JKGQ==}
    engines: {node: '>=10'}

  lilconfig@3.1.2:
    resolution: {integrity: sha512-eop+wDAvpItUys0FWkHIKeC9ybYrTGbU41U5K7+bttZZeohvnY7M9dZ5kB21GNWiFT2q1OoPTvncPCgSOVO5ow==}
    engines: {node: '>=14'}

  lines-and-columns@1.2.4:
    resolution: {integrity: sha512-7ylylesZQ/PV29jhEDl3Ufjo6ZX7gCqJr5F7PKrqc93v7fzSymt1BpwEU8nAUXs8qzzvqhbjhK5QZg6Mt/HkBg==}

  local-pkg@0.5.0:
    resolution: {integrity: sha512-ok6z3qlYyCDS4ZEU27HaU6x/xZa9Whf8jD4ptH5UZTQYZVYeb9bnZ3ojVhiJNLiXK1Hfc0GNbLXcmZ5plLDDBg==}
    engines: {node: '>=14'}

  locate-path@6.0.0:
    resolution: {integrity: sha512-iPZK6eYjbxRu3uB4/WZ3EsEIMJFMqAoopl3R+zuq0UjcAm/MO6KCweDgPfP3elTztoKP3KtnVHxTn2NHBSDVUw==}
    engines: {node: '>=10'}

  locate-path@7.2.0:
    resolution: {integrity: sha512-gvVijfZvn7R+2qyPX8mAuKcFGDf6Nc61GdvGafQsHL0sBIxfKzA+usWn4GFC/bk+QdwPUD4kWFJLhElipq+0VA==}
    engines: {node: ^12.20.0 || ^14.13.1 || >=16.0.0}

  lodash.isequal@4.5.0:
    resolution: {integrity: sha512-pDo3lu8Jhfjqls6GkMgpahsF9kCyayhgykjyLMNFTKWrpVdAQtYyB4muAMWozBB4ig/dtWAmsMxLEI8wuz+DYQ==}

  lodash.merge@4.6.2:
    resolution: {integrity: sha512-0KpjqXRVvrYyCsX1swR/XTK0va6VQkQM6MNo7PqW77ByjAhoARA8EfrP1N4+KlKj8YS0ZUCtRT/YUuhyYDujIQ==}

  lodash.throttle@4.1.1:
    resolution: {integrity: sha512-wIkUCfVKpVsWo3JSZlc+8MB5it+2AN5W8J7YVMST30UrvcQNZ1Okbj+rbVniijTWE6FGYy4XJq/rHkas8qJMLQ==}

  lodash@4.17.21:
    resolution: {integrity: sha512-v2kDEe57lecTulaDIuNTPy3Ry4gLGJ6Z1O3vE1krgXZNrsQ+LFTGHVxVjcXPs17LhbZVGedAJv8XZ1tvj5FvSg==}

  log-symbols@4.1.0:
    resolution: {integrity: sha512-8XPvpAA8uyhfteu8pIvQxpJZ7SYYdpUivZpGy6sFsBuKRY/7rQGavedeB8aK+Zkyq6upMFVL/9AW6vOYzfRyLg==}
    engines: {node: '>=10'}

  long@5.2.3:
    resolution: {integrity: sha512-lcHwpNoggQTObv5apGNCTdJrO69eHOZMi4BNC+rTLER8iHAqGrUVeLh/irVIM7zTw2bOXA8T6uNPeujwOLg/2Q==}

  longest-streak@3.1.0:
    resolution: {integrity: sha512-9Ri+o0JYgehTaVBBDoMqIl8GXtbWg711O3srftcHhZ0dqnETqLaoIK0x17fUw9rFSlK/0NlsKe0Ahhyl5pXE2g==}

  loose-envify@1.4.0:
    resolution: {integrity: sha512-lyuxPGr/Wfhrlem2CL/UcnUc1zcqKAImBDzukY7Y5F/yQiNdko6+fRLevlw1HgMySw7f611UIY408EtxRSoK3Q==}
    hasBin: true

  loupe@2.3.7:
    resolution: {integrity: sha512-zSMINGVYkdpYSOBmLi0D1Uo7JU9nVdQKrHxC8eYlV+9YKK9WePqAlL7lSlorG/U2Fw1w0hTBmaa/jrQ3UbPHtA==}

  lower-case@2.0.2:
    resolution: {integrity: sha512-7fm3l3NAF9WfN6W3JOmf5drwpVqX78JtoGJ3A6W0a6ZnldM41w2fV5D490psKFTpMds8TJse/eHLFFsNHHjHgg==}

  lowercase-keys@2.0.0:
    resolution: {integrity: sha512-tqNXrS78oMOE73NMxK4EMLQsQowWf8jKooH9g7xPavRT706R6bkQJ6DY2Te7QukaZsulxa30wQ7bk0pm4XiHmA==}
    engines: {node: '>=8'}

  lru-cache@10.4.3:
    resolution: {integrity: sha512-JNAzZcXrCt42VGLuYz0zfAzDfAvJWW6AfYlDBQyDV5DClI2m5sAmK+OIO7s59XfsRsWHp02jAJrRadPRGTt6SQ==}

  lru-cache@11.0.0:
    resolution: {integrity: sha512-Qv32eSV1RSCfhY3fpPE2GNZ8jgM9X7rdAfemLWqTUxwiyIC4jJ6Sy0fZ8H+oLWevO6i4/bizg7c8d8i6bxrzbA==}
    engines: {node: 20 || >=22}

  lru-cache@4.1.5:
    resolution: {integrity: sha512-sWZlbEP2OsHNkXrMl5GYk/jKk70MBng6UU4YI/qGDYbgf6YbP4EvmqISbXCoJiRKs+1bSpFHVgQxvJ17F2li5g==}

  lru-cache@5.1.1:
    resolution: {integrity: sha512-KpNARQA3Iwv+jTA0utUVVbrh+Jlrr1Fv0e56GGzAFOXN7dk/FviaDW8LHmK52DlcH4WP2n6gI8vN1aesBFgo9w==}

  lru-queue@0.1.0:
    resolution: {integrity: sha512-BpdYkt9EvGl8OfWHDQPISVpcl5xZthb+XPsbELj5AQXxIC8IriDZIQYjBJPEm5rS420sjZ0TLEzRcq5KdBhYrQ==}

  magic-string@0.25.9:
    resolution: {integrity: sha512-RmF0AsMzgt25qzqqLc1+MbHmhdx0ojF2Fvs4XnOqz2ZOBXzzkEwc/dJQZCYHAn7v1jbVOjAZfK8msRn4BxO4VQ==}

  magic-string@0.30.11:
    resolution: {integrity: sha512-+Wri9p0QHMy+545hKww7YAu5NyzF8iomPL/RQazugQ9+Ez4Ic3mERMd8ZTX5rfK944j+560ZJi8iAwgak1Ac7A==}

  mdast-util-from-markdown@2.0.1:
    resolution: {integrity: sha512-aJEUyzZ6TzlsX2s5B4Of7lN7EQtAxvtradMMglCQDyaTFgse6CmtmdJ15ElnVRlCg1vpNyVtbem0PWzlNieZsA==}

  mdast-util-mdx-expression@2.0.0:
    resolution: {integrity: sha512-fGCu8eWdKUKNu5mohVGkhBXCXGnOTLuFqOvGMvdikr+J1w7lDJgxThOKpwRWzzbyXAU2hhSwsmssOY4yTokluw==}

  mdast-util-mdx-jsx@3.1.2:
    resolution: {integrity: sha512-eKMQDeywY2wlHc97k5eD8VC+9ASMjN8ItEZQNGwJ6E0XWKiW/Z0V5/H8pvoXUf+y+Mj0VIgeRRbujBmFn4FTyA==}

  mdast-util-mdxjs-esm@2.0.1:
    resolution: {integrity: sha512-EcmOpxsZ96CvlP03NghtH1EsLtr0n9Tm4lPUJUBccV9RwUOneqSycg19n5HGzCf+10LozMRSObtVr3ee1WoHtg==}

  mdast-util-phrasing@4.1.0:
    resolution: {integrity: sha512-TqICwyvJJpBwvGAMZjj4J2n0X8QWp21b9l0o7eXyVJ25YNWYbJDVIyD1bZXE6WtV6RmKJVYmQAKWa0zWOABz2w==}

  mdast-util-to-hast@13.2.0:
    resolution: {integrity: sha512-QGYKEuUsYT9ykKBCMOEDLsU5JRObWQusAolFMeko/tYPufNkRffBAQjIE+99jbA87xv6FgmjLtwjh9wBWajwAA==}

  mdast-util-to-markdown@2.1.0:
    resolution: {integrity: sha512-SR2VnIEdVNCJbP6y7kVTJgPLifdr8WEU440fQec7qHoHOUz/oJ2jmNRqdDQ3rbiStOXb2mCDGTuwsK5OPUgYlQ==}

  mdast-util-to-string@4.0.0:
    resolution: {integrity: sha512-0H44vDimn51F0YwvxSJSm0eCDOJTRlmN0R1yBh4HLj9wiV1Dn0QoXGbvFAWj2hSItVTlCmBF1hqKlIyUBVFLPg==}

  memoize-one@4.0.3:
    resolution: {integrity: sha512-QmpUu4KqDmX0plH4u+tf0riMc1KHE1+lw95cMrLlXQAFOx/xnBtwhZ52XJxd9X2O6kwKBqX32kmhbhlobD0cuw==}

  memoizee@0.4.17:
    resolution: {integrity: sha512-DGqD7Hjpi/1or4F/aYAspXKNm5Yili0QDAFAY4QYvpqpgiY6+1jOfqpmByzjxbWd/T9mChbCArXAbDAsTm5oXA==}
    engines: {node: '>=0.12'}

  merge-stream@2.0.0:
    resolution: {integrity: sha512-abv/qOcuPfk3URPfDzmZU1LKmuw8kT+0nIHvKrKgFrwifol/doWcdA4ZqsWQ8ENrFKkd67Mfpo/LovbIUsbt3w==}

  merge2@1.4.1:
    resolution: {integrity: sha512-8q7VEgMJW4J8tcfVPy8g09NcQwZdbwFEqhe/WZkoIzjn/3TGDwtOCYtXGxA3O8tPzpczCCDgv+P2P5y00ZJOOg==}
    engines: {node: '>= 8'}

  micromark-core-commonmark@2.0.1:
    resolution: {integrity: sha512-CUQyKr1e///ZODyD1U3xit6zXwy1a8q2a1S1HKtIlmgvurrEpaw/Y9y6KSIbF8P59cn/NjzHyO+Q2fAyYLQrAA==}

  micromark-factory-destination@2.0.0:
    resolution: {integrity: sha512-j9DGrQLm/Uhl2tCzcbLhy5kXsgkHUrjJHg4fFAeoMRwJmJerT9aw4FEhIbZStWN8A3qMwOp1uzHr4UL8AInxtA==}

  micromark-factory-label@2.0.0:
    resolution: {integrity: sha512-RR3i96ohZGde//4WSe/dJsxOX6vxIg9TimLAS3i4EhBAFx8Sm5SmqVfR8E87DPSR31nEAjZfbt91OMZWcNgdZw==}

  micromark-factory-space@2.0.0:
    resolution: {integrity: sha512-TKr+LIDX2pkBJXFLzpyPyljzYK3MtmllMUMODTQJIUfDGncESaqB90db9IAUcz4AZAJFdd8U9zOp9ty1458rxg==}

  micromark-factory-title@2.0.0:
    resolution: {integrity: sha512-jY8CSxmpWLOxS+t8W+FG3Xigc0RDQA9bKMY/EwILvsesiRniiVMejYTE4wumNc2f4UbAa4WsHqe3J1QS1sli+A==}

  micromark-factory-whitespace@2.0.0:
    resolution: {integrity: sha512-28kbwaBjc5yAI1XadbdPYHX/eDnqaUFVikLwrO7FDnKG7lpgxnvk/XGRhX/PN0mOZ+dBSZ+LgunHS+6tYQAzhA==}

  micromark-util-character@2.1.0:
    resolution: {integrity: sha512-KvOVV+X1yLBfs9dCBSopq/+G1PcgT3lAK07mC4BzXi5E7ahzMAF8oIupDDJ6mievI6F+lAATkbQQlQixJfT3aQ==}

  micromark-util-chunked@2.0.0:
    resolution: {integrity: sha512-anK8SWmNphkXdaKgz5hJvGa7l00qmcaUQoMYsBwDlSKFKjc6gjGXPDw3FNL3Nbwq5L8gE+RCbGqTw49FK5Qyvg==}

  micromark-util-classify-character@2.0.0:
    resolution: {integrity: sha512-S0ze2R9GH+fu41FA7pbSqNWObo/kzwf8rN/+IGlW/4tC6oACOs8B++bh+i9bVyNnwCcuksbFwsBme5OCKXCwIw==}

  micromark-util-combine-extensions@2.0.0:
    resolution: {integrity: sha512-vZZio48k7ON0fVS3CUgFatWHoKbbLTK/rT7pzpJ4Bjp5JjkZeasRfrS9wsBdDJK2cJLHMckXZdzPSSr1B8a4oQ==}

  micromark-util-decode-numeric-character-reference@2.0.1:
    resolution: {integrity: sha512-bmkNc7z8Wn6kgjZmVHOX3SowGmVdhYS7yBpMnuMnPzDq/6xwVA604DuOXMZTO1lvq01g+Adfa0pE2UKGlxL1XQ==}

  micromark-util-decode-string@2.0.0:
    resolution: {integrity: sha512-r4Sc6leeUTn3P6gk20aFMj2ntPwn6qpDZqWvYmAG6NgvFTIlj4WtrAudLi65qYoaGdXYViXYw2pkmn7QnIFasA==}

  micromark-util-encode@2.0.0:
    resolution: {integrity: sha512-pS+ROfCXAGLWCOc8egcBvT0kf27GoWMqtdarNfDcjb6YLuV5cM3ioG45Ys2qOVqeqSbjaKg72vU+Wby3eddPsA==}

  micromark-util-html-tag-name@2.0.0:
    resolution: {integrity: sha512-xNn4Pqkj2puRhKdKTm8t1YHC/BAjx6CEwRFXntTaRf/x16aqka6ouVoutm+QdkISTlT7e2zU7U4ZdlDLJd2Mcw==}

  micromark-util-normalize-identifier@2.0.0:
    resolution: {integrity: sha512-2xhYT0sfo85FMrUPtHcPo2rrp1lwbDEEzpx7jiH2xXJLqBuy4H0GgXk5ToU8IEwoROtXuL8ND0ttVa4rNqYK3w==}

  micromark-util-resolve-all@2.0.0:
    resolution: {integrity: sha512-6KU6qO7DZ7GJkaCgwBNtplXCvGkJToU86ybBAUdavvgsCiG8lSSvYxr9MhwmQ+udpzywHsl4RpGJsYWG1pDOcA==}

  micromark-util-sanitize-uri@2.0.0:
    resolution: {integrity: sha512-WhYv5UEcZrbAtlsnPuChHUAsu/iBPOVaEVsntLBIdpibO0ddy8OzavZz3iL2xVvBZOpolujSliP65Kq0/7KIYw==}

  micromark-util-subtokenize@2.0.1:
    resolution: {integrity: sha512-jZNtiFl/1aY73yS3UGQkutD0UbhTt68qnRpw2Pifmz5wV9h8gOVsN70v+Lq/f1rKaU/W8pxRe8y8Q9FX1AOe1Q==}

  micromark-util-symbol@2.0.0:
    resolution: {integrity: sha512-8JZt9ElZ5kyTnO94muPxIGS8oyElRJaiJO8EzV6ZSyGQ1Is8xwl4Q45qU5UOg+bGH4AikWziz0iN4sFLWs8PGw==}

  micromark-util-types@2.0.0:
    resolution: {integrity: sha512-oNh6S2WMHWRZrmutsRmDDfkzKtxF+bc2VxLC9dvtrDIRFln627VsFP6fLMgTryGDljgLPjkrzQSDcPrjPyDJ5w==}

  micromark@4.0.0:
    resolution: {integrity: sha512-o/sd0nMof8kYff+TqcDx3VSrgBTcZpSvYcAHIfHhv5VAuNmisCxjhx6YmxS8PFEpb9z5WKWKPdzf0jM23ro3RQ==}

  micromatch@4.0.7:
    resolution: {integrity: sha512-LPP/3KorzCwBxfeUuZmaR6bG2kdeHSbe0P2tY3FLRU4vYrjYz5hI4QZwV0njUx3jeuKe67YukQ1LSPZBKDqO/Q==}
    engines: {node: '>=8.6'}

  mime-db@1.52.0:
    resolution: {integrity: sha512-sPU4uV7dYlvtWJxwwxHD0PuihVNiE7TyAbQ5SWxDCB9mUYvOgroQOwYQQOKPJ8CIbE+1ETVlOoK1UC2nU3gYvg==}
    engines: {node: '>= 0.6'}

  mime-types@2.1.35:
    resolution: {integrity: sha512-ZDY+bPm5zTTF+YpCrAU9nK0UgICYPT0QtT1NZWFv4s++TNkcgVaT0g6+4R2uI4MjQjzysHB1zxuWL50hzaeXiw==}
    engines: {node: '>= 0.6'}

  mime@3.0.0:
    resolution: {integrity: sha512-jSCU7/VB1loIWBZe14aEYHU/+1UMEHoaO7qxCOVJOw9GgH72VAWppxNcjU+x9a2k3GSIBXNKxXQFqRvvZ7vr3A==}
    engines: {node: '>=10.0.0'}
    hasBin: true

  mimic-fn@2.1.0:
    resolution: {integrity: sha512-OqbOk5oEQeAZ8WXWydlu9HJjz9WVdEIvamMCcXmuqUYjTknH/sqsWvhQ3vgwKFRR1HpjvNBKQ37nbJgYzGqGcg==}
    engines: {node: '>=6'}

  mimic-fn@4.0.0:
    resolution: {integrity: sha512-vqiC06CuhBTUdZH+RYl8sFrL096vA45Ok5ISO6sE/Mr1jRbGH4Csnhi8f3wKVl7x8mO4Au7Ir9D3Oyv1VYMFJw==}
    engines: {node: '>=12'}

  mimic-response@1.0.1:
    resolution: {integrity: sha512-j5EctnkH7amfV/q5Hgmoal1g2QHFJRraOtmx0JpIqkxhBhI/lJSl1nMpQ45hVarwNETOoWEimndZ4QK0RHxuxQ==}
    engines: {node: '>=4'}

  mimic-response@3.1.0:
    resolution: {integrity: sha512-z0yWI+4FDrrweS8Zmt4Ej5HdJmky15+L2e6Wgn3+iK5fWzb6T3fhNFq2+MeTRb064c6Wr4N/wv0DzQTjNzHNGQ==}
    engines: {node: '>=10'}

  min-indent@1.0.1:
    resolution: {integrity: sha512-I9jwMn07Sy/IwOj3zVkVik2JTvgpaykDZEigL6Rx6N9LbMywwUSMtxET+7lVoDLLd3O3IXwJwvuuns8UB/HeAg==}
    engines: {node: '>=4'}

  miniflare@3.20240806.0:
    resolution: {integrity: sha512-jDsXBJOLUVpIQXHsluX3xV0piDxXolTCsxdje2Ex2LTC9PsSoBIkMwvCmnCxe9wpJJCq8rb0UMyeEn3KOF3LOw==}
    engines: {node: '>=16.13'}
    hasBin: true

  minimatch@10.0.1:
    resolution: {integrity: sha512-ethXTt3SGGR+95gudmqJ1eNhRO7eGEGIgYA9vnPatK4/etz2MEVDno5GMCibdMTuBMyElzIlgxMna3K94XDIDQ==}
    engines: {node: 20 || >=22}

  minimatch@3.1.2:
    resolution: {integrity: sha512-J7p63hRiAjw1NDEww1W7i37+ByIrOWO5XQQAzZ3VOcL0PNybwpfmV/N05zFAzwQ9USyEcX6t3UO+K5aqBQOIHw==}

  minimatch@5.1.6:
    resolution: {integrity: sha512-lKwV/1brpG6mBUFHtb7NUmtABCb2WZZmm2wNiOA5hAb8VdCS4B3dtMWyvcoViccwAW/COERjXLt0zP1zXUN26g==}
    engines: {node: '>=10'}

  minimatch@9.0.5:
    resolution: {integrity: sha512-G6T0ZX48xgozx7587koeX9Ys2NYy6Gmv//P89sEte9V9whIapMNF4idKxnW2QtCcLiTWlb/wfCabAtAFWhhBow==}
    engines: {node: '>=16 || 14 >=14.17'}

  minipass-collect@2.0.1:
    resolution: {integrity: sha512-D7V8PO9oaz7PWGLbCACuI1qEOsq7UKfLotx/C0Aet43fCUB/wfQ7DYeq2oR/svFJGYDHPr38SHATeaj/ZoKHKw==}
    engines: {node: '>=16 || 14 >=14.17'}

  minipass-flush@1.0.5:
    resolution: {integrity: sha512-JmQSYYpPUqX5Jyn1mXaRwOda1uQ8HP5KAT/oDSLCzt1BYRhQU0/hDtsB1ufZfEEzMZ9aAVmsBw8+FWsIXlClWw==}
    engines: {node: '>= 8'}

  minipass-pipeline@1.2.4:
    resolution: {integrity: sha512-xuIq7cIOt09RPRJ19gdi4b+RiNvDFYe5JH+ggNvBqGqpQXcru3PcRmOZuHBKWK1Txf9+cQ+HMVN4d6z46LZP7A==}
    engines: {node: '>=8'}

  minipass@3.3.6:
    resolution: {integrity: sha512-DxiNidxSEK+tHG6zOIklvNOwm3hvCrbUrdtzY74U6HKTJxvIDfOUL5W5P2Ghd3DTkhhKPYGqeNUIh5qcM4YBfw==}
    engines: {node: '>=8'}

  minipass@5.0.0:
    resolution: {integrity: sha512-3FnjYuehv9k6ovOEbyOswadCDPX1piCfhV8ncmYtHOjuPwylVWsghTLo7rabjC3Rx5xD4HDx8Wm1xnMF7S5qFQ==}
    engines: {node: '>=8'}

  minipass@7.1.2:
    resolution: {integrity: sha512-qOOzS1cBTWYF4BH8fVePDBOO9iptMnGUEZwNc/cMWnTV2nVLZ7VoNWEPHkYczZA0pdoA7dl6e7FL659nX9S2aw==}
    engines: {node: '>=16 || 14 >=14.17'}

  minizlib@2.1.2:
    resolution: {integrity: sha512-bAxsR8BVfj60DWXHE3u30oHzfl4G7khkSuPW+qvpd7jFRHm7dLxOjUk1EHACJ/hxLY8phGJ0YhYHZo7jil7Qdg==}
    engines: {node: '>= 8'}

  mkdirp@1.0.4:
    resolution: {integrity: sha512-vVqVZQyf3WLx2Shd0qJ9xuvqgAyKPLAiqITEtqW0oIUjzo3PePDd6fW9iFz30ef7Ysp/oiWqbhszeGWW2T6Gzw==}
    engines: {node: '>=10'}
    hasBin: true

  mlly@1.7.1:
    resolution: {integrity: sha512-rrVRZRELyQzrIUAVMHxP97kv+G786pHmOKzuFII8zDYahFBS7qnHh2AlYSl1GAHhaMPCz6/oHjVMcfFYgFYHgA==}

  monaco-editor@0.50.0:
    resolution: {integrity: sha512-8CclLCmrRRh+sul7C08BmPBP3P8wVWfBHomsTcndxg5NRCEPfu/mc2AGU8k37ajjDVXcXFc12ORAMUkmk+lkFA==}

  moo@0.5.2:
    resolution: {integrity: sha512-iSAJLHYKnX41mKcJKjqvnAN9sf0LMDTXDEvFv+ffuRR9a1MIuXLjMNL6EsnDHSkKLTWNqQQ5uo61P4EbU4NU+Q==}

  ms@2.1.2:
    resolution: {integrity: sha512-sGkPx+VjMtmA6MX27oA4FBFELFCZZ4S4XqeGOXCv68tT+jb3vk/RyaKWP0PTKyWtmLSM0b+adUTEvbs1PEaH2w==}

  ms@2.1.3:
    resolution: {integrity: sha512-6FlzubTLZG3J2a/NVCAleEhjzq5oxgHyaCU9yYXvcLsvoVaHJq/s5xXI6/XXP6tz7R9xAOtHnSO/tXtF3WRTlA==}

  mustache@4.2.0:
    resolution: {integrity: sha512-71ippSywq5Yb7/tVYyGbkBggbU8H3u5Rz56fH60jGFgr8uHwxs+aSKeqmluIVzM0m0kB7xQjKS6qPfd0b2ZoqQ==}
    hasBin: true

  mute-stream@0.0.8:
    resolution: {integrity: sha512-nnbWWOkoWyUsTjKrhgD0dcz22mdkSnpYqbEjIm2nhwhuxlSkpywJmBo8h0ZqJdkp73mb90SssHkN4rsRaBAfAA==}

  mz@2.7.0:
    resolution: {integrity: sha512-z81GNO7nnYMEhrGh9LeymoE4+Yr0Wn5McHIZMK5cfQCl+NDX08sCZgUc9/6MHni9IWuFLm1Z3HTCXu2z9fN62Q==}

  nanoid@3.3.7:
    resolution: {integrity: sha512-eSRppjcPIatRIMC1U6UngP8XFcz8MQWGQdt1MTBQ7NaAmvXDfvNxbvWV3x2y6CdEUciCSsDHDQZbhYaB8QEo2g==}
    engines: {node: ^10 || ^12 || ^13.7 || ^14 || >=15.0.1}
    hasBin: true

  natural-compare@1.4.0:
    resolution: {integrity: sha512-OWND8ei3VtNC9h7V60qff3SVobHr996CTwgxubgyQYEpg290h9J0buyECNNJexkFm5sOajh5G116RYA1c8ZMSw==}

  nearley@2.20.1:
    resolution: {integrity: sha512-+Mc8UaAebFzgV+KpI5n7DasuuQCHA89dmwm7JXw3TV43ukfNQ9DnBH3Mdb2g/I4Fdxc26pwimBWvjIw0UAILSQ==}
    hasBin: true

  next-tick@1.1.0:
    resolution: {integrity: sha512-CXdUiJembsNjuToQvxayPZF9Vqht7hewsvy2sOWafLvi2awflj9mOC6bHIg50orX8IJvWKY9wYQ/zB2kogPslQ==}

  nice-napi@1.0.2:
    resolution: {integrity: sha512-px/KnJAJZf5RuBGcfD+Sp2pAKq0ytz8j+1NehvgIGFkvtvFrDM3T8E4x/JJODXK9WZow8RRGrbA9QQ3hs+pDhA==}
    os: ['!win32']

  no-case@3.0.4:
    resolution: {integrity: sha512-fgAN3jGAh+RoxUGZHTSOLJIqUc2wmoBwGR4tbpNAKmmovFoWq0OdRkb0VkldReO2a2iBT/OEulG9XSUc10r3zg==}

  node-addon-api@3.2.1:
    resolution: {integrity: sha512-mmcei9JghVNDYydghQmeDX8KoAm0FAiYyIcUt/N4nhyAipB17pllZQDOJD2fotxABnt4Mdz+dKTO7eftLg4d0A==}

  node-domexception@1.0.0:
    resolution: {integrity: sha512-/jKZoMpw0F8GRwl4/eLROPA3cfcXtLApP0QzLmUT/HuPCZWyB7IY9ZrMeKw2O/nFIqPQB3PVM9aYm0F312AXDQ==}
    engines: {node: '>=10.5.0'}

  node-fetch-native@1.6.4:
    resolution: {integrity: sha512-IhOigYzAKHd244OC0JIMIUrjzctirCmPkaIfhDeGcEETWof5zKYUW7e7MYvChGWh/4CJeXEgsRyGzuF334rOOQ==}

  node-fetch@2.7.0:
    resolution: {integrity: sha512-c4FRfUm/dbcWZ7U+1Wq0AwCyFL+3nt2bEw05wfxSz+DWpWsitgmSgYmy2dQdWyKC1694ELPqMs/YzUSNozLt8A==}
    engines: {node: 4.x || >=6.0.0}
    peerDependencies:
      encoding: ^0.1.0
    peerDependenciesMeta:
      encoding:
        optional: true

  node-fetch@3.3.2:
    resolution: {integrity: sha512-dRB78srN/l6gqWulah9SrxeYnxeddIG30+GOqK/9OlLVyLg3HPnr6SqOWTWOXKRwC2eGYCkZ59NNuSgvSrpgOA==}
    engines: {node: ^12.20.0 || ^14.13.1 || >=16.0.0}

  node-forge@1.3.1:
    resolution: {integrity: sha512-dPEtOeMvF9VMcYV/1Wb8CPoVAXtp6MKMlcbAt4ddqmGqUJ6fQZFXkNZNkNlfevtNkGtaSoXf/vNNNSvgrdXwtA==}
    engines: {node: '>= 6.13.0'}

  node-gyp-build@4.8.1:
    resolution: {integrity: sha512-OSs33Z9yWr148JZcbZd5WiAXhh/n9z8TxQcdMhIOlpN9AhWpLfvVFO73+m77bBABQMaY9XSvIa+qk0jlI7Gcaw==}
    hasBin: true

  node-releases@2.0.18:
    resolution: {integrity: sha512-d9VeXT4SJ7ZeOqGX6R5EM022wpL+eWPooLI+5UpWn2jCT1aosUQEhQP214x33Wkwx3JQMvIm+tIoVOdodFS40g==}

  nodemon@3.1.4:
    resolution: {integrity: sha512-wjPBbFhtpJwmIeY2yP7QF+UKzPfltVGtfce1g/bB15/8vCGZj8uxD62b/b9M9/WVgme0NZudpownKN+c0plXlQ==}
    engines: {node: '>=10'}
    hasBin: true

  normalize-path@3.0.0:
    resolution: {integrity: sha512-6eZs5Ls3WtCisHWp9S2GUy8dqkpGi4BVSz3GaqiE6ezub0512ESztXUwUB6C6IKbQkY2Pnb/mD4WYojCRwcwLA==}
    engines: {node: '>=0.10.0'}

  normalize-range@0.1.2:
    resolution: {integrity: sha512-bdok/XvKII3nUpklnV6P2hxtMNrCboOjAcyBuQnWEhO665FwrSNRxU+AqpsyvO6LgGYPspN+lu5CLtw4jPRKNA==}
    engines: {node: '>=0.10.0'}

  normalize-url@6.1.0:
    resolution: {integrity: sha512-DlL+XwOy3NxAQ8xuC0okPgK46iuVNAK01YN7RueYBqqFeGsBjV9XmCAzAdgt+667bCl5kPh9EqKKDwnaPG1I7A==}
    engines: {node: '>=10'}

  npm-run-path@2.0.2:
    resolution: {integrity: sha512-lJxZYlT4DW/bRUtFh1MQIWqmLwQfAxnqWG4HhEdjMlkrJYnJn0Jrr2u3mgxqaWsdiBc76TYkTG/mhrnYTuzfHw==}
    engines: {node: '>=4'}

  npm-run-path@4.0.1:
    resolution: {integrity: sha512-S48WzZW777zhNIrn7gxOlISNAqi9ZC/uQFnRdbeIHhZhCA6UqpkOT8T1G7BvfdgP4Er8gF4sUbaS0i7QvIfCWw==}
    engines: {node: '>=8'}

  npm-run-path@5.3.0:
    resolution: {integrity: sha512-ppwTtiJZq0O/ai0z7yfudtBpWIoxM8yE6nHi1X47eFR2EWORqfbu6CnPlNsjeN683eT0qG6H/Pyf9fCcvjnnnQ==}
    engines: {node: ^12.20.0 || ^14.13.1 || >=16.0.0}

  object-assign@4.1.1:
    resolution: {integrity: sha512-rJgTQnkUnH1sFw8yT6VSU3zD3sWmu6sZhIseY8VX+GRu3P6F7Fu+JNDoXfklElbLJSnc3FUQHVe4cU5hj+BcUg==}
    engines: {node: '>=0.10.0'}

  object-hash@3.0.0:
    resolution: {integrity: sha512-RSn9F68PjH9HqtltsSnqYC1XXoWe9Bju5+213R98cNGttag9q9yAOTzdbsqvIa7aNm5WffBZFpWYr2aWrklWAw==}
    engines: {node: '>= 6'}

  observable-fns@0.6.1:
    resolution: {integrity: sha512-9gRK4+sRWzeN6AOewNBTLXir7Zl/i3GB6Yl26gK4flxz8BXVpD3kt8amREmWNb0mxYOGDotvE5a4N+PtGGKdkg==}

  once@1.4.0:
    resolution: {integrity: sha512-lNaJgI+2Q5URQBkccEKHTQOPaXdUxnZZElQTZY0MFUAuaEqe1E+Nyvgdz/aIyNi6Z9MzO5dv1H8n58/GELp3+w==}

  onetime@5.1.2:
    resolution: {integrity: sha512-kbpaSSGJTWdAY5KPVeMOKXSrPtr8C8C7wodJbcsd51jRnmD+GZu8Y0VoU6Dm5Z4vWr0Ig/1NKuWRKf7j5aaYSg==}
    engines: {node: '>=6'}

  onetime@6.0.0:
    resolution: {integrity: sha512-1FlR+gjXK7X+AsAHso35MnyN5KqGwJRi/31ft6x0M194ht7S+rWAvd7PHss9xSKMzE0asv1pyIHaJYq+BbacAQ==}
    engines: {node: '>=12'}

  openai@4.55.4:
    resolution: {integrity: sha512-TEC75Y6U/OKIJp9fHao3zkTYfKLYGqXdD2TI+xN2Zd5W8KNKvv6E4/OBTOW7jg7fySfrBrhy5fYzBbyBcdHEtQ==}
    hasBin: true
    peerDependencies:
      zod: ^3.23.8
    peerDependenciesMeta:
      zod:
        optional: true

  optionator@0.9.4:
    resolution: {integrity: sha512-6IpQ7mKUxRcZNLIObR0hz7lxsapSSIYNZJwXPGeF0mTVqGKFIXj1DQcMoT22S3ROcLyY/rz0PWaWZ9ayWmad9g==}
    engines: {node: '>= 0.8.0'}

  ora@5.4.1:
    resolution: {integrity: sha512-5b6Y85tPxZZ7QytO+BQzysW31HJku27cRIlkbAXaNx+BdcVi+LlRFmVXzeF6a7JCwJpyw5c4b+YSVImQIrBpuQ==}
    engines: {node: '>=10'}

  os-filter-obj@2.0.0:
    resolution: {integrity: sha512-uksVLsqG3pVdzzPvmAHpBK0wKxYItuzZr7SziusRPoz67tGV8rL1szZ6IdeUrbqLjGDwApBtN29eEE3IqGHOjg==}
    engines: {node: '>=4'}

  os-tmpdir@1.0.2:
    resolution: {integrity: sha512-D2FR03Vir7FIu45XBY20mTb+/ZSWB00sjU9jdQXt83gDrI4Ztz5Fs7/yy74g2N5SVQY4xY1qDr4rNddwYRVX0g==}
    engines: {node: '>=0.10.0'}

  over-9000@9000.1.4:
    resolution: {integrity: sha512-4j7/ozQOyqXRNEY5HPmsOL6drQfpk4nEz87ciASGPZN3BQA19wIUHlvVO4FUpTG3+3IHrD3aduPGMPHyaD8sUA==}

  ow@0.22.0:
    resolution: {integrity: sha512-VZpjntwsFxg+oM2pZ0Km8p6+FLAugD86TQWHmz0Ldm/rfSs6qezggArumK+FrBUFAXodWULJrbV5ie0LkhWJdQ==}
    engines: {node: '>=10'}

  ow@0.28.1:
    resolution: {integrity: sha512-1EZTywPZeUKac9gD7q8np3Aj+V54kvfIcjNEVNDSbG2Ys5xA5foW2HquvMMqgyWGLqIFMlc0Iq/HmyMHqN48sA==}
    engines: {node: '>=12'}

  p-cancelable@2.1.1:
    resolution: {integrity: sha512-BZOr3nRQHOntUjTrH8+Lh54smKHoHyur8We1V8DSMVrl5A2malOOwuJRnKRDjSnkoeBh4at6BwEnb5I7Jl31wg==}
    engines: {node: '>=8'}

  p-finally@1.0.0:
    resolution: {integrity: sha512-LICb2p9CB7FS+0eR1oqWnHhp0FljGLZCWBE9aix0Uye9W8LTQPwMTYVGWQWIw9RdQiDg4+epXQODwIYJtSJaow==}
    engines: {node: '>=4'}

  p-limit@3.1.0:
    resolution: {integrity: sha512-TYOanM3wGwNGsZN2cVTYPArw454xnXj5qmWF1bEoAc4+cU/ol7GVh7odevjp1FNHduHc3KZMcFduxU5Xc6uJRQ==}
    engines: {node: '>=10'}

  p-limit@4.0.0:
    resolution: {integrity: sha512-5b0R4txpzjPWVw/cXXUResoD4hb6U/x9BH08L7nw+GN1sezDzPdxeRvpc9c433fZhBan/wusjbCsqwqm4EIBIQ==}
    engines: {node: ^12.20.0 || ^14.13.1 || >=16.0.0}

  p-limit@5.0.0:
    resolution: {integrity: sha512-/Eaoq+QyLSiXQ4lyYV23f14mZRQcXnxfHrN0vCai+ak9G0pp9iEQukIIZq5NccEvwRB8PUnZT0KsOoDCINS1qQ==}
    engines: {node: '>=18'}

  p-locate@5.0.0:
    resolution: {integrity: sha512-LaNjtRWUBY++zB5nE/NwcaoMylSPk+S+ZHNB1TzdbMJMny6dynpAGt7X/tl/QYq3TIeE6nxHppbo2LGymrG5Pw==}
    engines: {node: '>=10'}

  p-locate@6.0.0:
    resolution: {integrity: sha512-wPrq66Llhl7/4AGC6I+cqxT07LhXvWL08LNXz1fENOw0Ap4sRZZ/gZpTTJ5jpurzzzfS2W/Ge9BY3LgLjCShcw==}
    engines: {node: ^12.20.0 || ^14.13.1 || >=16.0.0}

  p-map@4.0.0:
    resolution: {integrity: sha512-/bjOqmgETBYB5BoEeGVea8dmvHb2m9GLy1E9W43yeyfP6QQCZGFNa+XRceJEuDB6zqr+gKpIAmlLebMpykw/MQ==}
    engines: {node: '>=10'}

  p-queue@6.6.2:
    resolution: {integrity: sha512-RwFpb72c/BhQLEXIZ5K2e+AhgNVmIejGlTgiB9MzZ0e93GRvqZ7uSi0dvRF7/XIXDeNkra2fNHBxTyPDGySpjQ==}
    engines: {node: '>=8'}

  p-retry@4.6.2:
    resolution: {integrity: sha512-312Id396EbJdvRONlngUx0NydfrIQ5lsYu0znKVUzVvArzEIt08V1qhtyESbGVd1FGX7UKtiFp5uwKZdM8wIuQ==}
    engines: {node: '>=8'}

  p-timeout@3.2.0:
    resolution: {integrity: sha512-rhIwUycgwwKcP9yTOOFK/AKsAopjjCakVqLHePO3CC6Mir1Z99xT+R63jZxAT5lFZLa2inS5h+ZS2GvR99/FBg==}
    engines: {node: '>=8'}

  package-json-from-dist@1.0.0:
    resolution: {integrity: sha512-dATvCeZN/8wQsGywez1mzHtTlP22H8OEfPrVMLNr4/eGa+ijtLn/6M5f0dY8UKNrC2O9UCU6SSoG3qRKnt7STw==}

  parent-module@1.0.1:
    resolution: {integrity: sha512-GQ2EWRpQV8/o+Aw8YqtfZZPfNRWZYkbidE9k5rpl/hC3vtHHBfGm2Ifi6qWV+coDGkrUKZAxE3Lot5kcsRlh+g==}
    engines: {node: '>=6'}

  parse-entities@4.0.1:
    resolution: {integrity: sha512-SWzvYcSJh4d/SGLIOQfZ/CoNv6BTlI6YEQ7Nj82oDVnRpwe/Z/F1EMx42x3JAOwGBlCjeCH0BRJQbQ/opHL17w==}

  parse-json@5.2.0:
    resolution: {integrity: sha512-ayCKvm/phCGxOkYRSCM82iDwct8/EonSEgCSxWxD7ve6jHggsFl4fZVQBPRNgQoKiuV/odhFrGzQXZwbifC8Rg==}
    engines: {node: '>=8'}

  parse-ms@2.1.0:
    resolution: {integrity: sha512-kHt7kzLoS9VBZfUsiKjv43mr91ea+U05EyKkEtqp7vNbHxmaVuEqN7XxeEVnGrMtYOAxGrDElSi96K7EgO1zCA==}
    engines: {node: '>=6'}

  parse5@7.1.2:
    resolution: {integrity: sha512-Czj1WaSVpaoj0wbhMzLmWD69anp2WH7FXMB9n1Sy8/ZFF9jolSQVMu1Ij5WIyGmcBmhk7EOndpO4mIpihVqAXw==}

  path-exists@4.0.0:
    resolution: {integrity: sha512-ak9Qy5Q7jYb2Wwcey5Fpvg2KoAc/ZIhLSLOSBmRmygPsGwkVVt0fZa0qrtMz+m6tJTAHfZQ8FnmB4MG4LWy7/w==}
    engines: {node: '>=8'}

  path-exists@5.0.0:
    resolution: {integrity: sha512-RjhtfwJOxzcFmNOi6ltcbcu4Iu+FL3zEj83dk4kAS+fVpTxXLO1b38RvJgT/0QwvV/L3aY9TAnyv0EOqW4GoMQ==}
    engines: {node: ^12.20.0 || ^14.13.1 || >=16.0.0}

  path-is-absolute@1.0.1:
    resolution: {integrity: sha512-AVbw3UJ2e9bq64vSaS9Am0fje1Pa8pbGqTTsmXfaIiMpnr5DlDhfJOuLj9Sf95ZPVDAUerDfEk88MPmPe7UCQg==}
    engines: {node: '>=0.10.0'}

  path-key@2.0.1:
    resolution: {integrity: sha512-fEHGKCSmUSDPv4uoj8AlD+joPlq3peND+HRYyxFz4KPw4z926S/b8rIuFs2FYJg3BwsxJf6A9/3eIdLaYC+9Dw==}
    engines: {node: '>=4'}

  path-key@3.1.1:
    resolution: {integrity: sha512-ojmeN0qd+y0jszEtoY48r0Peq5dwMEkIlCOu6Q5f41lfkswXuKtYrhgoTpLnyIcHm24Uhqx+5Tqm2InSwLhE6Q==}
    engines: {node: '>=8'}

  path-key@4.0.0:
    resolution: {integrity: sha512-haREypq7xkM7ErfgIyA0z+Bj4AGKlMSdlQE2jvJo6huWD1EdkKYV+G/T4nq0YEF2vgTT8kqMFKo1uHn950r4SQ==}
    engines: {node: '>=12'}

  path-parse@1.0.7:
    resolution: {integrity: sha512-LDJzPVEEEPR+y48z93A0Ed0yXb8pAByGWo/k5YYdYgpY2/2EsOsksJrq7lOHxryrVOn1ejG6oAp8ahvOIQD8sw==}

  path-scurry@1.11.1:
    resolution: {integrity: sha512-Xa4Nw17FS9ApQFJ9umLiJS4orGjm7ZzwUrwamcGQuHSzDyth9boKDaycYdDcZDuqYATXw4HFXgaqWTctW/v1HA==}
    engines: {node: '>=16 || 14 >=14.18'}

  path-scurry@2.0.0:
    resolution: {integrity: sha512-ypGJsmGtdXUOeM5u93TyeIEfEhM6s+ljAhrk5vAvSx8uyY/02OvrZnA0YNGUrPXfpJMgI1ODd3nwz8Npx4O4cg==}
    engines: {node: 20 || >=22}

  path-to-regexp@6.2.2:
    resolution: {integrity: sha512-GQX3SSMokngb36+whdpRXE+3f9V8UzyAorlYvOGx87ufGHehNTn5lCxrKtLyZ4Yl/wEKnNnr98ZzOwwDZV5ogw==}

  path-type@4.0.0:
    resolution: {integrity: sha512-gDKb8aZMDeD/tZWs9P6+q0J9Mwkdl6xMV8TjnGP3qJVJ06bdMgkbBlLU8IdfOsIsFz2BW1rNVT3XuNEl8zPAvw==}
    engines: {node: '>=8'}

  pathe@1.1.2:
    resolution: {integrity: sha512-whLdWMYL2TwI08hn8/ZqAbrVemu0LNaNNJZX73O6qaIdCTfXutsLhMkjdENX0qhsQ9uIimo4/aQOmXkoon2nDQ==}

  pathval@1.1.1:
    resolution: {integrity: sha512-Dp6zGqpTdETdR63lehJYPeIOqpiNBNtc7BpWSLrOje7UaIsE5aY92r/AunQA7rsXvet3lrJ3JnZX29UPTKXyKQ==}

  peek-readable@5.1.4:
    resolution: {integrity: sha512-E7mY2VmKqw9jYuXrSWGHFuPCW2SLQenzXLF3amGaY6lXXg4/b3gj5HVM7h8ZjCO/nZS9ICs0Cz285+32FvNd/A==}
    engines: {node: '>=14.16'}

  picocolors@1.0.1:
    resolution: {integrity: sha512-anP1Z8qwhkbmu7MFP5iTt+wQKXgwzf7zTyGlcdzabySa9vd0Xt392U0rVmz9poOaBj0uHJKyyo9/upk0HrEQew==}

  picomatch@2.3.1:
    resolution: {integrity: sha512-JU3teHTNjmE2VCGFzuY8EXzCDVwEqB2a8fsIvwaStHhAWJEeVd1o1QD80CU6+ZdEXXSLbSsuLwJjkCBWqRQUVA==}
    engines: {node: '>=8.6'}

  pify@2.3.0:
    resolution: {integrity: sha512-udgsAY+fTnvv7kI7aaxbqwWNb0AHiB0qBO89PZKPkoTmGOgdbrHDKD+0B2X4uTfJ/FT1R09r9gTsjUjNJotuog==}
    engines: {node: '>=0.10.0'}

  pinkie-promise@2.0.1:
    resolution: {integrity: sha512-0Gni6D4UcLTbv9c57DfxDGdr41XfgUjqWZu492f0cIGr16zDU06BWP/RAEvOuo7CQ0CNjHaLlM59YJJFm3NWlw==}
    engines: {node: '>=0.10.0'}

  pinkie@2.0.4:
    resolution: {integrity: sha512-MnUuEycAemtSaeFSjXKW/aroV7akBbY+Sv+RkyqFjgAe73F+MR0TBWKBRDkmfWq/HiFmdavfZ1G7h4SPZXaCSg==}
    engines: {node: '>=0.10.0'}

  pirates@4.0.6:
    resolution: {integrity: sha512-saLsH7WeYYPiD25LDuLRRY/i+6HaPYr6G1OUlN39otzkSTxKnubR9RTxS3/Kk50s1g2JTgFwWQDQyplC5/SHZg==}
    engines: {node: '>= 6'}

  piscina@4.6.1:
    resolution: {integrity: sha512-z30AwWGtQE+Apr+2WBZensP2lIvwoaMcOPkQlIEmSGMJNUvaYACylPYrQM6wSdUNJlnDVMSpLv7xTMJqlVshOA==}

  pkg-dir@7.0.0:
    resolution: {integrity: sha512-Ie9z/WINcxxLp27BKOCHGde4ITq9UklYKDzVo1nhk5sqGEXU3FpkwP5GM2voTGJkGd9B3Otl+Q4uwSOeSUtOBA==}
    engines: {node: '>=14.16'}

  pkg-types@1.1.3:
    resolution: {integrity: sha512-+JrgthZG6m3ckicaOB74TwQ+tBWsFl3qVQg7mN8ulwSOElJ7gBhKzj2VkCPnZ4NlF6kEquYU+RIYNVAvzd54UA==}

  postcss-import@15.1.0:
    resolution: {integrity: sha512-hpr+J05B2FVYUAXHeK1YyI267J/dDDhMU6B6civm8hSY1jYJnBXxzKDKDswzJmtLHryrjhnDjqqp/49t8FALew==}
    engines: {node: '>=14.0.0'}
    peerDependencies:
      postcss: ^8.0.0

  postcss-js@4.0.1:
    resolution: {integrity: sha512-dDLF8pEO191hJMtlHFPRa8xsizHaM82MLfNkUHdUtVEV3tgTp5oj+8qbEqYM57SLfc74KSbw//4SeJma2LRVIw==}
    engines: {node: ^12 || ^14 || >= 16}
    peerDependencies:
      postcss: ^8.4.21

  postcss-load-config@4.0.2:
    resolution: {integrity: sha512-bSVhyJGL00wMVoPUzAVAnbEoWyqRxkjv64tUl427SKnPrENtq6hJwUojroMz2VB+Q1edmi4IfrAPpami5VVgMQ==}
    engines: {node: '>= 14'}
    peerDependencies:
      postcss: '>=8.0.9'
      ts-node: '>=9.0.0'
    peerDependenciesMeta:
      postcss:
        optional: true
      ts-node:
        optional: true

  postcss-nested@6.2.0:
    resolution: {integrity: sha512-HQbt28KulC5AJzG+cZtj9kvKB93CFCdLvog1WFLf1D+xmMvPGlBstkpTEZfK5+AN9hfJocyBFCNiqyS48bpgzQ==}
    engines: {node: '>=12.0'}
    peerDependencies:
      postcss: ^8.2.14

  postcss-selector-parser@6.1.2:
    resolution: {integrity: sha512-Q8qQfPiZ+THO/3ZrOrO0cJJKfpYCagtMUkXbnEfmgUjwXg6z/WBeOyS9APBBPCTSiDV+s4SwQGu8yFsiMRIudg==}
    engines: {node: '>=4'}

  postcss-value-parser@4.2.0:
    resolution: {integrity: sha512-1NNCs6uurfkVbeXG4S8JFT9t19m45ICnif8zWLd5oPSZ50QnwMfK+H3jv408d4jw/7Bttv5axS5IiHoLaVNHeQ==}

  postcss@8.4.41:
    resolution: {integrity: sha512-TesUflQ0WKZqAvg52PWL6kHgLKP6xB6heTOdoYM0Wt2UHyxNa4K25EZZMgKns3BH1RLVbZCREPpLY0rhnNoHVQ==}
    engines: {node: ^10 || ^12 || >=14}

  prelude-ls@1.2.1:
    resolution: {integrity: sha512-vkcDPrRZo1QZLbn5RLGPpg/WmIQ65qoWWhcGKf/b5eplkkarX0m9z8ppCat4mlOqUsWpyNuYgO3VRyrYHSzX5g==}
    engines: {node: '>= 0.8.0'}

  prettier@3.0.3:
    resolution: {integrity: sha512-L/4pUDMxcNa8R/EthV08Zt42WBO4h1rarVtK0K+QJG0X187OLo7l699jWw0GKuwzkPQ//jMFA/8Xm6Fh3J/DAg==}
    engines: {node: '>=14'}
    hasBin: true

  pretty-format@29.7.0:
    resolution: {integrity: sha512-Pdlw/oPxN+aXdmM9R00JVC9WVFoCLTKJvDVLgmJ+qAffBMxsV85l/Lu7sNx4zSzPyoL2euImuEwHhOXdEgNFZQ==}
    engines: {node: ^14.15.0 || ^16.10.0 || >=18.0.0}

  pretty-ms@7.0.1:
    resolution: {integrity: sha512-973driJZvxiGOQ5ONsFhOF/DtzPMOMtgC11kCpUrPGMTgqp2q/1gwzCquocrN33is0VZ5GFHXZYMM9l6h67v2Q==}
    engines: {node: '>=10'}

  printable-characters@1.0.42:
    resolution: {integrity: sha512-dKp+C4iXWK4vVYZmYSd0KBH5F/h1HoZRsbJ82AVKRO3PEo8L4lBS/vLwhVtpwwuYcoIsVY+1JYKR268yn480uQ==}

  prop-types@15.8.1:
    resolution: {integrity: sha512-oj87CgZICdulUohogVAR7AjlC0327U4el4L6eAvOqCeudMDVU0NThNaV+b9Df4dXgSP1gXMTnPdhfe/2qDH5cg==}

  property-information@6.5.0:
    resolution: {integrity: sha512-PgTgs/BlvHxOu8QuEN7wi5A0OmXaBcHpmCSTehcs6Uuu9IkDIEo13Hy7n898RHfrQ49vKCoGeWZSaAK01nwVig==}

  protobufjs@7.3.2:
    resolution: {integrity: sha512-RXyHaACeqXeqAKGLDl68rQKbmObRsTIn4TYVUUug1KfS47YWCo5MacGITEryugIgZqORCvJWEk4l449POg5Txg==}
    engines: {node: '>=12.0.0'}

  pseudomap@1.0.2:
    resolution: {integrity: sha512-b/YwNhb8lk1Zz2+bXXpS/LK9OisiZZ1SNsSLxN1x2OXVEhW2Ckr/7mWE5vrC1ZTiJlD9g19jWszTmJsB+oEpFQ==}

  pstree.remy@1.1.8:
    resolution: {integrity: sha512-77DZwxQmxKnu3aR542U+X8FypNzbfJ+C5XQDk3uWjWxn6151aIMGthWYRXTqT1E5oJvg+ljaa2OJi+VfvCOQ8w==}

  pump@3.0.0:
    resolution: {integrity: sha512-LwZy+p3SFs1Pytd/jYct4wpv49HiYCqd9Rlc5ZVdk0V+8Yzv6jR5Blk3TRmPL1ft69TxP0IMZGJ+WPFU2BFhww==}

  punycode@2.3.1:
    resolution: {integrity: sha512-vYt7UD1U9Wg6138shLtLOvdAu+8DsC/ilFtEVHcH+wydcSpNE20AfSOduf6MkRFahL5FY7X1oU7nKVZFtfq8Fg==}
    engines: {node: '>=6'}

  queue-microtask@1.2.3:
    resolution: {integrity: sha512-NuaNSa6flKT5JaSYQzJok04JzTL1CA6aGhv5rfLW3PgqA+M2ChpZQnAC8h8i4ZFkBS8X5RqkDBHA7r4hej3K9A==}

  quick-lru@5.1.1:
    resolution: {integrity: sha512-WuyALRjWPDGtt/wzJiadO5AXY+8hZ80hVpe6MyivgraREW751X3SbhRvG3eLKOYN+8VEvqLcf3wdnt44Z4S4SA==}
    engines: {node: '>=10'}

  railroad-diagrams@1.0.0:
    resolution: {integrity: sha512-cz93DjNeLY0idrCNOH6PviZGRN9GJhsdm9hpn1YCS879fj4W+x5IFJhhkRZcwVgMmFF7R82UA/7Oh+R8lLZg6A==}

  ramda@0.28.0:
    resolution: {integrity: sha512-9QnLuG/kPVgWvMQ4aODhsBUFKOUmnbUnsSXACv+NCQZcHbeb+v8Lodp8OVxtRULN1/xOyYLLaL6npE6dMq5QTA==}

  randexp@0.4.6:
    resolution: {integrity: sha512-80WNmd9DA0tmZrw9qQa62GPPWfuXJknrmVmLcxvq4uZBdYqb1wYoKTmnlGUchvVWe0XiLupYkBoXVOxz3C8DYQ==}
    engines: {node: '>=0.12'}

  react-dom@18.3.1:
    resolution: {integrity: sha512-5m4nQKp+rZRb09LNH59GM4BxTh9251/ylbKIbpe7TpGxfJ+9kv6BLkLBXIjjspbgbnIBNqlI23tRnTWT0snUIw==}
    peerDependencies:
      react: ^18.3.1

  react-draggable@4.4.6:
    resolution: {integrity: sha512-LtY5Xw1zTPqHkVmtM3X8MUOxNDOUhv/khTgBgrUvwaS064bwVvxT+q5El0uUFNx5IEPKXuRejr7UqLwBIg5pdw==}
    peerDependencies:
      react: '>= 16.3.0'
      react-dom: '>= 16.3.0'

  react-highlight-words@0.20.0:
    resolution: {integrity: sha512-asCxy+jCehDVhusNmCBoxDf2mm1AJ//D+EzDx1m5K7EqsMBIHdZ5G4LdwbSEXqZq1Ros0G0UySWmAtntSph7XA==}
    peerDependencies:
      react: ^0.14.0 || ^15.0.0 || ^16.0.0-0 || ^17.0.0-0 || ^18.0.0-0

  react-hook-form@7.52.2:
    resolution: {integrity: sha512-pqfPEbERnxxiNMPd0bzmt1tuaPcVccywFDpyk2uV5xCIBphHV5T8SVnX9/o3kplPE1zzKt77+YIoq+EMwJp56A==}
    engines: {node: '>=18.0.0'}
    peerDependencies:
      react: ^16.8.0 || ^17 || ^18 || ^19

  react-hotkeys-hook@4.5.0:
    resolution: {integrity: sha512-Samb85GSgAWFQNvVt3PS90LPPGSf9mkH/r4au81ZP1yOIFayLC3QAvqTgGtJ8YEDMXtPmaVBs6NgipHO6h4Mug==}
    peerDependencies:
      react: '>=16.8.1'
      react-dom: '>=16.8.1'

  react-is@16.13.1:
    resolution: {integrity: sha512-24e6ynE2H+OKt4kqsOvNd8kBpV65zoxbA4BVsEOB3ARVWQki/DHzaUoC5KuON/BiccDaCCTZBuOcfZs70kR8bQ==}

  react-is@18.3.1:
    resolution: {integrity: sha512-/LLMVyas0ljjAtoYiPqYiL8VWXzUUdThrmU5+n20DZv+a+ClRoevUzw5JxU+Ieh5/c87ytoTBV9G1FiKfNJdmg==}

  react-markdown@9.0.1:
    resolution: {integrity: sha512-186Gw/vF1uRkydbsOIkcGXw7aHq0sZOCRFFjGrr7b9+nVZg4UfA4enXCaxm4fUzecU38sWfrNDitGhshuU7rdg==}
    peerDependencies:
      '@types/react': '>=18'
      react: '>=18'

  react-remove-scroll-bar@2.3.6:
    resolution: {integrity: sha512-DtSYaao4mBmX+HDo5YWYdBWQwYIQQshUV/dVxFxK+KM26Wjwp1gZ6rv6OC3oujI6Bfu6Xyg3TwK533AQutsn/g==}
    engines: {node: '>=10'}
    peerDependencies:
      '@types/react': ^16.8.0 || ^17.0.0 || ^18.0.0
      react: ^16.8.0 || ^17.0.0 || ^18.0.0
    peerDependenciesMeta:
      '@types/react':
        optional: true

  react-remove-scroll@2.5.5:
    resolution: {integrity: sha512-ImKhrzJJsyXJfBZ4bzu8Bwpka14c/fQt0k+cyFp/PBhTfyDnU5hjOtM4AG/0AMyy8oKzOTR0lDgJIM7pYXI0kw==}
    engines: {node: '>=10'}
    peerDependencies:
      '@types/react': ^16.8.0 || ^17.0.0 || ^18.0.0
      react: ^16.8.0 || ^17.0.0 || ^18.0.0
    peerDependenciesMeta:
      '@types/react':
        optional: true

  react-remove-scroll@2.5.7:
    resolution: {integrity: sha512-FnrTWO4L7/Bhhf3CYBNArEG/yROV0tKmTv7/3h9QCFvH6sndeFf1wPqOcbFVu5VAulS5dV1wGT3GZZ/1GawqiA==}
    engines: {node: '>=10'}
    peerDependencies:
      '@types/react': ^16.8.0 || ^17.0.0 || ^18.0.0
      react: ^16.8.0 || ^17.0.0 || ^18.0.0
    peerDependenciesMeta:
      '@types/react':
        optional: true

  react-resizable@3.0.5:
    resolution: {integrity: sha512-vKpeHhI5OZvYn82kXOs1bC8aOXktGU5AmKAgaZS4F5JPburCtbmDPqE7Pzp+1kN4+Wb81LlF33VpGwWwtXem+w==}
    peerDependencies:
      react: '>= 16.3'

  react-router-dom@6.26.0:
    resolution: {integrity: sha512-RRGUIiDtLrkX3uYcFiCIxKFWMcWQGMojpYZfcstc63A1+sSnVgILGIm9gNUA6na3Fm1QuPGSBQH2EMbAZOnMsQ==}
    engines: {node: '>=14.0.0'}
    peerDependencies:
      react: '>=16.8'
      react-dom: '>=16.8'

  react-router@6.26.0:
    resolution: {integrity: sha512-wVQq0/iFYd3iZ9H2l3N3k4PL8EEHcb0XlU2Na8nEwmiXgIUElEH6gaJDtUQxJ+JFzmIXaQjfdpcGWaM6IoQGxg==}
    engines: {node: '>=14.0.0'}
    peerDependencies:
      react: '>=16.8'

  react-style-singleton@2.2.1:
    resolution: {integrity: sha512-ZWj0fHEMyWkHzKYUr2Bs/4zU6XLmq9HsgBURm7g5pAVfyn49DgUiNgY2d4lXRlYSiCif9YBGpQleewkcqddc7g==}
    engines: {node: '>=10'}
    peerDependencies:
      '@types/react': ^16.8.0 || ^17.0.0 || ^18.0.0
      react: ^16.8.0 || ^17.0.0 || ^18.0.0
    peerDependenciesMeta:
      '@types/react':
        optional: true

  react-use-websocket@4.8.1:
    resolution: {integrity: sha512-FTXuG5O+LFozmu1BRfrzl7UIQngECvGJmL7BHsK4TYXuVt+mCizVA8lT0hGSIF0Z0TedF7bOo1nRzOUdginhDw==}
    peerDependencies:
      react: '>= 18.0.0'
      react-dom: '>= 18.0.0'

  react@18.3.1:
    resolution: {integrity: sha512-wS+hAgJShR0KhEvPJArfuPVN1+Hz1t0Y6n5jLrGQbkb4urgPE/0Rve+1kMB1v/oWgHgm4WIcV+i7F2pTVj+2iQ==}
    engines: {node: '>=0.10.0'}

  read-cache@1.0.0:
    resolution: {integrity: sha512-Owdv/Ft7IjOgm/i0xvNDZ1LrRANRfew4b2prF3OWMQLxLfu3bS8FVhCsrSCMK4lR56Y9ya+AThoTpDCTxCmpRA==}

  readable-stream@3.6.2:
    resolution: {integrity: sha512-9u/sniCrY3D5WdsERHzHE4G2YCXqoG5FTHUiCC4SIbr6XcLZBY05ya9EKjYek9O5xOAwjGq+1JdGBAS7Q9ScoA==}
    engines: {node: '>= 6'}

  readable-web-to-node-stream@3.0.2:
    resolution: {integrity: sha512-ePeK6cc1EcKLEhJFt/AebMCLL+GgSKhuygrZ/GLaKZYEecIgIECf4UaUuaByiGtzckwR4ain9VzUh95T1exYGw==}
    engines: {node: '>=8'}

  readdirp@3.6.0:
    resolution: {integrity: sha512-hOS089on8RduqdbhvQ5Z37A0ESjsqz6qnRcffsMU3495FuTdqSm+7bhJ29JvIOsBDEEnan5DPu9t3To9VRlMzA==}
    engines: {node: '>=8.10.0'}

  regenerator-runtime@0.14.1:
    resolution: {integrity: sha512-dYnhHh0nJoMfnkZs6GmmhFknAGRrLznOu5nc9ML+EJxGvrx6H7teuevqVqCuPcPK//3eDrrjQhehXVx9cnkGdw==}

  remark-parse@11.0.0:
    resolution: {integrity: sha512-FCxlKLNGknS5ba/1lmpYijMUzX2esxW5xQqjWxw2eHFfS2MSdaHVINFmhjo+qN1WhZhNimq0dZATN9pH0IDrpA==}

  remark-rehype@11.1.0:
    resolution: {integrity: sha512-z3tJrAs2kIs1AqIIy6pzHmAHlF1hWQ+OdY4/hv+Wxe35EhyLKcajL33iUEn3ScxtFox9nUvRufR/Zre8Q08H/g==}

  require-from-string@2.0.2:
    resolution: {integrity: sha512-Xf0nWe6RseziFMu+Ap9biiUbmplq6S9/p+7w7YXP/JBHhrUDDUhwa+vANyubuqfZWTveU//DYVGsDG7RKL/vEw==}
    engines: {node: '>=0.10.0'}

  resolve-alpn@1.2.1:
    resolution: {integrity: sha512-0a1F4l73/ZFZOakJnQ3FvkJ2+gSTQWz/r2KE5OdDY0TxPm5h4GkqkWWfM47T7HsbnOtcJVEF4epCVy6u7Q3K+g==}

  resolve-from@4.0.0:
    resolution: {integrity: sha512-pb/MYmXstAkysRFx8piNI1tGFNQIFA3vkE3Gq4EuA1dF6gHp/+vgZqsCGJapvy8N3Q+4o7FwvquPJcnZ7RYy4g==}
    engines: {node: '>=4'}

  resolve-pkg-maps@1.0.0:
    resolution: {integrity: sha512-seS2Tj26TBVOC2NIc2rOe2y2ZO7efxITtLZcGSOnHHNOQ7CkiUBfw0Iw2ck6xkIhPwLhKNLS8BO+hEpngQlqzw==}

  resolve.exports@2.0.2:
    resolution: {integrity: sha512-X2UW6Nw3n/aMgDVy+0rSqgHlv39WZAlZrXCdnbyEiKm17DSqHX4MmQMaST3FbeWR5FTuRcUwYAziZajji0Y7mg==}
    engines: {node: '>=10'}

  resolve@1.22.8:
    resolution: {integrity: sha512-oKWePCxqpd6FlLvGV1VU0x7bkPmmCNolxzjMf4NczoDnQcIWrAF+cPtZn5i6n+RfD2d9i0tzpKnG6Yk168yIyw==}
    hasBin: true

  responselike@2.0.1:
    resolution: {integrity: sha512-4gl03wn3hj1HP3yzgdI7d3lCkF95F21Pz4BPGvKHinyQzALR5CapwC8yIi0Rh58DEMQ/SguC03wFj2k0M/mHhw==}

  restore-cursor@3.1.0:
    resolution: {integrity: sha512-l+sSefzHpj5qimhFSE5a8nufZYAM3sBSVMAPtYkmC+4EH2anSGaEMXSD0izRQbu9nfyQ9y5JrVmp7E8oZrUjvA==}
    engines: {node: '>=8'}

  ret@0.1.15:
    resolution: {integrity: sha512-TTlYpa+OL+vMMNG24xSlQGEJ3B/RzEfUlLct7b5G/ytav+wPrplCpVMFuwzXbkecJrb6IYo1iFb0S9v37754mg==}
    engines: {node: '>=0.12'}

  retry@0.13.1:
    resolution: {integrity: sha512-XQBQ3I8W1Cge0Seh+6gjj03LbmRFWuoszgK9ooCpwYIrhhoO80pfq4cUkU5DkknwfOfFteRwlZ56PYOGYyFWdg==}
    engines: {node: '>= 4'}

  reusify@1.0.4:
    resolution: {integrity: sha512-U9nH88a3fc/ekCF1l0/UP1IosiuIjyTh7hBvXVMHYgVcfGvt897Xguj2UOLDeI5BG2m7/uwyaLVT6fbtCwTyzw==}
    engines: {iojs: '>=1.0.0', node: '>=0.10.0'}

  rimraf@3.0.2:
    resolution: {integrity: sha512-JZkJMZkAGFFPP2YqXZXPbMlMBgsxzE8ILs4lMIX/2o0L9UBw9O/Y3o6wFw/i9YLapcUJWwqbi3kdxIPdC62TIA==}
    deprecated: Rimraf versions prior to v4 are no longer supported
    hasBin: true

  rimraf@5.0.10:
    resolution: {integrity: sha512-l0OE8wL34P4nJH/H2ffoaniAokM2qSmrtXHmlpvYr5AVVX8msAyW0l8NVJFDxlSK4u3Uh/f41cQheDVdnYijwQ==}
    hasBin: true

  rimraf@6.0.1:
    resolution: {integrity: sha512-9dkvaxAsk/xNXSJzMgFqqMCuFgt2+KsOFek3TMLfo8NCPfWpBmqwyNn5Y+NX56QUYfCtsyhF3ayiboEoUmJk/A==}
    engines: {node: 20 || >=22}
    hasBin: true

  rollup-plugin-inject@3.0.2:
    resolution: {integrity: sha512-ptg9PQwzs3orn4jkgXJ74bfs5vYz1NCZlSQMBUA0wKcGp5i5pA1AO3fOUEte8enhGUC+iapTCzEWw2jEFFUO/w==}
    deprecated: This package has been deprecated and is no longer maintained. Please use @rollup/plugin-inject.

  rollup-plugin-node-polyfills@0.2.1:
    resolution: {integrity: sha512-4kCrKPTJ6sK4/gLL/U5QzVT8cxJcofO0OU74tnB19F40cmuAKSzH5/siithxlofFEjwvw1YAhPmbvGNA6jEroA==}

  rollup-pluginutils@2.8.2:
    resolution: {integrity: sha512-EEp9NhnUkwY8aif6bxgovPHMoMoNr2FulJziTndpt5H9RdwC47GSGuII9XxpSdzVGM0GWrNPHV6ie1LTNJPaLQ==}

  rollup@4.20.0:
    resolution: {integrity: sha512-6rbWBChcnSGzIlXeIdNIZTopKYad8ZG8ajhl78lGRLsI2rX8IkaotQhVas2Ma+GPxJav19wrSzvRvuiv0YKzWw==}
    engines: {node: '>=18.0.0', npm: '>=8.0.0'}
    hasBin: true

  run-async@2.4.1:
    resolution: {integrity: sha512-tvVnVv01b8c1RrA6Ep7JkStj85Guv/YrMcwqYQnwjsAS2cTmmPGBBjAjpCW7RrSodNSoE2/qg9O4bceNvUuDgQ==}
    engines: {node: '>=0.12.0'}

  run-parallel@1.2.0:
    resolution: {integrity: sha512-5l4VyZR86LZ/lDxZTR6jqL8AFE2S0IFLMP26AbjsLVADxHdhB/c0GUsH+y39UfCi3dzz8OlQuPmnaJOMoDHQBA==}

  rxjs@7.8.1:
    resolution: {integrity: sha512-AA3TVj+0A2iuIoQkWEK/tqFjBq2j+6PO6Y0zJcvzLAFhEFIO3HL0vls9hWLncZbAAbK0mar7oZ4V079I/qPMxg==}

  safe-buffer@5.2.1:
    resolution: {integrity: sha512-rp3So07KcdmmKbGvgaNxQSJr7bGVSVk5S9Eq1F+ppbRo70+YeaDxkw5Dd8NPN+GD6bjnYm2VuPuCXmpuYvmCXQ==}

  safer-buffer@2.1.2:
    resolution: {integrity: sha512-YZo3K82SD7Riyi0E1EQPojLz7kpepnSQI9IyPbHHg1XXXevb5dJI7tpyN2ADxGcQbHG7vcyRHk0cbwqcQriUtg==}

  sax@1.4.1:
    resolution: {integrity: sha512-+aWOz7yVScEGoKNd4PA10LZ8sk0A/z5+nXQG5giUO5rprX9jgYsTdov9qCchZiPIZezbZH+jRut8nPodFAX4Jg==}

  scheduler@0.23.2:
    resolution: {integrity: sha512-UOShsPwz7NrMUqhR6t0hWjFduvOzbtv7toDH1/hIrfRNIDBnnBWd0CwJTGvTpngVlmwGCdP9/Zl/tVrDqcuYzQ==}

  selfsigned@2.4.1:
    resolution: {integrity: sha512-th5B4L2U+eGLq1TVh7zNRGBapioSORUeymIydxgFpwww9d2qyKvtuPU2jJuHvYAwwqi2Y596QBL3eEqcPEYL8Q==}
    engines: {node: '>=10'}

  semver-regex@4.0.5:
    resolution: {integrity: sha512-hunMQrEy1T6Jr2uEVjrAIqjwWcQTgOAcIM52C8MY1EZSD3DDNft04XzvYKPqjED65bNVVko0YI38nYeEHCX3yw==}
    engines: {node: '>=12'}

  semver-truncate@3.0.0:
    resolution: {integrity: sha512-LJWA9kSvMolR51oDE6PN3kALBNaUdkxzAGcexw8gjMA8xr5zUqK0JiR3CgARSqanYF3Z1YHvsErb1KDgh+v7Rg==}
    engines: {node: '>=12'}

  semver@6.3.1:
    resolution: {integrity: sha512-BR7VvDCVHO+q2xBEWskxS6DJE1qRnb7DxzUrogb71CWoSficBxYsiAGd+Kl0mmq/MprG9yArRkyrQxTO6XjMzA==}
    hasBin: true

  semver@7.6.3:
    resolution: {integrity: sha512-oVekP1cKtI+CTDvHWYFUcMtsK/00wmAEfyqKfNdARm8u1wNVhSgaX7A8d4UuIlUI5e84iEwOhs7ZPYRmzU9U6A==}
    engines: {node: '>=10'}
    hasBin: true

  sharp@0.33.4:
    resolution: {integrity: sha512-7i/dt5kGl7qR4gwPRD2biwD2/SvBn3O04J77XKFgL2OnZtQw+AG9wnuS/csmu80nPRHLYE9E41fyEiG8nhH6/Q==}
    engines: {libvips: '>=8.15.2', node: ^18.17.0 || ^20.3.0 || >=21.0.0}

  shebang-command@1.2.0:
    resolution: {integrity: sha512-EV3L1+UQWGor21OmnvojK36mhg+TyIKDh3iFBKBohr5xeXIhNBcx8oWdgkTEEQ+BEFFYdLRuqMfd5L84N1V5Vg==}
    engines: {node: '>=0.10.0'}

  shebang-command@2.0.0:
    resolution: {integrity: sha512-kHxr2zZpYtdmrN1qDjrrX/Z1rR1kG8Dx+gkpK1G4eXmvXswmcE1hTWBWYUzlraYw1/yZp6YuDY77YtvbN0dmDA==}
    engines: {node: '>=8'}

  shebang-regex@1.0.0:
    resolution: {integrity: sha512-wpoSFAxys6b2a2wHZ1XpDSgD7N9iVjg29Ph9uV/uaP9Ex/KXlkTZTeddxDPSYQpgvzKLGJke2UU0AzoGCjNIvQ==}
    engines: {node: '>=0.10.0'}

  shebang-regex@3.0.0:
    resolution: {integrity: sha512-7++dFhtcx3353uBaq8DDR4NuxBetBzC7ZQOhmTQInHEd6bSrXdiEyzCvG07Z44UYdLShWUyXt5M/yhz8ekcb1A==}
    engines: {node: '>=8'}

  shimmer@1.2.1:
    resolution: {integrity: sha512-sQTKC1Re/rM6XyFM6fIAGHRPVGvyXfgzIDvzoq608vM+jeyVD0Tu1E6Np0Kc2zAIFWIj963V2800iF/9LPieQw==}

  siginfo@2.0.0:
    resolution: {integrity: sha512-ybx0WO1/8bSBLEWXZvEd7gMW3Sn3JFlW3TvX1nREbDLRNQNaeNN8WK0meBwPdAaOI7TtRRRJn/Es1zhrrCHu7g==}

  signal-exit@3.0.7:
    resolution: {integrity: sha512-wnD2ZE+l+SPC/uoS0vXeE9L1+0wuaMqKlfz9AMUo38JsyLSBWSFcHR1Rri62LZc12vLr1gb3jl7iwQhgwpAbGQ==}

  signal-exit@4.1.0:
    resolution: {integrity: sha512-bzyZ1e88w9O1iNJbKnOlvYTrWPDl46O1bG0D3XInv+9tkPrxrN8jUUTiFlDkkmKWgn1M6CfIA13SuGqOa9Korw==}
    engines: {node: '>=14'}

  simple-swizzle@0.2.2:
    resolution: {integrity: sha512-JA//kQgZtbuY83m+xT+tXJkmJncGMTFT+C+g2h2R9uxkYIrE2yy9sgmcLhCnw57/WSD+Eh3J97FPEDFnbXnDUg==}

  simple-update-notifier@2.0.0:
    resolution: {integrity: sha512-a2B9Y0KlNXl9u/vsW6sTIu9vGEpfKu2wRV6l1H3XEas/0gUIzGzBoP/IouTcUQbm9JWZLH3COxyn03TYlFax6w==}
    engines: {node: '>=10'}

  sisteransi@1.0.5:
    resolution: {integrity: sha512-bLGGlR1QxBcynn2d5YmDX4MGjlZvy2MRBDRNHLJ8VI6l6+9FUiyTFNJ0IveOSP0bcXgVDPRcfGqA0pjaqUpfVg==}

  slash@3.0.0:
    resolution: {integrity: sha512-g9Q1haeby36OSStwb4ntCGGGaKsaVSjQ68fBxoQcutl5fS1vuY18H3wSt3jFyFtrkx+Kz0V1G85A4MyAdDMi2Q==}
    engines: {node: '>=8'}

  snake-case@3.0.4:
    resolution: {integrity: sha512-LAOh4z89bGQvl9pFfNF8V146i7o7/CqFPbqzYgP+yYzDIDeS9HaNFtXABamRW+AQzEVODcvE79ljJ+8a9YSdMg==}

  sort-keys-length@1.0.1:
    resolution: {integrity: sha512-GRbEOUqCxemTAk/b32F2xa8wDTs+Z1QHOkbhJDQTvv/6G3ZkbJ+frYWsTcc7cBB3Fu4wy4XlLCuNtJuMn7Gsvw==}
    engines: {node: '>=0.10.0'}

  sort-keys@1.1.2:
    resolution: {integrity: sha512-vzn8aSqKgytVik0iwdBEi+zevbTYZogewTUM6dtpmGwEcdzbub/TX4bCzRhebDCRC3QzXgJsLRKB2V/Oof7HXg==}
    engines: {node: '>=0.10.0'}

  source-map-js@1.2.0:
    resolution: {integrity: sha512-itJW8lvSA0TXEphiRoawsCksnlf8SyvmFzIhltqAHluXd88pkCd+cXJVHTDwdCr0IzwptSm035IHQktUu1QUMg==}
    engines: {node: '>=0.10.0'}

  source-map-support@0.5.21:
    resolution: {integrity: sha512-uBHU3L3czsIyYXKX88fdrGovxdSCoTGDRZ6SYXtSRxLZUzHg5P/66Ht6uoUlHu9EZod+inXhKo3qQgwXUT/y1w==}

  source-map@0.6.1:
    resolution: {integrity: sha512-UjgapumWlbMhkBgzT7Ykc5YXUT46F0iKu8SGXq0bcwP5dz/h0Plj6enJqjz1Zbq2l5WaqYnrVbwWOWMyF3F47g==}
    engines: {node: '>=0.10.0'}

  source-map@0.7.4:
    resolution: {integrity: sha512-l3BikUxvPOcn5E74dZiq5BGsTb5yEwhaTSzccU6t4sDOH8NWJCstKO5QT2CvtFoK6F0saL7p9xHAqHOlCPJygA==}
    engines: {node: '>= 8'}

  sourcemap-codec@1.4.8:
    resolution: {integrity: sha512-9NykojV5Uih4lgo5So5dtw+f0JgJX30KCNI8gwhz2J9A15wD0Ml6tjHKwf6fTSa6fAdVBdZeNOs9eJ71qCk8vA==}
    deprecated: Please use @jridgewell/sourcemap-codec instead

  space-separated-tokens@2.0.2:
    resolution: {integrity: sha512-PEGlAwrG8yXGXRjW32fGbg66JAlOAwbObuqVoJpv/mRgoWDQfgH1wDPvtzWyUSNAXBGSk8h755YDbbcEy3SH2Q==}

  sql-formatter@15.4.0:
    resolution: {integrity: sha512-h3uVulRmOfARvDejuSzs9GMbua/UmGCKiP08zyHT1PnG376zk9CHVsDAcKIc9TcIwIrDH3YULWwI4PrXdmLRVw==}
    hasBin: true

  ssri@10.0.6:
    resolution: {integrity: sha512-MGrFH9Z4NP9Iyhqn16sDtBpRRNJ0Y2hNa6D65h736fVSaPCHr4DM4sWUNvVaSuC+0OBGhwsrydQwmgfg5LncqQ==}
    engines: {node: ^14.17.0 || ^16.13.0 || >=18.0.0}

  stackback@0.0.2:
    resolution: {integrity: sha512-1XMJE5fQo1jGH6Y/7ebnwPOBEkIEnT4QF32d5R1+VXdXveM0IBMJt8zfaxX1P3QhVwrYe+576+jkANtSS2mBbw==}

  stackframe@1.3.4:
    resolution: {integrity: sha512-oeVtt7eWQS+Na6F//S4kJ2K2VbRlS9D43mAlMyVpVWovy9o+jfgH8O9agzANzaiLjclA0oYzUXEM4PurhSUChw==}

  stacktracey@2.1.8:
    resolution: {integrity: sha512-Kpij9riA+UNg7TnphqjH7/CzctQ/owJGNbFkfEeve4Z4uxT5+JapVLFXcsurIfN34gnTWZNJ/f7NMG0E8JDzTw==}

  state-local@1.0.7:
    resolution: {integrity: sha512-HTEHMNieakEnoe33shBYcZ7NX83ACUjCu8c40iOGEZsngj9zRnkqS9j1pqQPXwobB0ZcVTk27REb7COQ0UR59w==}

  std-env@3.7.0:
    resolution: {integrity: sha512-JPbdCEQLj1w5GilpiHAx3qJvFndqybBysA3qUOnznweH4QbNYUsW/ea8QzSrnh0vNsezMMw5bcVool8lM0gwzg==}

  stoppable@1.1.0:
    resolution: {integrity: sha512-KXDYZ9dszj6bzvnEMRYvxgeTHU74QBFL54XKtP3nyMuJ81CFYtABZ3bAzL2EdFUaEwJOBOgENyFj3R7oTzDyyw==}
    engines: {node: '>=4', npm: '>=6'}

  stopword@3.0.1:
    resolution: {integrity: sha512-pz2XNVtoApA7eSX1viol5ybGGG2Re2bI7/+8TfeaMb09C9NEWgabr7HHf4DbqgrmEuI62sH2BcAEHVAlreCmrQ==}

  string-width@4.2.3:
    resolution: {integrity: sha512-wKyQRQpjJ0sIp62ErSZdGsjMJWsap5oRNihHhu6G7JVO/9jIB6UyevL+tXuOqrng8j/cxKTWyWUwvSTriiZz/g==}
    engines: {node: '>=8'}

  string-width@5.1.2:
    resolution: {integrity: sha512-HnLOCR3vjcY8beoNLtcjZ5/nxn2afmME6lhrDrebokqMap+XbeW8n9TXpPDOqdGK5qcI3oT0GKTW6wC7EMiVqA==}
    engines: {node: '>=12'}

  string_decoder@1.3.0:
    resolution: {integrity: sha512-hkRX8U1WjJFd8LsDJ2yQ/wWWxaopEsABU1XfkM8A+j0+85JAGppt16cr1Whg6KIbb4okU6Mql6BOj+uup/wKeA==}

  stringify-entities@4.0.4:
    resolution: {integrity: sha512-IwfBptatlO+QCJUo19AqvrPNqlVMpW9YEL2LIVY+Rpv2qsjCGxaDLNRgeGsQWJhfItebuJhsGSLjaBbNSQ+ieg==}

  strip-ansi@6.0.1:
    resolution: {integrity: sha512-Y38VPSHcqkFrCpFnQ9vuSXmquuv5oXOKpGeT6aGrr3o3Gc9AlVa6JBfUSOCnbxGGZF+/0ooI7KrPuUSztUdU5A==}
    engines: {node: '>=8'}

  strip-ansi@7.1.0:
    resolution: {integrity: sha512-iq6eVVI64nQQTRYq2KtEg2d2uU7LElhTJwsH4YzIHZshxlgZms/wIc4VoDQTlG/IvVIrBKG06CrZnp0qv7hkcQ==}
    engines: {node: '>=12'}

  strip-eof@1.0.0:
    resolution: {integrity: sha512-7FCwGGmx8mD5xQd3RPUvnSpUXHM3BWuzjtpD4TXsfcZ9EL4azvVVUscFYwD9nx8Kh+uCBC00XBtAykoMHwTh8Q==}
    engines: {node: '>=0.10.0'}

  strip-final-newline@2.0.0:
    resolution: {integrity: sha512-BrpvfNAE3dcvq7ll3xVumzjKjZQ5tI1sEUIKr3Uoks0XUl45St3FlatVqef9prk4jRDzhW6WZg+3bk93y6pLjA==}
    engines: {node: '>=6'}

  strip-final-newline@3.0.0:
    resolution: {integrity: sha512-dOESqjYr96iWYylGObzd39EuNTa5VJxyvVAEm5Jnh7KGo75V43Hk1odPQkNDyXNmUR6k+gEiDVXnjB8HJ3crXw==}
    engines: {node: '>=12'}

  strip-indent@3.0.0:
    resolution: {integrity: sha512-laJTa3Jb+VQpaC6DseHhF7dXVqHTfJPCRDaEbid/drOhgitgYku/letMUqOXFoWV0zIIUbjpdH2t+tYj4bQMRQ==}
    engines: {node: '>=8'}

  strip-json-comments@3.1.1:
    resolution: {integrity: sha512-6fPc+R4ihwqP6N/aIv2f1gMH8lOVtWQHoqC4yK6oSDVVocumAsfCqjkXnqiYMhmMwS/mEHLp7Vehlt3ql6lEig==}
    engines: {node: '>=8'}

  strip-literal@2.1.0:
    resolution: {integrity: sha512-Op+UycaUt/8FbN/Z2TWPBLge3jWrP3xj10f3fnYxf052bKuS3EKs1ZQcVGjnEMdsNVAM+plXRdmjrZ/KgG3Skw==}

  strip-outer@2.0.0:
    resolution: {integrity: sha512-A21Xsm1XzUkK0qK1ZrytDUvqsQWict2Cykhvi0fBQntGG5JSprESasEyV1EZ/4CiR5WB5KjzLTrP/bO37B0wPg==}
    engines: {node: ^12.20.0 || ^14.13.1 || >=16.0.0}

  strtok3@7.1.1:
    resolution: {integrity: sha512-mKX8HA/cdBqMKUr0MMZAFssCkIGoZeSCMXgnt79yKxNFguMLVFgRe6wB+fsL0NmoHDbeyZXczy7vEPSoo3rkzg==}
    engines: {node: '>=16'}

  style-mod@4.1.2:
    resolution: {integrity: sha512-wnD1HyVqpJUI2+eKZ+eo1UwghftP6yuFheBqqe+bWCotBjC2K1YnteJILRMs3SM4V/0dLEW1SC27MWP5y+mwmw==}

  style-to-object@1.0.6:
    resolution: {integrity: sha512-khxq+Qm3xEyZfKd/y9L3oIWQimxuc4STrQKtQn8aSDRHb8mFgpukgX1hdzfrMEW6JCjyJ8p89x+IUMVnCBI1PA==}

  sucrase@3.35.0:
    resolution: {integrity: sha512-8EbVDiu9iN/nESwxeSxDKe0dunta1GOlHufmSSXxMD2z2/tMZpDMpvXQGsc+ajGo8y2uYUmixaSRUc/QPoQ0GA==}
    engines: {node: '>=16 || 14 >=14.17'}
    hasBin: true

  supports-color@5.5.0:
    resolution: {integrity: sha512-QjVjwdXIt408MIiAqCX4oUKsgU2EqAGzs2Ppkm4aQYbjm+ZEWEcW4SfFNTr4uMNZma0ey4f5lgLrkB0aX0QMow==}
    engines: {node: '>=4'}

  supports-color@7.2.0:
    resolution: {integrity: sha512-qpCAvRl9stuOHveKsn7HncJRvv501qIacKzQlO/+Lwxc9+0q2wLyv4Dfvt80/DPn2pqOBsJdDiogXGR9+OvwRw==}
    engines: {node: '>=8'}

  supports-color@8.1.1:
    resolution: {integrity: sha512-MpUEN2OodtUzxvKQl72cUF7RQ5EiHsGvSsVG0ia9c5RbWGL2CI4C7EpPS8UTBIplnlzZiNuV56w+FuNxy3ty2Q==}
    engines: {node: '>=10'}

  supports-preserve-symlinks-flag@1.0.0:
    resolution: {integrity: sha512-ot0WnXS9fgdkgIcePe6RHNk1WA8+muPa6cSjeR3V8K27q9BB1rTE3R1p7Hv0z1ZyAc8s6Vvv8DIyWf681MAt0w==}
    engines: {node: '>= 0.4'}

  svg-parser@2.0.4:
    resolution: {integrity: sha512-e4hG1hRwoOdRb37cIMSgzNsxyzKfayW6VOflrwvR+/bzrkyxY/31WkbgnQpgtrNp1SdpJvpUAGTa/ZoiPNDuRQ==}

  tailwind-merge@2.5.1:
    resolution: {integrity: sha512-1zKDdExKvNltulO+J0x/Rqv40xQn78FHsEQVn3rxt8e4HdebRIT6o6zGeLYlGuxd3Efue9Y69qsp8vKwEhuEeg==}

  tailwindcss-animate@1.0.7:
    resolution: {integrity: sha512-bl6mpH3T7I3UFxuvDEXLxy/VuFxBk5bbzplh7tXI68mwMokNYd1t9qPBHlnyTwfa4JGC4zP516I1hYYtQ/vspA==}
    peerDependencies:
      tailwindcss: '>=3.0.0 || insiders'

  tailwindcss@3.4.9:
    resolution: {integrity: sha512-1SEOvRr6sSdV5IDf9iC+NU4dhwdqzF4zKKq3sAbasUWHEM6lsMhX+eNN5gkPx1BvLFEnZQEUFbXnGj8Qlp83Pg==}
    engines: {node: '>=14.0.0'}
    hasBin: true

  tar@6.2.1:
    resolution: {integrity: sha512-DZ4yORTwrbTj/7MZYq2w+/ZFdI6OZ/f9SFHR+71gIVUZhOQPHzVCLpvRnPgyaMpfWxxk/4ONva3GQSyNIKRv6A==}
    engines: {node: '>=10'}

  text-table@0.2.0:
    resolution: {integrity: sha512-N+8UisAXDGk8PFXP4HAzVR9nbfmVJ3zYLAWiTIoqC5v5isinhr+r5uaO8+7r3BMfuNIufIsA7RdpVgacC2cSpw==}

  thenify-all@1.6.0:
    resolution: {integrity: sha512-RNxQH/qI8/t3thXJDwcstUO4zeqo64+Uy/+sNVRBx4Xn2OX+OZ9oP+iJnNFqplFra2ZUVeKCSa2oVWi3T4uVmA==}
    engines: {node: '>=0.8'}

  thenify@3.3.1:
    resolution: {integrity: sha512-RVZSIV5IG10Hk3enotrhvz0T9em6cyHBLkH/YAZuKqd8hRkKhSfCGIcP2KUY0EPxndzANBmNllzWPwak+bheSw==}

  threads@1.7.0:
    resolution: {integrity: sha512-Mx5NBSHX3sQYR6iI9VYbgHKBLisyB+xROCBGjjWm1O9wb9vfLxdaGtmT/KCjUqMsSNW6nERzCW3T6H43LqjDZQ==}

  through@2.3.8:
    resolution: {integrity: sha512-w89qg7PI8wAdvX60bMDP+bFoD5Dvhm9oLheFp5O4a2QF0cSBGsBX4qZmadPMvVqlLJBBci+WqGGOAPvcDeNSVg==}

  timers-ext@0.1.8:
    resolution: {integrity: sha512-wFH7+SEAcKfJpfLPkrgMPvvwnEtj8W4IurvEyrKsDleXnKLCDw71w8jltvfLa8Rm4qQxxT4jmDBYbJG/z7qoww==}
    engines: {node: '>=0.12'}

  tiny-worker@2.3.0:
    resolution: {integrity: sha512-pJ70wq5EAqTAEl9IkGzA+fN0836rycEuz2Cn6yeZ6FRzlVS5IDOkFHpIoEsksPRQV34GDqXm65+OlnZqUSyK2g==}

  tinybench@2.9.0:
    resolution: {integrity: sha512-0+DUvqWMValLmha6lr4kD8iAMK1HzV0/aKnCtWb9v9641TnP/MFb7Pc2bxoxQjTXAErryXVgUOfv2YqNllqGeg==}

  tinypool@0.8.4:
    resolution: {integrity: sha512-i11VH5gS6IFeLY3gMBQ00/MmLncVP7JLXOw1vlgkytLmJK7QnEr7NXf0LBdxfmNPAeyetukOk0bOYrJrFGjYJQ==}
    engines: {node: '>=14.0.0'}

  tinyspy@2.2.1:
    resolution: {integrity: sha512-KYad6Vy5VDWV4GH3fjpseMQ/XU2BhIYP7Vzd0LG44qRWm/Yt2WCOTicFdvmgo6gWaqooMQCawTtILVQJupKu7A==}
    engines: {node: '>=14.0.0'}

  tmp@0.0.33:
    resolution: {integrity: sha512-jRCJlojKnZ3addtTOjdIqoRuPEKBvNXcGYqzO6zWZX8KfKEpnGY5jfggJQ3EjKuu8D4bJRr0y+cYJFmYbImXGw==}
    engines: {node: '>=0.6.0'}

  to-fast-properties@2.0.0:
    resolution: {integrity: sha512-/OaKK0xYrs3DmxRYqL/yDc+FxFUVYhDlXMhRmv3z915w2HF1tnN1omB354j8VUGO/hbRzyD6Y3sA7v7GS/ceog==}
    engines: {node: '>=4'}

  to-regex-range@5.0.1:
    resolution: {integrity: sha512-65P7iz6X5yEr1cwcgvQxbbIw7Uk3gOy5dIdtZ4rDveLqhrdJP+Li/Hx6tyK0NEb+2GCyneCMJiGqrADCSNk8sQ==}
    engines: {node: '>=8.0'}

  token-types@5.0.1:
    resolution: {integrity: sha512-Y2fmSnZjQdDb9W4w4r1tswlMHylzWIeOKpx0aZH9BgGtACHhrk3OkT52AzwcuqTRBZtvvnTjDBh8eynMulu8Vg==}
    engines: {node: '>=14.16'}

  touch@3.1.1:
    resolution: {integrity: sha512-r0eojU4bI8MnHr8c5bNo7lJDdI2qXlWWJk6a9EAFG7vbhTjElYhBVS3/miuE0uOuoLdb8Mc/rVfsmm6eo5o9GA==}
    hasBin: true

  tr46@0.0.3:
    resolution: {integrity: sha512-N3WMsuqV66lT30CrXNbEjx4GEwlow3v6rr4mCcv6prnfwhS01rkgyFdjPNBYd9br7LpXV1+Emh01fHnq2Gdgrw==}

  trim-lines@3.0.1:
    resolution: {integrity: sha512-kRj8B+YHZCc9kQYdWfJB2/oUl9rA99qbowYYBtr4ui4mZyAQ2JpvVBd/6U2YloATfqBhBTSMhTpgBHtU0Mf3Rg==}

  trim-repeated@2.0.0:
    resolution: {integrity: sha512-QUHBFTJGdOwmp0tbOG505xAgOp/YliZP/6UgafFXYZ26WT1bvQmSMJUvkeVSASuJJHbqsFbynTvkd5W8RBTipg==}
    engines: {node: '>=12'}

  trough@2.2.0:
    resolution: {integrity: sha512-tmMpK00BjZiUyVyvrBK7knerNgmgvcV/KLVyuma/SC+TQN167GrMRciANTz09+k3zW8L8t60jWO1GpfkZdjTaw==}

  ts-api-utils@1.3.0:
    resolution: {integrity: sha512-UQMIo7pb8WRomKR1/+MFVLTroIvDVtMX3K6OUir8ynLyzB8Jeriont2bTAtmNPa1ekAgN7YPDyf6V+ygrdU+eQ==}
    engines: {node: '>=16'}
    peerDependencies:
      typescript: '>=4.2.0'

  ts-essentials@9.4.2:
    resolution: {integrity: sha512-mB/cDhOvD7pg3YCLk2rOtejHjjdSi9in/IBYE13S+8WA5FBSraYf4V/ws55uvs0IvQ/l0wBOlXy5yBNZ9Bl8ZQ==}
    peerDependencies:
      typescript: '>=4.1.0'
    peerDependenciesMeta:
      typescript:
        optional: true

  ts-interface-checker@0.1.13:
    resolution: {integrity: sha512-Y/arvbn+rrz3JCKl9C4kVNfTfSm2/mEp5FSz5EsZSANGPSlQrpRI5M4PKF+mJnE52jOO90PnPSc3Ur3bTQw0gA==}

  ts-to-zod@3.10.0:
    resolution: {integrity: sha512-2ROmyoKNKUIyJf9IPXK2yYNllnoON250DkYEbqkdmy2zBgn3qALZlhTbe9rzdd/t4nj2JTIoTQbfwVdt2pWA2A==}
    hasBin: true

  tsconfck@3.1.1:
    resolution: {integrity: sha512-00eoI6WY57SvZEVjm13stEVE90VkEdJAFGgpFLTsZbJyW/LwFQ7uQxJHWpZ2hzSWgCPKc9AnBnNP+0X7o3hAmQ==}
    engines: {node: ^18 || >=20}
    hasBin: true
    peerDependencies:
      typescript: ^5.0.0
    peerDependenciesMeta:
      typescript:
        optional: true

  tslib@1.14.1:
    resolution: {integrity: sha512-Xni35NKzjgMrwevysHTCArtLDpPvye8zV/0E4EyYn43P7/7qvQwPh9BGkHewbMulVntbigmcT7rdX3BNo9wRJg==}

  tslib@2.6.3:
    resolution: {integrity: sha512-xNvxJEOUiWPGhUuUdQgAJPKOOJfGnIyKySOc09XkKsgdUV/3E2zvwZYdejjmRgPCgcym1juLH3226yA7sEFJKQ==}

  tsutils@3.21.0:
    resolution: {integrity: sha512-mHKK3iUXL+3UF6xL5k0PEhKRUBKPBCv/+RkEOpjRWxxx27KKRBmmA60A9pgOUvMi8GKhRMPEmjBRPzs2W7O1OA==}
    engines: {node: '>= 6'}
    peerDependencies:
      typescript: '>=2.8.0 || >= 3.2.0-dev || >= 3.3.0-dev || >= 3.4.0-dev || >= 3.5.0-dev || >= 3.6.0-dev || >= 3.6.0-beta || >= 3.7.0-dev || >= 3.7.0-beta'

  tsx@4.17.0:
    resolution: {integrity: sha512-eN4mnDA5UMKDt4YZixo9tBioibaMBpoxBkD+rIPAjVmYERSG0/dWEY1CEFuV89CgASlKL499q8AhmkMnnjtOJg==}
    engines: {node: '>=18.0.0'}
    hasBin: true

  type-check@0.4.0:
    resolution: {integrity: sha512-XleUoc9uwGXqjWwXaUTZAmzMcFZ5858QA2vvx1Ur5xIcixXIP+8LnFDgRplU30us6teqdlskFfu+ae4K79Ooew==}
    engines: {node: '>= 0.8.0'}

  type-detect@4.1.0:
    resolution: {integrity: sha512-Acylog8/luQ8L7il+geoSxhEkazvkslg7PSNKOX59mbB9cOveP5aq9h74Y7YU8yDpJwetzQQrfIwtf4Wp4LKcw==}
    engines: {node: '>=4'}

  type-fest@0.20.2:
    resolution: {integrity: sha512-Ne+eE4r0/iWnpAxD852z3A+N0Bt5RN//NjJwRd2VFHEmrywxf5vsZlh4R6lixl6B+wz/8d+maTSAkN1FIkI3LQ==}
    engines: {node: '>=10'}

  type-fest@0.21.3:
    resolution: {integrity: sha512-t0rzBq87m3fVcduHDUFhKmyyX+9eo6WQjZvf51Ea/M0Q7+T374Jp1aUiyUl0GKxp8M/OETVHSDvmkyPgvX+X2w==}
    engines: {node: '>=10'}

  type-fest@2.19.0:
    resolution: {integrity: sha512-RAH822pAdBgcNMAfWnCBU3CFZcfZ/i1eZjwFU/dsLKumyuuP3niueg2UAukXYF0E2AAoc82ZSSf9J0WQBinzHA==}
    engines: {node: '>=12.20'}

  type@2.7.3:
    resolution: {integrity: sha512-8j+1QmAbPvLZow5Qpi6NCaN8FB60p/6x8/vfNqOk/hC+HuvFZhL4+WfekuhQLiqFZXOgQdrs3B+XxEmCc6b3FQ==}

  typescript@5.5.4:
    resolution: {integrity: sha512-Mtq29sKDAEYP7aljRgtPOpTvOfbwRWlS6dPRzwjdE+C0R4brX/GUyhHSecbHMFLNBLcJIPt9nl9yG5TZ1weH+Q==}
    engines: {node: '>=14.17'}
    hasBin: true

  ufo@1.5.4:
    resolution: {integrity: sha512-UsUk3byDzKd04EyoZ7U4DOlxQaD14JUKQl6/P7wiX4FNvUfm3XL246n9W5AmqwW5RSFJ27NAuM0iLscAOYUiGQ==}

  undefsafe@2.0.5:
    resolution: {integrity: sha512-WxONCrssBM8TSPRqN5EmsjVrsv4A8X12J4ArBiiayv3DyyG3ZlIg6yysuuSYdZsVz3TKcTg2fd//Ujd4CHV1iA==}

  undici-types@5.26.5:
    resolution: {integrity: sha512-JlCMO+ehdEIKqlFxk6IfVoAUVmgz7cU7zD/h9XZ0qzeosSHmUJVOzSQvvYSYWXkFXC+IfLKSIffhv0sVZup6pA==}

  undici@5.28.4:
    resolution: {integrity: sha512-72RFADWFqKmUb2hmmvNODKL3p9hcB6Gt2DOQMis1SEBaV6a4MH8soBvzg+95CYhCKPFedut2JY9bMfrDl9D23g==}
    engines: {node: '>=14.0'}

  unenv-nightly@1.10.0-1717606461.a117952:
    resolution: {integrity: sha512-u3TfBX02WzbHTpaEfWEKwDijDSFAHcgXkayUZ+MVDrjhLFvgAJzFGTSTmwlEhwWi2exyRQey23ah9wELMM6etg==}

  unified@11.0.5:
    resolution: {integrity: sha512-xKvGhPWw3k84Qjh8bI3ZeJjqnyadK+GEFtazSfZv/rKeTkTjOJho6mFqh2SM96iIcZokxiOpg78GazTSg8+KHA==}

  unique-filename@3.0.0:
    resolution: {integrity: sha512-afXhuC55wkAmZ0P18QsVE6kp8JaxrEokN2HGIoIVv2ijHQd419H0+6EigAFcIzXeMIkcIkNBpB3L/DXB3cTS/g==}
    engines: {node: ^14.17.0 || ^16.13.0 || >=18.0.0}

  unique-slug@4.0.0:
    resolution: {integrity: sha512-WrcA6AyEfqDX5bWige/4NQfPZMtASNVxdmWR76WESYQVAACSgWcR6e9i0mofqqBxYFtL4oAxPIptY73/0YE1DQ==}
    engines: {node: ^14.17.0 || ^16.13.0 || >=18.0.0}

  unist-util-is@6.0.0:
    resolution: {integrity: sha512-2qCTHimwdxLfz+YzdGfkqNlH0tLi9xjTnHddPmJwtIG9MGsdbutfTc4P+haPD7l7Cjxf/WZj+we5qfVPvvxfYw==}

  unist-util-position@5.0.0:
    resolution: {integrity: sha512-fucsC7HjXvkB5R3kTCO7kUjRdrS0BJt3M/FPxmHMBOm8JQi2BsHAHFsy27E0EolP8rp0NzXsJ+jNPyDWvOJZPA==}

  unist-util-remove-position@5.0.0:
    resolution: {integrity: sha512-Hp5Kh3wLxv0PHj9m2yZhhLt58KzPtEYKQQ4yxfYFEO7EvHwzyDYnduhHnY1mDxoqr7VUwVuHXk9RXKIiYS1N8Q==}

  unist-util-stringify-position@4.0.0:
    resolution: {integrity: sha512-0ASV06AAoKCDkS2+xw5RXJywruurpbC4JZSm7nr7MOt1ojAzvyyaO+UxZf18j8FCF6kmzCZKcAgN/yu2gm2XgQ==}

  unist-util-visit-parents@6.0.1:
    resolution: {integrity: sha512-L/PqWzfTP9lzzEa6CKs0k2nARxTdZduw3zyh8d2NVBnsyvHjSX4TWse388YrrQKbvI8w20fGjGlhgT96WwKykw==}

  unist-util-visit@5.0.0:
    resolution: {integrity: sha512-MR04uvD+07cwl/yhVuVWAtw+3GOR/knlL55Nd/wAdblk27GCVt3lqpTivy/tkJcZoNPzTwS1Y+KMojlLDhoTzg==}

  universalify@2.0.1:
    resolution: {integrity: sha512-gptHNQghINnc/vTGIk0SOFGFNXw7JVrlRUtConJRlvaw6DuX0wO5Jeko9sWrMBhh+PsYAZ7oXAiOnf/UKogyiw==}
    engines: {node: '>= 10.0.0'}

  update-browserslist-db@1.1.0:
    resolution: {integrity: sha512-EdRAaAyk2cUE1wOf2DkEhzxqOQvFOoRJFNS6NeyJ01Gp2beMRpBAINjM2iDXE3KCuKhwnvHIQCJm6ThL2Z+HzQ==}
    hasBin: true
    peerDependencies:
      browserslist: '>= 4.21.0'

  uri-js@4.4.1:
    resolution: {integrity: sha512-7rKUyy33Q1yc98pQ1DAmLtwX109F7TIfWlW1Ydo8Wl1ii1SeHieeh0HHfPeL2fMXK6z0s8ecKs9frCuLJvndBg==}

  use-callback-ref@1.3.2:
    resolution: {integrity: sha512-elOQwe6Q8gqZgDA8mrh44qRTQqpIHDcZ3hXTLjBe1i4ph8XpNJnO+aQf3NaG+lriLopI4HMx9VjQLfPQ6vhnoA==}
    engines: {node: '>=10'}
    peerDependencies:
      '@types/react': ^16.8.0 || ^17.0.0 || ^18.0.0
      react: ^16.8.0 || ^17.0.0 || ^18.0.0
    peerDependenciesMeta:
      '@types/react':
        optional: true

  use-sidecar@1.1.2:
    resolution: {integrity: sha512-epTbsLuzZ7lPClpz2TyryBfztm7m+28DlEv2ZCQ3MDr5ssiwyOwGH/e5F9CkfWjJ1t4clvI58yF822/GUkjjhw==}
    engines: {node: '>=10'}
    peerDependencies:
      '@types/react': ^16.9.0 || ^17.0.0 || ^18.0.0
      react: ^16.8.0 || ^17.0.0 || ^18.0.0
    peerDependenciesMeta:
      '@types/react':
        optional: true

  util-deprecate@1.0.2:
    resolution: {integrity: sha512-EPD5q1uXyFxJpCrLnCc1nHnq3gOa6DZBocAIiI2TaSCA7VCJ1UJDMagCzIkXNsUYfD1daK//LTEQ8xiIbrHtcw==}

  uuid@10.0.0:
    resolution: {integrity: sha512-8XkAphELsDnEGrDxUOHB3RGvXz6TeuYSGEZBOjtTtPm2lwhGBjLgOzLHB63IUWfBpNucQjND6d3AOudO+H3RWQ==}
    hasBin: true

  uuid@9.0.1:
    resolution: {integrity: sha512-b+1eJOlsR9K8HJpow9Ok3fiWOWSIcIzXodvv0rQjVoOVNpWMpxf1wZNpt4y9h10odCNrqnYp1OBzRktckBe3sA==}
    hasBin: true

  vali-date@1.0.0:
    resolution: {integrity: sha512-sgECfZthyaCKW10N0fm27cg8HYTFK5qMWgypqkXMQ4Wbl/zZKx7xZICgcoxIIE+WFAP/MBL2EFwC/YvLxw3Zeg==}
    engines: {node: '>=0.10.0'}

  vaul@0.9.1:
    resolution: {integrity: sha512-fAhd7i4RNMinx+WEm6pF3nOl78DFkAazcN04ElLPFF9BMCNGbY/kou8UMhIcicm0rJCNePJP0Yyza60gGOD0Jw==}
    peerDependencies:
      react: ^16.8 || ^17.0 || ^18.0
      react-dom: ^16.8 || ^17.0 || ^18.0

  vfile-message@4.0.2:
    resolution: {integrity: sha512-jRDZ1IMLttGj41KcZvlrYAaI3CfqpLpfpf+Mfig13viT6NKvRzWZ+lXz0Y5D60w6uJIBAOGq9mSHf0gktF0duw==}

  vfile@6.0.2:
    resolution: {integrity: sha512-zND7NlS8rJYb/sPqkb13ZvbbUoExdbi4w3SfRrMq6R3FvnLQmmfpajJNITuuYm6AZ5uao9vy4BAos3EXBPf2rg==}

  vite-node@1.6.0:
    resolution: {integrity: sha512-de6HJgzC+TFzOu0NTC4RAIsyf/DY/ibWDYQUcuEA84EMHhcefTUGkjFHKKEJhQN4A+6I0u++kr3l36ZF2d7XRw==}
    engines: {node: ^18.0.0 || >=20.0.0}
    hasBin: true

  vite-plugin-svgr@4.2.0:
    resolution: {integrity: sha512-SC7+FfVtNQk7So0XMjrrtLAbEC8qjFPifyD7+fs/E6aaNdVde6umlVVh0QuwDLdOMu7vp5RiGFsB70nj5yo0XA==}
    peerDependencies:
      vite: ^2.6.0 || 3 || 4 || 5

  vite-tsconfig-paths@4.3.2:
    resolution: {integrity: sha512-0Vd/a6po6Q+86rPlntHye7F31zA2URZMbH8M3saAZ/xR9QoGN/L21bxEGfXdWmFdNkqPpRdxFT7nmNe12e9/uA==}
    peerDependencies:
      vite: '*'
    peerDependenciesMeta:
      vite:
        optional: true

  vite@5.4.0:
    resolution: {integrity: sha512-5xokfMX0PIiwCMCMb9ZJcMyh5wbBun0zUzKib+L65vAZ8GY9ePZMXxFrHbr/Kyll2+LSCY7xtERPpxkBDKngwg==}
    engines: {node: ^18.0.0 || >=20.0.0}
    hasBin: true
    peerDependencies:
      '@types/node': ^18.0.0 || >=20.0.0
      less: '*'
      lightningcss: ^1.21.0
      sass: '*'
      sass-embedded: '*'
      stylus: '*'
      sugarss: '*'
      terser: ^5.4.0
    peerDependenciesMeta:
      '@types/node':
        optional: true
      less:
        optional: true
      lightningcss:
        optional: true
      sass:
        optional: true
      sass-embedded:
        optional: true
      stylus:
        optional: true
      sugarss:
        optional: true
      terser:
        optional: true

  vitest@1.6.0:
    resolution: {integrity: sha512-H5r/dN06swuFnzNFhq/dnz37bPXnq8xB2xB5JOVk8K09rUtoeNN+LHWkoQ0A/i3hvbUKKcCei9KpbxqHMLhLLA==}
    engines: {node: ^18.0.0 || >=20.0.0}
    hasBin: true
    peerDependencies:
      '@edge-runtime/vm': '*'
      '@types/node': ^18.0.0 || >=20.0.0
      '@vitest/browser': 1.6.0
      '@vitest/ui': 1.6.0
      happy-dom: '*'
      jsdom: '*'
    peerDependenciesMeta:
      '@edge-runtime/vm':
        optional: true
      '@types/node':
        optional: true
      '@vitest/browser':
        optional: true
      '@vitest/ui':
        optional: true
      happy-dom:
        optional: true
      jsdom:
        optional: true

  w3c-keyname@2.2.8:
    resolution: {integrity: sha512-dpojBhNsCNN7T82Tm7k26A6G9ML3NkhDsnw9n/eoxSRlVBB4CEtIQ/KTCLI2Fwf3ataSXRhYFkQi3SlnFwPvPQ==}

  wcwidth@1.0.1:
    resolution: {integrity: sha512-XHPEwS0q6TaxcvG85+8EYkbiCux2XtWG2mkc47Ng2A77BQu9+DqIOJldST4HgPkuea7dvKSj5VgX3P1d4rW8Tg==}

  web-streams-polyfill@3.3.3:
    resolution: {integrity: sha512-d2JWLCivmZYTSIoge9MsgFCZrt571BikcWGYkjC1khllbTeDlGqZ2D8vD8E/lJa8WGWbb7Plm8/XJYV7IJHZZw==}
    engines: {node: '>= 8'}

  web-streams-polyfill@4.0.0-beta.3:
    resolution: {integrity: sha512-QW95TCTaHmsYfHDybGMwO5IJIM93I/6vTRk+daHTWFPhwh+C8Cg7j7XyKrwrj8Ib6vYXe0ocYNrmzY4xAAN6ug==}
    engines: {node: '>= 14'}

  webidl-conversions@3.0.1:
    resolution: {integrity: sha512-2JAn3z8AR6rjK8Sm8orRC0h/bcl/DqL7tRPdGZ4I1CjdF+EaMLmYxBHyXuKL849eucPFhvBoxMsflfOb8kxaeQ==}

  whatwg-url@5.0.0:
    resolution: {integrity: sha512-saE57nupxk6v3HY35+jzBwYa0rKSy0XR8JSxZPwgLr7ys0IBzhGviA1/TUGJLmSVqs8pb9AnvICXEuOHLprYTw==}

  which@1.3.1:
    resolution: {integrity: sha512-HxJdYWq1MTIQbJ3nw0cqssHoTNU267KlrDuGZ1WYlxDStUtKUhOaJmh112/TZmHxxUfuJqPXSOm7tDyas0OSIQ==}
    hasBin: true

  which@2.0.2:
    resolution: {integrity: sha512-BLI3Tl1TW3Pvl70l3yq3Y64i+awpwXqsGBYWkkqMtnbXgrMD+yj7rhW0kuEDxzJaYXGjEW5ogapKNMEKNMjibA==}
    engines: {node: '>= 8'}
    hasBin: true

  why-is-node-running@2.3.0:
    resolution: {integrity: sha512-hUrmaWBdVDcxvYqnyh09zunKzROWjbZTiNy8dBEjkS7ehEDQibXJ7XvlmtbwuTclUiIyN+CyXQD4Vmko8fNm8w==}
    engines: {node: '>=8'}
    hasBin: true

  widest-line@3.1.0:
    resolution: {integrity: sha512-NsmoXalsWVDMGupxZ5R08ka9flZjjiLvHVAWYOKtiKM8ujtZWr9cRffak+uSE48+Ob8ObalXpwyeUiyDD6QFgg==}
    engines: {node: '>=8'}

  word-wrap@1.2.5:
    resolution: {integrity: sha512-BN22B5eaMMI9UMtjrGd5g5eCYPpCPDUy0FJXbYsaT5zYxjFOckS53SQDE3pWkVoWpHXVb3BrYcEN4Twa55B5cA==}
    engines: {node: '>=0.10.0'}

  wordwrap@1.0.0:
    resolution: {integrity: sha512-gvVzJFlPycKc5dZN4yPkP8w7Dc37BtP1yczEneOb4uq34pXZcvrtRTmWV8W+Ume+XCxKgbjM+nevkyFPMybd4Q==}

  workerd@1.20240806.0:
    resolution: {integrity: sha512-yyNtyzTMgVY0sgYijHBONqZFVXsOFGj2jDjS8MF/RbO2ZdGROvs4Hkc/9QnmqFWahE0STxXeJ1yW1yVotdF0UQ==}
    engines: {node: '>=16'}
    hasBin: true

  wrangler@3.70.0:
    resolution: {integrity: sha512-aMtCEXmH02SIxbxOFGGuJ8ZemmG9W+IcNRh5D4qIKgzSxqy0mt9mRoPNPSv1geGB2/8YAyeLGPf+tB4lxz+ssg==}
    engines: {node: '>=16.17.0'}
    hasBin: true
    peerDependencies:
      '@cloudflare/workers-types': ^4.20240806.0
    peerDependenciesMeta:
      '@cloudflare/workers-types':
        optional: true

  wrap-ansi@6.2.0:
    resolution: {integrity: sha512-r6lPcBGxZXlIcymEu7InxDMhdW0KDxpLgoFLcguasxCaJ/SOIZwINatK9KY/tf+ZrlywOKU0UDj3ATXUBfxJXA==}
    engines: {node: '>=8'}

  wrap-ansi@7.0.0:
    resolution: {integrity: sha512-YVGIj2kamLSTxw6NsZjoBxfSwsn0ycdesmc4p+Q21c5zPuZ1pl+NfxVdxPtdHvmNVOQ6XSYG4AUtyt/Fi7D16Q==}
    engines: {node: '>=10'}

  wrap-ansi@8.1.0:
    resolution: {integrity: sha512-si7QWI6zUMq56bESFvagtmzMdGOtoxfR+Sez11Mobfc7tm+VkUckk9bW2UeffTGVUbOksxmSw0AA2gs8g71NCQ==}
    engines: {node: '>=12'}

  wrappy@1.0.2:
    resolution: {integrity: sha512-l4Sp/DRseor9wL6EvV2+TuQn63dMkPjZ/sp9XkghTEbV9KlPS1xUsZ3u7/IQO4wxtcFB4bgpQPRcR3QCvezPcQ==}

  ws@8.18.0:
    resolution: {integrity: sha512-8VbfWfHLbbwu3+N6OKsOMpBdT4kXPDDB9cJk2bJ6mh9ucxdlnNvH1e+roYkKmN9Nxw2yjz7VzeO9oOz2zJ04Pw==}
    engines: {node: '>=10.0.0'}
    peerDependencies:
      bufferutil: ^4.0.1
      utf-8-validate: '>=5.0.2'
    peerDependenciesMeta:
      bufferutil:
        optional: true
      utf-8-validate:
        optional: true

  xml2js@0.6.2:
    resolution: {integrity: sha512-T4rieHaC1EXcES0Kxxj4JWgaUQHDk+qwHcYOCFHfiwKz7tOVPLq7Hjq9dM1WCMhylqMEfP7hMcOIChvotiZegA==}
    engines: {node: '>=4.0.0'}

  xmlbuilder@11.0.1:
    resolution: {integrity: sha512-fDlsI/kFEx7gLvbecc0/ohLG50fugQp8ryHzMTuW9vSa1GJ0XYWKnhsUx7oie3G98+r56aTQIUB4kht42R3JvA==}
    engines: {node: '>=4.0'}

  xxhash-wasm@1.0.2:
    resolution: {integrity: sha512-ibF0Or+FivM9lNrg+HGJfVX8WJqgo+kCLDc4vx6xMeTce7Aj+DLttKbxxRR/gNLSAelRc1omAPlJ77N/Jem07A==}

  yallist@2.1.2:
    resolution: {integrity: sha512-ncTzHV7NvsQZkYe1DW7cbDLm0YpzHmZF5r/iyP3ZnQtMiJ+pjzisCiMNI+Sj+xQF5pXhSHxSB3uDbsBTzY/c2A==}

  yallist@3.1.1:
    resolution: {integrity: sha512-a4UGQaWPH59mOXUYnAG2ewncQS4i4F43Tv3JoAM+s2VDAmS9NsK8GpDMLrCHPksFT7h3K6TOoUNn2pb7RoXx4g==}

  yallist@4.0.0:
    resolution: {integrity: sha512-3wdGidZyq5PB084XLES5TpOSRA3wjXAlIWMhum2kRcv/41Sn2emQ0dycQW4uZXLejwKvg6EsvbdlVL+FYEct7A==}

  yaml@2.5.0:
    resolution: {integrity: sha512-2wWLbGbYDiSqqIKoPjar3MPgB94ErzCtrNE1FdqGuaO0pi2JGjmE8aW8TDZwzU7vuxcGRdL/4gPQwQ7hD5AMSw==}
    engines: {node: '>= 14'}
    hasBin: true

  yocto-queue@0.1.0:
    resolution: {integrity: sha512-rVksvsnNCdJ/ohGc6xgPwyN8eheCxsiLM8mxuE/t/mOVqJewPuO1miLpTHQiRgTKCLexL4MeAFVagts7HmNZ2Q==}
    engines: {node: '>=10'}

  yocto-queue@1.1.1:
    resolution: {integrity: sha512-b4JR1PFR10y1mKjhHY9LaGo6tmrgjit7hxVIeAmyMw3jegXR4dhYqLaQF5zMXZxY7tLpMyJeLjr1C4rLmkVe8g==}
    engines: {node: '>=12.20'}

  youch@3.3.3:
    resolution: {integrity: sha512-qSFXUk3UZBLfggAW3dJKg0BMblG5biqSF8M34E06o5CSsZtH92u9Hqmj2RzGiHDi64fhe83+4tENFP2DB6t6ZA==}

  zod-to-json-schema@3.23.2:
    resolution: {integrity: sha512-uSt90Gzc/tUfyNqxnjlfBs8W6WSGpNBv0rVsNxP/BVSMHMKGdthPYff4xtCHYloJGM0CFxFsb3NbC0eqPhfImw==}
    peerDependencies:
      zod: ^3.23.3

  zod@3.23.8:
    resolution: {integrity: sha512-XBx9AXhXktjUqnepgTiE5flcKIYWi/rme0Eaj+5Y0lftuGBq+jyRu/md4WnuxqgP1ubdpNCsYEYPxrzVHD8d6g==}

  zwitch@2.0.4:
    resolution: {integrity: sha512-bXE4cR/kVZhKZX/RjPEflHaKVhUVl85noU3v6b8apfQEc1x4A+zBxjZ4lN8LqGd6WZ3dl98pY4o717VFmoPp+A==}

snapshots:

  '@alloc/quick-lru@5.2.0': {}

  '@ampproject/remapping@2.3.0':
    dependencies:
      '@jridgewell/gen-mapping': 0.3.5
      '@jridgewell/trace-mapping': 0.3.25

  '@anthropic-ai/sdk@0.24.3':
    dependencies:
      '@types/node': 18.19.44
      '@types/node-fetch': 2.6.11
      abort-controller: 3.0.0
      agentkeepalive: 4.5.0
      form-data-encoder: 1.7.2
      formdata-node: 4.4.1
      node-fetch: 2.7.0
      web-streams-polyfill: 3.3.3
    transitivePeerDependencies:
      - encoding

  '@babel/code-frame@7.24.7':
    dependencies:
      '@babel/highlight': 7.24.7
      picocolors: 1.0.1

  '@babel/compat-data@7.25.2': {}

  '@babel/core@7.25.2':
    dependencies:
      '@ampproject/remapping': 2.3.0
      '@babel/code-frame': 7.24.7
      '@babel/generator': 7.25.0
      '@babel/helper-compilation-targets': 7.25.2
      '@babel/helper-module-transforms': 7.25.2(@babel/core@7.25.2)
      '@babel/helpers': 7.25.0
      '@babel/parser': 7.25.3
      '@babel/template': 7.25.0
      '@babel/traverse': 7.25.3
      '@babel/types': 7.25.2
      convert-source-map: 2.0.0
      debug: 4.3.6
      gensync: 1.0.0-beta.2
      json5: 2.2.3
      semver: 6.3.1
    transitivePeerDependencies:
      - supports-color

  '@babel/generator@7.25.0':
    dependencies:
      '@babel/types': 7.25.2
      '@jridgewell/gen-mapping': 0.3.5
      '@jridgewell/trace-mapping': 0.3.25
      jsesc: 2.5.2

  '@babel/helper-compilation-targets@7.25.2':
    dependencies:
      '@babel/compat-data': 7.25.2
      '@babel/helper-validator-option': 7.24.8
      browserslist: 4.23.3
      lru-cache: 5.1.1
      semver: 6.3.1

  '@babel/helper-module-imports@7.24.7':
    dependencies:
      '@babel/traverse': 7.25.3
      '@babel/types': 7.25.2
    transitivePeerDependencies:
      - supports-color

  '@babel/helper-module-transforms@7.25.2(@babel/core@7.25.2)':
    dependencies:
      '@babel/core': 7.25.2
      '@babel/helper-module-imports': 7.24.7
      '@babel/helper-simple-access': 7.24.7
      '@babel/helper-validator-identifier': 7.24.7
      '@babel/traverse': 7.25.3
    transitivePeerDependencies:
      - supports-color

  '@babel/helper-simple-access@7.24.7':
    dependencies:
      '@babel/traverse': 7.25.3
      '@babel/types': 7.25.2
    transitivePeerDependencies:
      - supports-color

  '@babel/helper-string-parser@7.24.8': {}

  '@babel/helper-validator-identifier@7.24.7': {}

  '@babel/helper-validator-option@7.24.8': {}

  '@babel/helpers@7.25.0':
    dependencies:
      '@babel/template': 7.25.0
      '@babel/types': 7.25.2

  '@babel/highlight@7.24.7':
    dependencies:
      '@babel/helper-validator-identifier': 7.24.7
      chalk: 2.4.2
      js-tokens: 4.0.0
      picocolors: 1.0.1

  '@babel/parser@7.25.3':
    dependencies:
      '@babel/types': 7.25.2

  '@babel/runtime@7.25.0':
    dependencies:
      regenerator-runtime: 0.14.1

  '@babel/template@7.25.0':
    dependencies:
      '@babel/code-frame': 7.24.7
      '@babel/parser': 7.25.3
      '@babel/types': 7.25.2

  '@babel/traverse@7.25.3':
    dependencies:
      '@babel/code-frame': 7.24.7
      '@babel/generator': 7.25.0
      '@babel/parser': 7.25.3
      '@babel/template': 7.25.0
      '@babel/types': 7.25.2
      debug: 4.3.6
      globals: 11.12.0
    transitivePeerDependencies:
      - supports-color

  '@babel/types@7.25.2':
    dependencies:
      '@babel/helper-string-parser': 7.24.8
      '@babel/helper-validator-identifier': 7.24.7
      to-fast-properties: 2.0.0

  '@biomejs/biome@1.8.3':
    optionalDependencies:
      '@biomejs/cli-darwin-arm64': 1.8.3
      '@biomejs/cli-darwin-x64': 1.8.3
      '@biomejs/cli-linux-arm64': 1.8.3
      '@biomejs/cli-linux-arm64-musl': 1.8.3
      '@biomejs/cli-linux-x64': 1.8.3
      '@biomejs/cli-linux-x64-musl': 1.8.3
      '@biomejs/cli-win32-arm64': 1.8.3
      '@biomejs/cli-win32-x64': 1.8.3

  '@biomejs/cli-darwin-arm64@1.8.3':
    optional: true

  '@biomejs/cli-darwin-x64@1.8.3':
    optional: true

  '@biomejs/cli-linux-arm64-musl@1.8.3':
    optional: true

  '@biomejs/cli-linux-arm64@1.8.3':
    optional: true

  '@biomejs/cli-linux-x64-musl@1.8.3':
    optional: true

  '@biomejs/cli-linux-x64@1.8.3':
    optional: true

  '@biomejs/cli-win32-arm64@1.8.3':
    optional: true

  '@biomejs/cli-win32-x64@1.8.3':
    optional: true

  '@cloudflare/kv-asset-handler@0.3.4':
    dependencies:
      mime: 3.0.0

  '@cloudflare/workerd-darwin-64@1.20240806.0':
    optional: true

  '@cloudflare/workerd-darwin-arm64@1.20240806.0':
    optional: true

  '@cloudflare/workerd-linux-64@1.20240806.0':
    optional: true

  '@cloudflare/workerd-linux-arm64@1.20240806.0':
    optional: true

  '@cloudflare/workerd-windows-64@1.20240806.0':
    optional: true

  '@cloudflare/workers-shared@0.1.0': {}

  '@cloudflare/workers-types@4.20240806.0': {}

  '@codemirror/autocomplete@6.18.0(@codemirror/language@6.10.2)(@codemirror/state@6.4.1)(@codemirror/view@6.32.0)(@lezer/common@1.2.1)':
    dependencies:
      '@codemirror/language': 6.10.2
      '@codemirror/state': 6.4.1
      '@codemirror/view': 6.32.0
      '@lezer/common': 1.2.1

  '@codemirror/commands@6.6.0':
    dependencies:
      '@codemirror/language': 6.10.2
      '@codemirror/state': 6.4.1
      '@codemirror/view': 6.32.0
      '@lezer/common': 1.2.1

  '@codemirror/lang-javascript@6.2.2':
    dependencies:
      '@codemirror/autocomplete': 6.18.0(@codemirror/language@6.10.2)(@codemirror/state@6.4.1)(@codemirror/view@6.32.0)(@lezer/common@1.2.1)
      '@codemirror/language': 6.10.2
      '@codemirror/lint': 6.8.1
      '@codemirror/state': 6.4.1
      '@codemirror/view': 6.32.0
      '@lezer/common': 1.2.1
      '@lezer/javascript': 1.4.17

  '@codemirror/lang-json@6.0.1':
    dependencies:
      '@codemirror/language': 6.10.2
      '@lezer/json': 1.0.2

  '@codemirror/lang-sql@6.7.0(@codemirror/view@6.32.0)':
    dependencies:
      '@codemirror/autocomplete': 6.18.0(@codemirror/language@6.10.2)(@codemirror/state@6.4.1)(@codemirror/view@6.32.0)(@lezer/common@1.2.1)
      '@codemirror/language': 6.10.2
      '@codemirror/state': 6.4.1
      '@lezer/common': 1.2.1
      '@lezer/highlight': 1.2.0
      '@lezer/lr': 1.4.2
    transitivePeerDependencies:
      - '@codemirror/view'

  '@codemirror/language@6.10.2':
    dependencies:
      '@codemirror/state': 6.4.1
      '@codemirror/view': 6.32.0
      '@lezer/common': 1.2.1
      '@lezer/highlight': 1.2.0
      '@lezer/lr': 1.4.2
      style-mod: 4.1.2

  '@codemirror/lint@6.8.1':
    dependencies:
      '@codemirror/state': 6.4.1
      '@codemirror/view': 6.32.0
      crelt: 1.0.6

  '@codemirror/search@6.5.6':
    dependencies:
      '@codemirror/state': 6.4.1
      '@codemirror/view': 6.32.0
      crelt: 1.0.6

  '@codemirror/state@6.4.1': {}

  '@codemirror/theme-one-dark@6.1.2':
    dependencies:
      '@codemirror/language': 6.10.2
      '@codemirror/state': 6.4.1
      '@codemirror/view': 6.32.0
      '@lezer/highlight': 1.2.0

  '@codemirror/view@6.32.0':
    dependencies:
      '@codemirror/state': 6.4.1
      style-mod: 4.1.2
      w3c-keyname: 2.2.8

  '@cspotcode/source-map-support@0.8.1':
    dependencies:
      '@jridgewell/trace-mapping': 0.3.9

  '@darkobits/env@1.3.5': {}

  '@darkobits/log@2.0.0-beta.16':
    dependencies:
      '@darkobits/env': 1.3.5
      '@darkobits/mask-string': 2.0.1
      '@darkobits/sleep': 1.0.4
      ansi-escapes: 4.3.2
      callsite-record: 4.1.5
      chalk: 4.1.2
      clean-stack: 3.0.1
      cli-spinners: 2.9.2
      date-fns: 2.30.0
      deepmerge: 4.3.1
      is-ci: 3.0.1
      is-plain-object: 5.0.0
      over-9000: 9000.1.4
      ow: 0.22.0
      pretty-ms: 7.0.1
      source-map-support: 0.5.21
      strip-ansi: 6.0.1
      strip-indent: 3.0.0

  '@darkobits/mask-string@2.0.1': {}

  '@darkobits/sleep@1.0.4':
    dependencies:
      ms: 2.1.3

  '@darkobits/valida@0.1.6(typescript@5.5.4)':
    dependencies:
      deepmerge: 4.3.1
      fastest-levenshtein: 1.0.16
      is-plain-object: 5.0.0
      ow: 0.28.1
      ramda: 0.28.0
      ts-essentials: 9.4.2(typescript@5.5.4)
    transitivePeerDependencies:
      - typescript

  '@darkobits/vite-plugin-favicons@0.3.2(typescript@5.5.4)(vite@5.4.0(@types/node@20.14.15))':
    dependencies:
      '@darkobits/log': 2.0.0-beta.16
      '@darkobits/valida': 0.1.6(typescript@5.5.4)
      cacache: 18.0.4
      fast-json-stable-stringify: 2.1.0
      favicons: 7.2.0
      find-cache-dir: 5.0.0
      fs-extra: 11.2.0
      parse5: 7.1.2
      ssri: 10.0.6
      ts-essentials: 9.4.2(typescript@5.5.4)
      vite: 5.4.0(@types/node@20.14.15)
    transitivePeerDependencies:
      - typescript

  '@devexpress/error-stack-parser@2.0.6':
    dependencies:
      stackframe: 1.3.4

  '@emnapi/runtime@1.2.0':
    dependencies:
      tslib: 2.6.3
    optional: true

  '@esbuild-kit/core-utils@3.3.2':
    dependencies:
      esbuild: 0.18.20
      source-map-support: 0.5.21

  '@esbuild-kit/esm-loader@2.6.5':
    dependencies:
      '@esbuild-kit/core-utils': 3.3.2
      get-tsconfig: 4.7.6

  '@esbuild-plugins/node-globals-polyfill@0.2.3(esbuild@0.17.19)':
    dependencies:
      esbuild: 0.17.19

  '@esbuild-plugins/node-modules-polyfill@0.2.2(esbuild@0.17.19)':
    dependencies:
      esbuild: 0.17.19
      escape-string-regexp: 4.0.0
      rollup-plugin-node-polyfills: 0.2.1

  '@esbuild/aix-ppc64@0.19.12':
    optional: true

  '@esbuild/aix-ppc64@0.21.5':
    optional: true

  '@esbuild/aix-ppc64@0.23.0':
    optional: true

  '@esbuild/android-arm64@0.17.19':
    optional: true

  '@esbuild/android-arm64@0.18.20':
    optional: true

  '@esbuild/android-arm64@0.19.12':
    optional: true

  '@esbuild/android-arm64@0.21.5':
    optional: true

  '@esbuild/android-arm64@0.23.0':
    optional: true

  '@esbuild/android-arm@0.17.19':
    optional: true

  '@esbuild/android-arm@0.18.20':
    optional: true

  '@esbuild/android-arm@0.19.12':
    optional: true

  '@esbuild/android-arm@0.21.5':
    optional: true

  '@esbuild/android-arm@0.23.0':
    optional: true

  '@esbuild/android-x64@0.17.19':
    optional: true

  '@esbuild/android-x64@0.18.20':
    optional: true

  '@esbuild/android-x64@0.19.12':
    optional: true

  '@esbuild/android-x64@0.21.5':
    optional: true

  '@esbuild/android-x64@0.23.0':
    optional: true

  '@esbuild/darwin-arm64@0.17.19':
    optional: true

  '@esbuild/darwin-arm64@0.18.20':
    optional: true

  '@esbuild/darwin-arm64@0.19.12':
    optional: true

  '@esbuild/darwin-arm64@0.21.5':
    optional: true

  '@esbuild/darwin-arm64@0.23.0':
    optional: true

  '@esbuild/darwin-x64@0.17.19':
    optional: true

  '@esbuild/darwin-x64@0.18.20':
    optional: true

  '@esbuild/darwin-x64@0.19.12':
    optional: true

  '@esbuild/darwin-x64@0.21.5':
    optional: true

  '@esbuild/darwin-x64@0.23.0':
    optional: true

  '@esbuild/freebsd-arm64@0.17.19':
    optional: true

  '@esbuild/freebsd-arm64@0.18.20':
    optional: true

  '@esbuild/freebsd-arm64@0.19.12':
    optional: true

  '@esbuild/freebsd-arm64@0.21.5':
    optional: true

  '@esbuild/freebsd-arm64@0.23.0':
    optional: true

  '@esbuild/freebsd-x64@0.17.19':
    optional: true

  '@esbuild/freebsd-x64@0.18.20':
    optional: true

  '@esbuild/freebsd-x64@0.19.12':
    optional: true

  '@esbuild/freebsd-x64@0.21.5':
    optional: true

  '@esbuild/freebsd-x64@0.23.0':
    optional: true

  '@esbuild/linux-arm64@0.17.19':
    optional: true

  '@esbuild/linux-arm64@0.18.20':
    optional: true

  '@esbuild/linux-arm64@0.19.12':
    optional: true

  '@esbuild/linux-arm64@0.21.5':
    optional: true

  '@esbuild/linux-arm64@0.23.0':
    optional: true

  '@esbuild/linux-arm@0.17.19':
    optional: true

  '@esbuild/linux-arm@0.18.20':
    optional: true

  '@esbuild/linux-arm@0.19.12':
    optional: true

  '@esbuild/linux-arm@0.21.5':
    optional: true

  '@esbuild/linux-arm@0.23.0':
    optional: true

  '@esbuild/linux-ia32@0.17.19':
    optional: true

  '@esbuild/linux-ia32@0.18.20':
    optional: true

  '@esbuild/linux-ia32@0.19.12':
    optional: true

  '@esbuild/linux-ia32@0.21.5':
    optional: true

  '@esbuild/linux-ia32@0.23.0':
    optional: true

  '@esbuild/linux-loong64@0.17.19':
    optional: true

  '@esbuild/linux-loong64@0.18.20':
    optional: true

  '@esbuild/linux-loong64@0.19.12':
    optional: true

  '@esbuild/linux-loong64@0.21.5':
    optional: true

  '@esbuild/linux-loong64@0.23.0':
    optional: true

  '@esbuild/linux-mips64el@0.17.19':
    optional: true

  '@esbuild/linux-mips64el@0.18.20':
    optional: true

  '@esbuild/linux-mips64el@0.19.12':
    optional: true

  '@esbuild/linux-mips64el@0.21.5':
    optional: true

  '@esbuild/linux-mips64el@0.23.0':
    optional: true

  '@esbuild/linux-ppc64@0.17.19':
    optional: true

  '@esbuild/linux-ppc64@0.18.20':
    optional: true

  '@esbuild/linux-ppc64@0.19.12':
    optional: true

  '@esbuild/linux-ppc64@0.21.5':
    optional: true

  '@esbuild/linux-ppc64@0.23.0':
    optional: true

  '@esbuild/linux-riscv64@0.17.19':
    optional: true

  '@esbuild/linux-riscv64@0.18.20':
    optional: true

  '@esbuild/linux-riscv64@0.19.12':
    optional: true

  '@esbuild/linux-riscv64@0.21.5':
    optional: true

  '@esbuild/linux-riscv64@0.23.0':
    optional: true

  '@esbuild/linux-s390x@0.17.19':
    optional: true

  '@esbuild/linux-s390x@0.18.20':
    optional: true

  '@esbuild/linux-s390x@0.19.12':
    optional: true

  '@esbuild/linux-s390x@0.21.5':
    optional: true

  '@esbuild/linux-s390x@0.23.0':
    optional: true

  '@esbuild/linux-x64@0.17.19':
    optional: true

  '@esbuild/linux-x64@0.18.20':
    optional: true

  '@esbuild/linux-x64@0.19.12':
    optional: true

  '@esbuild/linux-x64@0.21.5':
    optional: true

  '@esbuild/linux-x64@0.23.0':
    optional: true

  '@esbuild/netbsd-x64@0.17.19':
    optional: true

  '@esbuild/netbsd-x64@0.18.20':
    optional: true

  '@esbuild/netbsd-x64@0.19.12':
    optional: true

  '@esbuild/netbsd-x64@0.21.5':
    optional: true

  '@esbuild/netbsd-x64@0.23.0':
    optional: true

  '@esbuild/openbsd-arm64@0.23.0':
    optional: true

  '@esbuild/openbsd-x64@0.17.19':
    optional: true

  '@esbuild/openbsd-x64@0.18.20':
    optional: true

  '@esbuild/openbsd-x64@0.19.12':
    optional: true

  '@esbuild/openbsd-x64@0.21.5':
    optional: true

  '@esbuild/openbsd-x64@0.23.0':
    optional: true

  '@esbuild/sunos-x64@0.17.19':
    optional: true

  '@esbuild/sunos-x64@0.18.20':
    optional: true

  '@esbuild/sunos-x64@0.19.12':
    optional: true

  '@esbuild/sunos-x64@0.21.5':
    optional: true

  '@esbuild/sunos-x64@0.23.0':
    optional: true

  '@esbuild/win32-arm64@0.17.19':
    optional: true

  '@esbuild/win32-arm64@0.18.20':
    optional: true

  '@esbuild/win32-arm64@0.19.12':
    optional: true

  '@esbuild/win32-arm64@0.21.5':
    optional: true

  '@esbuild/win32-arm64@0.23.0':
    optional: true

  '@esbuild/win32-ia32@0.17.19':
    optional: true

  '@esbuild/win32-ia32@0.18.20':
    optional: true

  '@esbuild/win32-ia32@0.19.12':
    optional: true

  '@esbuild/win32-ia32@0.21.5':
    optional: true

  '@esbuild/win32-ia32@0.23.0':
    optional: true

  '@esbuild/win32-x64@0.17.19':
    optional: true

  '@esbuild/win32-x64@0.18.20':
    optional: true

  '@esbuild/win32-x64@0.19.12':
    optional: true

  '@esbuild/win32-x64@0.21.5':
    optional: true

  '@esbuild/win32-x64@0.23.0':
    optional: true

  '@eslint-community/eslint-utils@4.4.0(eslint@8.57.0)':
    dependencies:
      eslint: 8.57.0
      eslint-visitor-keys: 3.4.3

  '@eslint-community/regexpp@4.11.0': {}

  '@eslint/eslintrc@2.1.4':
    dependencies:
      ajv: 6.12.6
      debug: 4.3.6
      espree: 9.6.1
      globals: 13.24.0
      ignore: 5.3.2
      import-fresh: 3.3.0
      js-yaml: 4.1.0
      minimatch: 3.1.2
      strip-json-comments: 3.1.1
    transitivePeerDependencies:
      - supports-color

  '@eslint/js@8.57.0': {}

  '@fastify/busboy@2.1.1': {}

  '@fiberplane/hooks@0.3.0': {}

  '@floating-ui/core@1.6.7':
    dependencies:
      '@floating-ui/utils': 0.2.7

  '@floating-ui/dom@1.6.10':
    dependencies:
      '@floating-ui/core': 1.6.7
      '@floating-ui/utils': 0.2.7

  '@floating-ui/react-dom@2.1.1(react-dom@18.3.1(react@18.3.1))(react@18.3.1)':
    dependencies:
      '@floating-ui/dom': 1.6.10
      react: 18.3.1
      react-dom: 18.3.1(react@18.3.1)

  '@floating-ui/utils@0.2.7': {}

  '@hono/node-server@1.12.0': {}

  '@hono/zod-validator@0.2.2(hono@4.5.5)(zod@3.23.8)':
    dependencies:
      hono: 4.5.5
      zod: 3.23.8

  '@hookform/resolvers@3.9.0(react-hook-form@7.52.2(react@18.3.1))':
    dependencies:
      react-hook-form: 7.52.2(react@18.3.1)

  '@humanwhocodes/config-array@0.11.14':
    dependencies:
      '@humanwhocodes/object-schema': 2.0.3
      debug: 4.3.6
      minimatch: 3.1.2
    transitivePeerDependencies:
      - supports-color

  '@humanwhocodes/module-importer@1.0.1': {}

  '@humanwhocodes/object-schema@2.0.3': {}

  '@iarna/toml@2.2.5': {}

  '@img/sharp-darwin-arm64@0.33.4':
    optionalDependencies:
      '@img/sharp-libvips-darwin-arm64': 1.0.2
    optional: true

  '@img/sharp-darwin-x64@0.33.4':
    optionalDependencies:
      '@img/sharp-libvips-darwin-x64': 1.0.2
    optional: true

  '@img/sharp-libvips-darwin-arm64@1.0.2':
    optional: true

  '@img/sharp-libvips-darwin-x64@1.0.2':
    optional: true

  '@img/sharp-libvips-linux-arm64@1.0.2':
    optional: true

  '@img/sharp-libvips-linux-arm@1.0.2':
    optional: true

  '@img/sharp-libvips-linux-s390x@1.0.2':
    optional: true

  '@img/sharp-libvips-linux-x64@1.0.2':
    optional: true

  '@img/sharp-libvips-linuxmusl-arm64@1.0.2':
    optional: true

  '@img/sharp-libvips-linuxmusl-x64@1.0.2':
    optional: true

  '@img/sharp-linux-arm64@0.33.4':
    optionalDependencies:
      '@img/sharp-libvips-linux-arm64': 1.0.2
    optional: true

  '@img/sharp-linux-arm@0.33.4':
    optionalDependencies:
      '@img/sharp-libvips-linux-arm': 1.0.2
    optional: true

  '@img/sharp-linux-s390x@0.33.4':
    optionalDependencies:
      '@img/sharp-libvips-linux-s390x': 1.0.2
    optional: true

  '@img/sharp-linux-x64@0.33.4':
    optionalDependencies:
      '@img/sharp-libvips-linux-x64': 1.0.2
    optional: true

  '@img/sharp-linuxmusl-arm64@0.33.4':
    optionalDependencies:
      '@img/sharp-libvips-linuxmusl-arm64': 1.0.2
    optional: true

  '@img/sharp-linuxmusl-x64@0.33.4':
    optionalDependencies:
      '@img/sharp-libvips-linuxmusl-x64': 1.0.2
    optional: true

  '@img/sharp-wasm32@0.33.4':
    dependencies:
      '@emnapi/runtime': 1.2.0
    optional: true

  '@img/sharp-win32-ia32@0.33.4':
    optional: true

  '@img/sharp-win32-x64@0.33.4':
    optional: true

  '@isaacs/cliui@8.0.2':
    dependencies:
      string-width: 5.1.2
      string-width-cjs: string-width@4.2.3
      strip-ansi: 7.1.0
      strip-ansi-cjs: strip-ansi@6.0.1
      wrap-ansi: 8.1.0
      wrap-ansi-cjs: wrap-ansi@7.0.0

  '@jest/schemas@29.6.3':
    dependencies:
      '@sinclair/typebox': 0.27.8

  '@jridgewell/gen-mapping@0.3.5':
    dependencies:
      '@jridgewell/set-array': 1.2.1
      '@jridgewell/sourcemap-codec': 1.5.0
      '@jridgewell/trace-mapping': 0.3.25

  '@jridgewell/resolve-uri@3.1.2': {}

  '@jridgewell/set-array@1.2.1': {}

  '@jridgewell/sourcemap-codec@1.5.0': {}

  '@jridgewell/trace-mapping@0.3.25':
    dependencies:
      '@jridgewell/resolve-uri': 3.1.2
      '@jridgewell/sourcemap-codec': 1.5.0

  '@jridgewell/trace-mapping@0.3.9':
    dependencies:
      '@jridgewell/resolve-uri': 3.1.2
      '@jridgewell/sourcemap-codec': 1.5.0

  '@langchain/core@0.2.23(openai@4.55.4(zod@3.23.8))':
    dependencies:
      ansi-styles: 5.2.0
      camelcase: 6.3.0
      decamelize: 1.2.0
      js-tiktoken: 1.0.12
      langsmith: 0.1.41(@langchain/core@0.2.23(openai@4.55.4(zod@3.23.8)))(openai@4.55.4(zod@3.23.8))
      mustache: 4.2.0
      p-queue: 6.6.2
      p-retry: 4.6.2
      uuid: 10.0.0
      zod: 3.23.8
      zod-to-json-schema: 3.23.2(zod@3.23.8)
    transitivePeerDependencies:
      - langchain
      - openai

  '@lezer/common@1.2.1': {}

  '@lezer/highlight@1.2.0':
    dependencies:
      '@lezer/common': 1.2.1

  '@lezer/javascript@1.4.17':
    dependencies:
      '@lezer/common': 1.2.1
      '@lezer/highlight': 1.2.0
      '@lezer/lr': 1.4.2

  '@lezer/json@1.0.2':
    dependencies:
      '@lezer/common': 1.2.1
      '@lezer/highlight': 1.2.0
      '@lezer/lr': 1.4.2

  '@lezer/lr@1.4.2':
    dependencies:
      '@lezer/common': 1.2.1

  '@libsql/client@0.6.2':
    dependencies:
      '@libsql/core': 0.6.2
      '@libsql/hrana-client': 0.6.2
      js-base64: 3.7.7
      libsql: 0.3.19
    transitivePeerDependencies:
      - bufferutil
      - utf-8-validate

  '@libsql/core@0.6.2':
    dependencies:
      js-base64: 3.7.7

  '@libsql/darwin-arm64@0.3.19':
    optional: true

  '@libsql/darwin-x64@0.3.19':
    optional: true

  '@libsql/hrana-client@0.6.2':
    dependencies:
      '@libsql/isomorphic-fetch': 0.2.4
      '@libsql/isomorphic-ws': 0.1.5
      js-base64: 3.7.7
      node-fetch: 3.3.2
    transitivePeerDependencies:
      - bufferutil
      - utf-8-validate

  '@libsql/isomorphic-fetch@0.2.4': {}

  '@libsql/isomorphic-ws@0.1.5':
    dependencies:
      '@types/ws': 8.5.12
      ws: 8.18.0
    transitivePeerDependencies:
      - bufferutil
      - utf-8-validate

  '@libsql/linux-arm64-gnu@0.3.19':
    optional: true

  '@libsql/linux-arm64-musl@0.3.19':
    optional: true

  '@libsql/linux-x64-gnu@0.3.19':
    optional: true

  '@libsql/linux-x64-musl@0.3.19':
    optional: true

  '@libsql/win32-x64-msvc@0.3.19':
    optional: true

  '@mole-inc/bin-wrapper@8.0.1':
    dependencies:
      bin-check: 4.1.0
      bin-version-check: 5.1.0
      content-disposition: 0.5.4
      ext-name: 5.0.0
      file-type: 17.1.6
      filenamify: 5.1.1
      got: 11.8.6
      os-filter-obj: 2.0.0

  '@monaco-editor/loader@1.4.0(monaco-editor@0.50.0)':
    dependencies:
      monaco-editor: 0.50.0
      state-local: 1.0.7

  '@monaco-editor/react@4.6.0(monaco-editor@0.50.0)(react-dom@18.3.1(react@18.3.1))(react@18.3.1)':
    dependencies:
      '@monaco-editor/loader': 1.4.0(monaco-editor@0.50.0)
      monaco-editor: 0.50.0
      react: 18.3.1
      react-dom: 18.3.1(react@18.3.1)

  '@neon-rs/load@0.0.4': {}

  '@nodelib/fs.scandir@2.1.5':
    dependencies:
      '@nodelib/fs.stat': 2.0.5
      run-parallel: 1.2.0

  '@nodelib/fs.stat@2.0.5': {}

  '@nodelib/fs.walk@1.2.8':
    dependencies:
      '@nodelib/fs.scandir': 2.1.5
      fastq: 1.17.1

  '@npmcli/fs@3.1.1':
    dependencies:
      semver: 7.6.3

  '@oclif/core@4.0.17':
    dependencies:
      ansi-escapes: 4.3.2
      ansis: 3.3.2
      clean-stack: 3.0.1
      cli-spinners: 2.9.2
      debug: 4.3.6(supports-color@8.1.1)
      ejs: 3.1.10
      get-package-type: 0.1.0
      globby: 11.1.0
      indent-string: 4.0.0
      is-wsl: 2.2.0
      lilconfig: 3.1.2
      minimatch: 9.0.5
      string-width: 4.2.3
      supports-color: 8.1.1
      widest-line: 3.1.0
      wordwrap: 1.0.0
      wrap-ansi: 7.0.0

  '@opentelemetry/api-logs@0.52.1':
    dependencies:
      '@opentelemetry/api': 1.9.0

  '@opentelemetry/api@1.9.0': {}

  '@opentelemetry/core@1.25.1(@opentelemetry/api@1.9.0)':
    dependencies:
      '@opentelemetry/api': 1.9.0
      '@opentelemetry/semantic-conventions': 1.25.1

  '@opentelemetry/exporter-trace-otlp-http@0.52.1(@opentelemetry/api@1.9.0)':
    dependencies:
      '@opentelemetry/api': 1.9.0
      '@opentelemetry/core': 1.25.1(@opentelemetry/api@1.9.0)
      '@opentelemetry/otlp-exporter-base': 0.52.1(@opentelemetry/api@1.9.0)
      '@opentelemetry/otlp-transformer': 0.52.1(@opentelemetry/api@1.9.0)
      '@opentelemetry/resources': 1.25.1(@opentelemetry/api@1.9.0)
      '@opentelemetry/sdk-trace-base': 1.25.1(@opentelemetry/api@1.9.0)

  '@opentelemetry/exporter-trace-otlp-proto@0.52.1(@opentelemetry/api@1.9.0)':
    dependencies:
      '@opentelemetry/api': 1.9.0
      '@opentelemetry/core': 1.25.1(@opentelemetry/api@1.9.0)
      '@opentelemetry/otlp-exporter-base': 0.52.1(@opentelemetry/api@1.9.0)
      '@opentelemetry/otlp-transformer': 0.52.1(@opentelemetry/api@1.9.0)
      '@opentelemetry/resources': 1.25.1(@opentelemetry/api@1.9.0)
      '@opentelemetry/sdk-trace-base': 1.25.1(@opentelemetry/api@1.9.0)

  '@opentelemetry/otlp-exporter-base@0.52.1(@opentelemetry/api@1.9.0)':
    dependencies:
      '@opentelemetry/api': 1.9.0
      '@opentelemetry/core': 1.25.1(@opentelemetry/api@1.9.0)
      '@opentelemetry/otlp-transformer': 0.52.1(@opentelemetry/api@1.9.0)

  '@opentelemetry/otlp-transformer@0.52.1(@opentelemetry/api@1.9.0)':
    dependencies:
      '@opentelemetry/api': 1.9.0
      '@opentelemetry/api-logs': 0.52.1
      '@opentelemetry/core': 1.25.1(@opentelemetry/api@1.9.0)
      '@opentelemetry/resources': 1.25.1(@opentelemetry/api@1.9.0)
      '@opentelemetry/sdk-logs': 0.52.1(@opentelemetry/api@1.9.0)
      '@opentelemetry/sdk-metrics': 1.25.1(@opentelemetry/api@1.9.0)
      '@opentelemetry/sdk-trace-base': 1.25.1(@opentelemetry/api@1.9.0)
      protobufjs: 7.3.2

  '@opentelemetry/resources@1.25.1(@opentelemetry/api@1.9.0)':
    dependencies:
      '@opentelemetry/api': 1.9.0
      '@opentelemetry/core': 1.25.1(@opentelemetry/api@1.9.0)
      '@opentelemetry/semantic-conventions': 1.25.1

  '@opentelemetry/sdk-logs@0.52.1(@opentelemetry/api@1.9.0)':
    dependencies:
      '@opentelemetry/api': 1.9.0
      '@opentelemetry/api-logs': 0.52.1
      '@opentelemetry/core': 1.25.1(@opentelemetry/api@1.9.0)
      '@opentelemetry/resources': 1.25.1(@opentelemetry/api@1.9.0)

  '@opentelemetry/sdk-metrics@1.25.1(@opentelemetry/api@1.9.0)':
    dependencies:
      '@opentelemetry/api': 1.9.0
      '@opentelemetry/core': 1.25.1(@opentelemetry/api@1.9.0)
      '@opentelemetry/resources': 1.25.1(@opentelemetry/api@1.9.0)
      lodash.merge: 4.6.2

  '@opentelemetry/sdk-trace-base@1.25.1(@opentelemetry/api@1.9.0)':
    dependencies:
      '@opentelemetry/api': 1.9.0
      '@opentelemetry/core': 1.25.1(@opentelemetry/api@1.9.0)
      '@opentelemetry/resources': 1.25.1(@opentelemetry/api@1.9.0)
      '@opentelemetry/semantic-conventions': 1.25.1

  '@opentelemetry/semantic-conventions@1.25.1': {}

  '@pkgjs/parseargs@0.11.0':
    optional: true

  '@protobufjs/aspromise@1.1.2': {}

  '@protobufjs/base64@1.1.2': {}

  '@protobufjs/codegen@2.0.4': {}

  '@protobufjs/eventemitter@1.1.0': {}

  '@protobufjs/fetch@1.1.0':
    dependencies:
      '@protobufjs/aspromise': 1.1.2
      '@protobufjs/inquire': 1.1.0

  '@protobufjs/float@1.0.2': {}

  '@protobufjs/inquire@1.1.0': {}

  '@protobufjs/path@1.1.2': {}

  '@protobufjs/pool@1.1.0': {}

  '@protobufjs/utf8@1.1.0': {}

  '@radix-ui/primitive@1.0.1':
    dependencies:
      '@babel/runtime': 7.25.0

  '@radix-ui/primitive@1.1.0': {}

  '@radix-ui/react-accordion@1.2.0(@types/react-dom@18.3.0)(@types/react@18.3.3)(react-dom@18.3.1(react@18.3.1))(react@18.3.1)':
    dependencies:
      '@radix-ui/primitive': 1.1.0
      '@radix-ui/react-collapsible': 1.1.0(@types/react-dom@18.3.0)(@types/react@18.3.3)(react-dom@18.3.1(react@18.3.1))(react@18.3.1)
      '@radix-ui/react-collection': 1.1.0(@types/react-dom@18.3.0)(@types/react@18.3.3)(react-dom@18.3.1(react@18.3.1))(react@18.3.1)
      '@radix-ui/react-compose-refs': 1.1.0(@types/react@18.3.3)(react@18.3.1)
      '@radix-ui/react-context': 1.1.0(@types/react@18.3.3)(react@18.3.1)
      '@radix-ui/react-direction': 1.1.0(@types/react@18.3.3)(react@18.3.1)
      '@radix-ui/react-id': 1.1.0(@types/react@18.3.3)(react@18.3.1)
      '@radix-ui/react-primitive': 2.0.0(@types/react-dom@18.3.0)(@types/react@18.3.3)(react-dom@18.3.1(react@18.3.1))(react@18.3.1)
      '@radix-ui/react-use-controllable-state': 1.1.0(@types/react@18.3.3)(react@18.3.1)
      react: 18.3.1
      react-dom: 18.3.1(react@18.3.1)
    optionalDependencies:
      '@types/react': 18.3.3
      '@types/react-dom': 18.3.0

  '@radix-ui/react-arrow@1.1.0(@types/react-dom@18.3.0)(@types/react@18.3.3)(react-dom@18.3.1(react@18.3.1))(react@18.3.1)':
    dependencies:
      '@radix-ui/react-primitive': 2.0.0(@types/react-dom@18.3.0)(@types/react@18.3.3)(react-dom@18.3.1(react@18.3.1))(react@18.3.1)
      react: 18.3.1
      react-dom: 18.3.1(react@18.3.1)
    optionalDependencies:
      '@types/react': 18.3.3
      '@types/react-dom': 18.3.0

  '@radix-ui/react-checkbox@1.1.1(@types/react-dom@18.3.0)(@types/react@18.3.3)(react-dom@18.3.1(react@18.3.1))(react@18.3.1)':
    dependencies:
      '@radix-ui/primitive': 1.1.0
      '@radix-ui/react-compose-refs': 1.1.0(@types/react@18.3.3)(react@18.3.1)
      '@radix-ui/react-context': 1.1.0(@types/react@18.3.3)(react@18.3.1)
      '@radix-ui/react-presence': 1.1.0(@types/react-dom@18.3.0)(@types/react@18.3.3)(react-dom@18.3.1(react@18.3.1))(react@18.3.1)
      '@radix-ui/react-primitive': 2.0.0(@types/react-dom@18.3.0)(@types/react@18.3.3)(react-dom@18.3.1(react@18.3.1))(react@18.3.1)
      '@radix-ui/react-use-controllable-state': 1.1.0(@types/react@18.3.3)(react@18.3.1)
      '@radix-ui/react-use-previous': 1.1.0(@types/react@18.3.3)(react@18.3.1)
      '@radix-ui/react-use-size': 1.1.0(@types/react@18.3.3)(react@18.3.1)
      react: 18.3.1
      react-dom: 18.3.1(react@18.3.1)
    optionalDependencies:
      '@types/react': 18.3.3
      '@types/react-dom': 18.3.0

  '@radix-ui/react-collapsible@1.1.0(@types/react-dom@18.3.0)(@types/react@18.3.3)(react-dom@18.3.1(react@18.3.1))(react@18.3.1)':
    dependencies:
      '@radix-ui/primitive': 1.1.0
      '@radix-ui/react-compose-refs': 1.1.0(@types/react@18.3.3)(react@18.3.1)
      '@radix-ui/react-context': 1.1.0(@types/react@18.3.3)(react@18.3.1)
      '@radix-ui/react-id': 1.1.0(@types/react@18.3.3)(react@18.3.1)
      '@radix-ui/react-presence': 1.1.0(@types/react-dom@18.3.0)(@types/react@18.3.3)(react-dom@18.3.1(react@18.3.1))(react@18.3.1)
      '@radix-ui/react-primitive': 2.0.0(@types/react-dom@18.3.0)(@types/react@18.3.3)(react-dom@18.3.1(react@18.3.1))(react@18.3.1)
      '@radix-ui/react-use-controllable-state': 1.1.0(@types/react@18.3.3)(react@18.3.1)
      '@radix-ui/react-use-layout-effect': 1.1.0(@types/react@18.3.3)(react@18.3.1)
      react: 18.3.1
      react-dom: 18.3.1(react@18.3.1)
    optionalDependencies:
      '@types/react': 18.3.3
      '@types/react-dom': 18.3.0

  '@radix-ui/react-collection@1.1.0(@types/react-dom@18.3.0)(@types/react@18.3.3)(react-dom@18.3.1(react@18.3.1))(react@18.3.1)':
    dependencies:
      '@radix-ui/react-compose-refs': 1.1.0(@types/react@18.3.3)(react@18.3.1)
      '@radix-ui/react-context': 1.1.0(@types/react@18.3.3)(react@18.3.1)
      '@radix-ui/react-primitive': 2.0.0(@types/react-dom@18.3.0)(@types/react@18.3.3)(react-dom@18.3.1(react@18.3.1))(react@18.3.1)
      '@radix-ui/react-slot': 1.1.0(@types/react@18.3.3)(react@18.3.1)
      react: 18.3.1
      react-dom: 18.3.1(react@18.3.1)
    optionalDependencies:
      '@types/react': 18.3.3
      '@types/react-dom': 18.3.0

  '@radix-ui/react-compose-refs@1.0.1(@types/react@18.3.3)(react@18.3.1)':
    dependencies:
      '@babel/runtime': 7.25.0
      react: 18.3.1
    optionalDependencies:
      '@types/react': 18.3.3

  '@radix-ui/react-compose-refs@1.1.0(@types/react@18.3.3)(react@18.3.1)':
    dependencies:
      react: 18.3.1
    optionalDependencies:
      '@types/react': 18.3.3

  '@radix-ui/react-context@1.0.1(@types/react@18.3.3)(react@18.3.1)':
    dependencies:
      '@babel/runtime': 7.25.0
      react: 18.3.1
    optionalDependencies:
      '@types/react': 18.3.3

  '@radix-ui/react-context@1.1.0(@types/react@18.3.3)(react@18.3.1)':
    dependencies:
      react: 18.3.1
    optionalDependencies:
      '@types/react': 18.3.3

  '@radix-ui/react-dialog@1.0.5(@types/react-dom@18.3.0)(@types/react@18.3.3)(react-dom@18.3.1(react@18.3.1))(react@18.3.1)':
    dependencies:
      '@babel/runtime': 7.25.0
      '@radix-ui/primitive': 1.0.1
      '@radix-ui/react-compose-refs': 1.0.1(@types/react@18.3.3)(react@18.3.1)
      '@radix-ui/react-context': 1.0.1(@types/react@18.3.3)(react@18.3.1)
      '@radix-ui/react-dismissable-layer': 1.0.5(@types/react-dom@18.3.0)(@types/react@18.3.3)(react-dom@18.3.1(react@18.3.1))(react@18.3.1)
      '@radix-ui/react-focus-guards': 1.0.1(@types/react@18.3.3)(react@18.3.1)
      '@radix-ui/react-focus-scope': 1.0.4(@types/react-dom@18.3.0)(@types/react@18.3.3)(react-dom@18.3.1(react@18.3.1))(react@18.3.1)
      '@radix-ui/react-id': 1.0.1(@types/react@18.3.3)(react@18.3.1)
      '@radix-ui/react-portal': 1.0.4(@types/react-dom@18.3.0)(@types/react@18.3.3)(react-dom@18.3.1(react@18.3.1))(react@18.3.1)
      '@radix-ui/react-presence': 1.0.1(@types/react-dom@18.3.0)(@types/react@18.3.3)(react-dom@18.3.1(react@18.3.1))(react@18.3.1)
      '@radix-ui/react-primitive': 1.0.3(@types/react-dom@18.3.0)(@types/react@18.3.3)(react-dom@18.3.1(react@18.3.1))(react@18.3.1)
      '@radix-ui/react-slot': 1.0.2(@types/react@18.3.3)(react@18.3.1)
      '@radix-ui/react-use-controllable-state': 1.0.1(@types/react@18.3.3)(react@18.3.1)
      aria-hidden: 1.2.4
      react: 18.3.1
      react-dom: 18.3.1(react@18.3.1)
      react-remove-scroll: 2.5.5(@types/react@18.3.3)(react@18.3.1)
    optionalDependencies:
      '@types/react': 18.3.3
      '@types/react-dom': 18.3.0

  '@radix-ui/react-dialog@1.1.1(@types/react-dom@18.3.0)(@types/react@18.3.3)(react-dom@18.3.1(react@18.3.1))(react@18.3.1)':
    dependencies:
      '@radix-ui/primitive': 1.1.0
      '@radix-ui/react-compose-refs': 1.1.0(@types/react@18.3.3)(react@18.3.1)
      '@radix-ui/react-context': 1.1.0(@types/react@18.3.3)(react@18.3.1)
      '@radix-ui/react-dismissable-layer': 1.1.0(@types/react-dom@18.3.0)(@types/react@18.3.3)(react-dom@18.3.1(react@18.3.1))(react@18.3.1)
      '@radix-ui/react-focus-guards': 1.1.0(@types/react@18.3.3)(react@18.3.1)
      '@radix-ui/react-focus-scope': 1.1.0(@types/react-dom@18.3.0)(@types/react@18.3.3)(react-dom@18.3.1(react@18.3.1))(react@18.3.1)
      '@radix-ui/react-id': 1.1.0(@types/react@18.3.3)(react@18.3.1)
      '@radix-ui/react-portal': 1.1.1(@types/react-dom@18.3.0)(@types/react@18.3.3)(react-dom@18.3.1(react@18.3.1))(react@18.3.1)
      '@radix-ui/react-presence': 1.1.0(@types/react-dom@18.3.0)(@types/react@18.3.3)(react-dom@18.3.1(react@18.3.1))(react@18.3.1)
      '@radix-ui/react-primitive': 2.0.0(@types/react-dom@18.3.0)(@types/react@18.3.3)(react-dom@18.3.1(react@18.3.1))(react@18.3.1)
      '@radix-ui/react-slot': 1.1.0(@types/react@18.3.3)(react@18.3.1)
      '@radix-ui/react-use-controllable-state': 1.1.0(@types/react@18.3.3)(react@18.3.1)
      aria-hidden: 1.2.4
      react: 18.3.1
      react-dom: 18.3.1(react@18.3.1)
      react-remove-scroll: 2.5.7(@types/react@18.3.3)(react@18.3.1)
    optionalDependencies:
      '@types/react': 18.3.3
      '@types/react-dom': 18.3.0

  '@radix-ui/react-direction@1.1.0(@types/react@18.3.3)(react@18.3.1)':
    dependencies:
      react: 18.3.1
    optionalDependencies:
      '@types/react': 18.3.3

  '@radix-ui/react-dismissable-layer@1.0.5(@types/react-dom@18.3.0)(@types/react@18.3.3)(react-dom@18.3.1(react@18.3.1))(react@18.3.1)':
    dependencies:
      '@babel/runtime': 7.25.0
      '@radix-ui/primitive': 1.0.1
      '@radix-ui/react-compose-refs': 1.0.1(@types/react@18.3.3)(react@18.3.1)
      '@radix-ui/react-primitive': 1.0.3(@types/react-dom@18.3.0)(@types/react@18.3.3)(react-dom@18.3.1(react@18.3.1))(react@18.3.1)
      '@radix-ui/react-use-callback-ref': 1.0.1(@types/react@18.3.3)(react@18.3.1)
      '@radix-ui/react-use-escape-keydown': 1.0.3(@types/react@18.3.3)(react@18.3.1)
      react: 18.3.1
      react-dom: 18.3.1(react@18.3.1)
    optionalDependencies:
      '@types/react': 18.3.3
      '@types/react-dom': 18.3.0

  '@radix-ui/react-dismissable-layer@1.1.0(@types/react-dom@18.3.0)(@types/react@18.3.3)(react-dom@18.3.1(react@18.3.1))(react@18.3.1)':
    dependencies:
      '@radix-ui/primitive': 1.1.0
      '@radix-ui/react-compose-refs': 1.1.0(@types/react@18.3.3)(react@18.3.1)
      '@radix-ui/react-primitive': 2.0.0(@types/react-dom@18.3.0)(@types/react@18.3.3)(react-dom@18.3.1(react@18.3.1))(react@18.3.1)
      '@radix-ui/react-use-callback-ref': 1.1.0(@types/react@18.3.3)(react@18.3.1)
      '@radix-ui/react-use-escape-keydown': 1.1.0(@types/react@18.3.3)(react@18.3.1)
      react: 18.3.1
      react-dom: 18.3.1(react@18.3.1)
    optionalDependencies:
      '@types/react': 18.3.3
      '@types/react-dom': 18.3.0

  '@radix-ui/react-dropdown-menu@2.1.1(@types/react-dom@18.3.0)(@types/react@18.3.3)(react-dom@18.3.1(react@18.3.1))(react@18.3.1)':
    dependencies:
      '@radix-ui/primitive': 1.1.0
      '@radix-ui/react-compose-refs': 1.1.0(@types/react@18.3.3)(react@18.3.1)
      '@radix-ui/react-context': 1.1.0(@types/react@18.3.3)(react@18.3.1)
      '@radix-ui/react-id': 1.1.0(@types/react@18.3.3)(react@18.3.1)
      '@radix-ui/react-menu': 2.1.1(@types/react-dom@18.3.0)(@types/react@18.3.3)(react-dom@18.3.1(react@18.3.1))(react@18.3.1)
      '@radix-ui/react-primitive': 2.0.0(@types/react-dom@18.3.0)(@types/react@18.3.3)(react-dom@18.3.1(react@18.3.1))(react@18.3.1)
      '@radix-ui/react-use-controllable-state': 1.1.0(@types/react@18.3.3)(react@18.3.1)
      react: 18.3.1
      react-dom: 18.3.1(react@18.3.1)
    optionalDependencies:
      '@types/react': 18.3.3
      '@types/react-dom': 18.3.0

  '@radix-ui/react-focus-guards@1.0.1(@types/react@18.3.3)(react@18.3.1)':
    dependencies:
      '@babel/runtime': 7.25.0
      react: 18.3.1
    optionalDependencies:
      '@types/react': 18.3.3

  '@radix-ui/react-focus-guards@1.1.0(@types/react@18.3.3)(react@18.3.1)':
    dependencies:
      react: 18.3.1
    optionalDependencies:
      '@types/react': 18.3.3

  '@radix-ui/react-focus-scope@1.0.4(@types/react-dom@18.3.0)(@types/react@18.3.3)(react-dom@18.3.1(react@18.3.1))(react@18.3.1)':
    dependencies:
      '@babel/runtime': 7.25.0
      '@radix-ui/react-compose-refs': 1.0.1(@types/react@18.3.3)(react@18.3.1)
      '@radix-ui/react-primitive': 1.0.3(@types/react-dom@18.3.0)(@types/react@18.3.3)(react-dom@18.3.1(react@18.3.1))(react@18.3.1)
      '@radix-ui/react-use-callback-ref': 1.0.1(@types/react@18.3.3)(react@18.3.1)
      react: 18.3.1
      react-dom: 18.3.1(react@18.3.1)
    optionalDependencies:
      '@types/react': 18.3.3
      '@types/react-dom': 18.3.0

  '@radix-ui/react-focus-scope@1.1.0(@types/react-dom@18.3.0)(@types/react@18.3.3)(react-dom@18.3.1(react@18.3.1))(react@18.3.1)':
    dependencies:
      '@radix-ui/react-compose-refs': 1.1.0(@types/react@18.3.3)(react@18.3.1)
      '@radix-ui/react-primitive': 2.0.0(@types/react-dom@18.3.0)(@types/react@18.3.3)(react-dom@18.3.1(react@18.3.1))(react@18.3.1)
      '@radix-ui/react-use-callback-ref': 1.1.0(@types/react@18.3.3)(react@18.3.1)
      react: 18.3.1
      react-dom: 18.3.1(react@18.3.1)
    optionalDependencies:
      '@types/react': 18.3.3
      '@types/react-dom': 18.3.0

  '@radix-ui/react-hover-card@1.1.1(@types/react-dom@18.3.0)(@types/react@18.3.3)(react-dom@18.3.1(react@18.3.1))(react@18.3.1)':
    dependencies:
      '@radix-ui/primitive': 1.1.0
      '@radix-ui/react-compose-refs': 1.1.0(@types/react@18.3.3)(react@18.3.1)
      '@radix-ui/react-context': 1.1.0(@types/react@18.3.3)(react@18.3.1)
      '@radix-ui/react-dismissable-layer': 1.1.0(@types/react-dom@18.3.0)(@types/react@18.3.3)(react-dom@18.3.1(react@18.3.1))(react@18.3.1)
      '@radix-ui/react-popper': 1.2.0(@types/react-dom@18.3.0)(@types/react@18.3.3)(react-dom@18.3.1(react@18.3.1))(react@18.3.1)
      '@radix-ui/react-portal': 1.1.1(@types/react-dom@18.3.0)(@types/react@18.3.3)(react-dom@18.3.1(react@18.3.1))(react@18.3.1)
      '@radix-ui/react-presence': 1.1.0(@types/react-dom@18.3.0)(@types/react@18.3.3)(react-dom@18.3.1(react@18.3.1))(react@18.3.1)
      '@radix-ui/react-primitive': 2.0.0(@types/react-dom@18.3.0)(@types/react@18.3.3)(react-dom@18.3.1(react@18.3.1))(react@18.3.1)
      '@radix-ui/react-use-controllable-state': 1.1.0(@types/react@18.3.3)(react@18.3.1)
      react: 18.3.1
      react-dom: 18.3.1(react@18.3.1)
    optionalDependencies:
      '@types/react': 18.3.3
      '@types/react-dom': 18.3.0

  '@radix-ui/react-icons@1.3.0(react@18.3.1)':
    dependencies:
      react: 18.3.1

  '@radix-ui/react-id@1.0.1(@types/react@18.3.3)(react@18.3.1)':
    dependencies:
      '@babel/runtime': 7.25.0
      '@radix-ui/react-use-layout-effect': 1.0.1(@types/react@18.3.3)(react@18.3.1)
      react: 18.3.1
    optionalDependencies:
      '@types/react': 18.3.3

  '@radix-ui/react-id@1.1.0(@types/react@18.3.3)(react@18.3.1)':
    dependencies:
      '@radix-ui/react-use-layout-effect': 1.1.0(@types/react@18.3.3)(react@18.3.1)
      react: 18.3.1
    optionalDependencies:
      '@types/react': 18.3.3

  '@radix-ui/react-label@2.1.0(@types/react-dom@18.3.0)(@types/react@18.3.3)(react-dom@18.3.1(react@18.3.1))(react@18.3.1)':
    dependencies:
      '@radix-ui/react-primitive': 2.0.0(@types/react-dom@18.3.0)(@types/react@18.3.3)(react-dom@18.3.1(react@18.3.1))(react@18.3.1)
      react: 18.3.1
      react-dom: 18.3.1(react@18.3.1)
    optionalDependencies:
      '@types/react': 18.3.3
      '@types/react-dom': 18.3.0

  '@radix-ui/react-menu@2.1.1(@types/react-dom@18.3.0)(@types/react@18.3.3)(react-dom@18.3.1(react@18.3.1))(react@18.3.1)':
    dependencies:
      '@radix-ui/primitive': 1.1.0
      '@radix-ui/react-collection': 1.1.0(@types/react-dom@18.3.0)(@types/react@18.3.3)(react-dom@18.3.1(react@18.3.1))(react@18.3.1)
      '@radix-ui/react-compose-refs': 1.1.0(@types/react@18.3.3)(react@18.3.1)
      '@radix-ui/react-context': 1.1.0(@types/react@18.3.3)(react@18.3.1)
      '@radix-ui/react-direction': 1.1.0(@types/react@18.3.3)(react@18.3.1)
      '@radix-ui/react-dismissable-layer': 1.1.0(@types/react-dom@18.3.0)(@types/react@18.3.3)(react-dom@18.3.1(react@18.3.1))(react@18.3.1)
      '@radix-ui/react-focus-guards': 1.1.0(@types/react@18.3.3)(react@18.3.1)
      '@radix-ui/react-focus-scope': 1.1.0(@types/react-dom@18.3.0)(@types/react@18.3.3)(react-dom@18.3.1(react@18.3.1))(react@18.3.1)
      '@radix-ui/react-id': 1.1.0(@types/react@18.3.3)(react@18.3.1)
      '@radix-ui/react-popper': 1.2.0(@types/react-dom@18.3.0)(@types/react@18.3.3)(react-dom@18.3.1(react@18.3.1))(react@18.3.1)
      '@radix-ui/react-portal': 1.1.1(@types/react-dom@18.3.0)(@types/react@18.3.3)(react-dom@18.3.1(react@18.3.1))(react@18.3.1)
      '@radix-ui/react-presence': 1.1.0(@types/react-dom@18.3.0)(@types/react@18.3.3)(react-dom@18.3.1(react@18.3.1))(react@18.3.1)
      '@radix-ui/react-primitive': 2.0.0(@types/react-dom@18.3.0)(@types/react@18.3.3)(react-dom@18.3.1(react@18.3.1))(react@18.3.1)
      '@radix-ui/react-roving-focus': 1.1.0(@types/react-dom@18.3.0)(@types/react@18.3.3)(react-dom@18.3.1(react@18.3.1))(react@18.3.1)
      '@radix-ui/react-slot': 1.1.0(@types/react@18.3.3)(react@18.3.1)
      '@radix-ui/react-use-callback-ref': 1.1.0(@types/react@18.3.3)(react@18.3.1)
      aria-hidden: 1.2.4
      react: 18.3.1
      react-dom: 18.3.1(react@18.3.1)
      react-remove-scroll: 2.5.7(@types/react@18.3.3)(react@18.3.1)
    optionalDependencies:
      '@types/react': 18.3.3
      '@types/react-dom': 18.3.0

  '@radix-ui/react-popover@1.1.1(@types/react-dom@18.3.0)(@types/react@18.3.3)(react-dom@18.3.1(react@18.3.1))(react@18.3.1)':
    dependencies:
      '@radix-ui/primitive': 1.1.0
      '@radix-ui/react-compose-refs': 1.1.0(@types/react@18.3.3)(react@18.3.1)
      '@radix-ui/react-context': 1.1.0(@types/react@18.3.3)(react@18.3.1)
      '@radix-ui/react-dismissable-layer': 1.1.0(@types/react-dom@18.3.0)(@types/react@18.3.3)(react-dom@18.3.1(react@18.3.1))(react@18.3.1)
      '@radix-ui/react-focus-guards': 1.1.0(@types/react@18.3.3)(react@18.3.1)
      '@radix-ui/react-focus-scope': 1.1.0(@types/react-dom@18.3.0)(@types/react@18.3.3)(react-dom@18.3.1(react@18.3.1))(react@18.3.1)
      '@radix-ui/react-id': 1.1.0(@types/react@18.3.3)(react@18.3.1)
      '@radix-ui/react-popper': 1.2.0(@types/react-dom@18.3.0)(@types/react@18.3.3)(react-dom@18.3.1(react@18.3.1))(react@18.3.1)
      '@radix-ui/react-portal': 1.1.1(@types/react-dom@18.3.0)(@types/react@18.3.3)(react-dom@18.3.1(react@18.3.1))(react@18.3.1)
      '@radix-ui/react-presence': 1.1.0(@types/react-dom@18.3.0)(@types/react@18.3.3)(react-dom@18.3.1(react@18.3.1))(react@18.3.1)
      '@radix-ui/react-primitive': 2.0.0(@types/react-dom@18.3.0)(@types/react@18.3.3)(react-dom@18.3.1(react@18.3.1))(react@18.3.1)
      '@radix-ui/react-slot': 1.1.0(@types/react@18.3.3)(react@18.3.1)
      '@radix-ui/react-use-controllable-state': 1.1.0(@types/react@18.3.3)(react@18.3.1)
      aria-hidden: 1.2.4
      react: 18.3.1
      react-dom: 18.3.1(react@18.3.1)
      react-remove-scroll: 2.5.7(@types/react@18.3.3)(react@18.3.1)
    optionalDependencies:
      '@types/react': 18.3.3
      '@types/react-dom': 18.3.0

  '@radix-ui/react-popper@1.2.0(@types/react-dom@18.3.0)(@types/react@18.3.3)(react-dom@18.3.1(react@18.3.1))(react@18.3.1)':
    dependencies:
      '@floating-ui/react-dom': 2.1.1(react-dom@18.3.1(react@18.3.1))(react@18.3.1)
      '@radix-ui/react-arrow': 1.1.0(@types/react-dom@18.3.0)(@types/react@18.3.3)(react-dom@18.3.1(react@18.3.1))(react@18.3.1)
      '@radix-ui/react-compose-refs': 1.1.0(@types/react@18.3.3)(react@18.3.1)
      '@radix-ui/react-context': 1.1.0(@types/react@18.3.3)(react@18.3.1)
      '@radix-ui/react-primitive': 2.0.0(@types/react-dom@18.3.0)(@types/react@18.3.3)(react-dom@18.3.1(react@18.3.1))(react@18.3.1)
      '@radix-ui/react-use-callback-ref': 1.1.0(@types/react@18.3.3)(react@18.3.1)
      '@radix-ui/react-use-layout-effect': 1.1.0(@types/react@18.3.3)(react@18.3.1)
      '@radix-ui/react-use-rect': 1.1.0(@types/react@18.3.3)(react@18.3.1)
      '@radix-ui/react-use-size': 1.1.0(@types/react@18.3.3)(react@18.3.1)
      '@radix-ui/rect': 1.1.0
      react: 18.3.1
      react-dom: 18.3.1(react@18.3.1)
    optionalDependencies:
      '@types/react': 18.3.3
      '@types/react-dom': 18.3.0

  '@radix-ui/react-portal@1.0.4(@types/react-dom@18.3.0)(@types/react@18.3.3)(react-dom@18.3.1(react@18.3.1))(react@18.3.1)':
    dependencies:
      '@babel/runtime': 7.25.0
      '@radix-ui/react-primitive': 1.0.3(@types/react-dom@18.3.0)(@types/react@18.3.3)(react-dom@18.3.1(react@18.3.1))(react@18.3.1)
      react: 18.3.1
      react-dom: 18.3.1(react@18.3.1)
    optionalDependencies:
      '@types/react': 18.3.3
      '@types/react-dom': 18.3.0

  '@radix-ui/react-portal@1.1.1(@types/react-dom@18.3.0)(@types/react@18.3.3)(react-dom@18.3.1(react@18.3.1))(react@18.3.1)':
    dependencies:
      '@radix-ui/react-primitive': 2.0.0(@types/react-dom@18.3.0)(@types/react@18.3.3)(react-dom@18.3.1(react@18.3.1))(react@18.3.1)
      '@radix-ui/react-use-layout-effect': 1.1.0(@types/react@18.3.3)(react@18.3.1)
      react: 18.3.1
      react-dom: 18.3.1(react@18.3.1)
    optionalDependencies:
      '@types/react': 18.3.3
      '@types/react-dom': 18.3.0

  '@radix-ui/react-presence@1.0.1(@types/react-dom@18.3.0)(@types/react@18.3.3)(react-dom@18.3.1(react@18.3.1))(react@18.3.1)':
    dependencies:
      '@babel/runtime': 7.25.0
      '@radix-ui/react-compose-refs': 1.0.1(@types/react@18.3.3)(react@18.3.1)
      '@radix-ui/react-use-layout-effect': 1.0.1(@types/react@18.3.3)(react@18.3.1)
      react: 18.3.1
      react-dom: 18.3.1(react@18.3.1)
    optionalDependencies:
      '@types/react': 18.3.3
      '@types/react-dom': 18.3.0

  '@radix-ui/react-presence@1.1.0(@types/react-dom@18.3.0)(@types/react@18.3.3)(react-dom@18.3.1(react@18.3.1))(react@18.3.1)':
    dependencies:
      '@radix-ui/react-compose-refs': 1.1.0(@types/react@18.3.3)(react@18.3.1)
      '@radix-ui/react-use-layout-effect': 1.1.0(@types/react@18.3.3)(react@18.3.1)
      react: 18.3.1
      react-dom: 18.3.1(react@18.3.1)
    optionalDependencies:
      '@types/react': 18.3.3
      '@types/react-dom': 18.3.0

  '@radix-ui/react-primitive@1.0.3(@types/react-dom@18.3.0)(@types/react@18.3.3)(react-dom@18.3.1(react@18.3.1))(react@18.3.1)':
    dependencies:
      '@babel/runtime': 7.25.0
      '@radix-ui/react-slot': 1.0.2(@types/react@18.3.3)(react@18.3.1)
      react: 18.3.1
      react-dom: 18.3.1(react@18.3.1)
    optionalDependencies:
      '@types/react': 18.3.3
      '@types/react-dom': 18.3.0

  '@radix-ui/react-primitive@2.0.0(@types/react-dom@18.3.0)(@types/react@18.3.3)(react-dom@18.3.1(react@18.3.1))(react@18.3.1)':
    dependencies:
      '@radix-ui/react-slot': 1.1.0(@types/react@18.3.3)(react@18.3.1)
      react: 18.3.1
      react-dom: 18.3.1(react@18.3.1)
    optionalDependencies:
      '@types/react': 18.3.3
      '@types/react-dom': 18.3.0

  '@radix-ui/react-radio-group@1.2.0(@types/react-dom@18.3.0)(@types/react@18.3.3)(react-dom@18.3.1(react@18.3.1))(react@18.3.1)':
    dependencies:
      '@radix-ui/primitive': 1.1.0
      '@radix-ui/react-compose-refs': 1.1.0(@types/react@18.3.3)(react@18.3.1)
      '@radix-ui/react-context': 1.1.0(@types/react@18.3.3)(react@18.3.1)
      '@radix-ui/react-direction': 1.1.0(@types/react@18.3.3)(react@18.3.1)
      '@radix-ui/react-presence': 1.1.0(@types/react-dom@18.3.0)(@types/react@18.3.3)(react-dom@18.3.1(react@18.3.1))(react@18.3.1)
      '@radix-ui/react-primitive': 2.0.0(@types/react-dom@18.3.0)(@types/react@18.3.3)(react-dom@18.3.1(react@18.3.1))(react@18.3.1)
      '@radix-ui/react-roving-focus': 1.1.0(@types/react-dom@18.3.0)(@types/react@18.3.3)(react-dom@18.3.1(react@18.3.1))(react@18.3.1)
      '@radix-ui/react-use-controllable-state': 1.1.0(@types/react@18.3.3)(react@18.3.1)
      '@radix-ui/react-use-previous': 1.1.0(@types/react@18.3.3)(react@18.3.1)
      '@radix-ui/react-use-size': 1.1.0(@types/react@18.3.3)(react@18.3.1)
      react: 18.3.1
      react-dom: 18.3.1(react@18.3.1)
    optionalDependencies:
      '@types/react': 18.3.3
      '@types/react-dom': 18.3.0

  '@radix-ui/react-roving-focus@1.1.0(@types/react-dom@18.3.0)(@types/react@18.3.3)(react-dom@18.3.1(react@18.3.1))(react@18.3.1)':
    dependencies:
      '@radix-ui/primitive': 1.1.0
      '@radix-ui/react-collection': 1.1.0(@types/react-dom@18.3.0)(@types/react@18.3.3)(react-dom@18.3.1(react@18.3.1))(react@18.3.1)
      '@radix-ui/react-compose-refs': 1.1.0(@types/react@18.3.3)(react@18.3.1)
      '@radix-ui/react-context': 1.1.0(@types/react@18.3.3)(react@18.3.1)
      '@radix-ui/react-direction': 1.1.0(@types/react@18.3.3)(react@18.3.1)
      '@radix-ui/react-id': 1.1.0(@types/react@18.3.3)(react@18.3.1)
      '@radix-ui/react-primitive': 2.0.0(@types/react-dom@18.3.0)(@types/react@18.3.3)(react-dom@18.3.1(react@18.3.1))(react@18.3.1)
      '@radix-ui/react-use-callback-ref': 1.1.0(@types/react@18.3.3)(react@18.3.1)
      '@radix-ui/react-use-controllable-state': 1.1.0(@types/react@18.3.3)(react@18.3.1)
      react: 18.3.1
      react-dom: 18.3.1(react@18.3.1)
    optionalDependencies:
      '@types/react': 18.3.3
      '@types/react-dom': 18.3.0

  '@radix-ui/react-separator@1.1.0(@types/react-dom@18.3.0)(@types/react@18.3.3)(react-dom@18.3.1(react@18.3.1))(react@18.3.1)':
    dependencies:
      '@radix-ui/react-primitive': 2.0.0(@types/react-dom@18.3.0)(@types/react@18.3.3)(react-dom@18.3.1(react@18.3.1))(react@18.3.1)
      react: 18.3.1
      react-dom: 18.3.1(react@18.3.1)
    optionalDependencies:
      '@types/react': 18.3.3
      '@types/react-dom': 18.3.0

  '@radix-ui/react-slot@1.0.2(@types/react@18.3.3)(react@18.3.1)':
    dependencies:
      '@babel/runtime': 7.25.0
      '@radix-ui/react-compose-refs': 1.0.1(@types/react@18.3.3)(react@18.3.1)
      react: 18.3.1
    optionalDependencies:
      '@types/react': 18.3.3

  '@radix-ui/react-slot@1.1.0(@types/react@18.3.3)(react@18.3.1)':
    dependencies:
      '@radix-ui/react-compose-refs': 1.1.0(@types/react@18.3.3)(react@18.3.1)
      react: 18.3.1
    optionalDependencies:
      '@types/react': 18.3.3

  '@radix-ui/react-switch@1.1.0(@types/react-dom@18.3.0)(@types/react@18.3.3)(react-dom@18.3.1(react@18.3.1))(react@18.3.1)':
    dependencies:
      '@radix-ui/primitive': 1.1.0
      '@radix-ui/react-compose-refs': 1.1.0(@types/react@18.3.3)(react@18.3.1)
      '@radix-ui/react-context': 1.1.0(@types/react@18.3.3)(react@18.3.1)
      '@radix-ui/react-primitive': 2.0.0(@types/react-dom@18.3.0)(@types/react@18.3.3)(react-dom@18.3.1(react@18.3.1))(react@18.3.1)
      '@radix-ui/react-use-controllable-state': 1.1.0(@types/react@18.3.3)(react@18.3.1)
      '@radix-ui/react-use-previous': 1.1.0(@types/react@18.3.3)(react@18.3.1)
      '@radix-ui/react-use-size': 1.1.0(@types/react@18.3.3)(react@18.3.1)
      react: 18.3.1
      react-dom: 18.3.1(react@18.3.1)
    optionalDependencies:
      '@types/react': 18.3.3
      '@types/react-dom': 18.3.0

  '@radix-ui/react-tabs@1.1.0(@types/react-dom@18.3.0)(@types/react@18.3.3)(react-dom@18.3.1(react@18.3.1))(react@18.3.1)':
    dependencies:
      '@radix-ui/primitive': 1.1.0
      '@radix-ui/react-context': 1.1.0(@types/react@18.3.3)(react@18.3.1)
      '@radix-ui/react-direction': 1.1.0(@types/react@18.3.3)(react@18.3.1)
      '@radix-ui/react-id': 1.1.0(@types/react@18.3.3)(react@18.3.1)
      '@radix-ui/react-presence': 1.1.0(@types/react-dom@18.3.0)(@types/react@18.3.3)(react-dom@18.3.1(react@18.3.1))(react@18.3.1)
      '@radix-ui/react-primitive': 2.0.0(@types/react-dom@18.3.0)(@types/react@18.3.3)(react-dom@18.3.1(react@18.3.1))(react@18.3.1)
      '@radix-ui/react-roving-focus': 1.1.0(@types/react-dom@18.3.0)(@types/react@18.3.3)(react-dom@18.3.1(react@18.3.1))(react@18.3.1)
      '@radix-ui/react-use-controllable-state': 1.1.0(@types/react@18.3.3)(react@18.3.1)
      react: 18.3.1
      react-dom: 18.3.1(react@18.3.1)
    optionalDependencies:
      '@types/react': 18.3.3
      '@types/react-dom': 18.3.0

  '@radix-ui/react-toast@1.2.1(@types/react-dom@18.3.0)(@types/react@18.3.3)(react-dom@18.3.1(react@18.3.1))(react@18.3.1)':
    dependencies:
      '@radix-ui/primitive': 1.1.0
      '@radix-ui/react-collection': 1.1.0(@types/react-dom@18.3.0)(@types/react@18.3.3)(react-dom@18.3.1(react@18.3.1))(react@18.3.1)
      '@radix-ui/react-compose-refs': 1.1.0(@types/react@18.3.3)(react@18.3.1)
      '@radix-ui/react-context': 1.1.0(@types/react@18.3.3)(react@18.3.1)
      '@radix-ui/react-dismissable-layer': 1.1.0(@types/react-dom@18.3.0)(@types/react@18.3.3)(react-dom@18.3.1(react@18.3.1))(react@18.3.1)
      '@radix-ui/react-portal': 1.1.1(@types/react-dom@18.3.0)(@types/react@18.3.3)(react-dom@18.3.1(react@18.3.1))(react@18.3.1)
      '@radix-ui/react-presence': 1.1.0(@types/react-dom@18.3.0)(@types/react@18.3.3)(react-dom@18.3.1(react@18.3.1))(react@18.3.1)
      '@radix-ui/react-primitive': 2.0.0(@types/react-dom@18.3.0)(@types/react@18.3.3)(react-dom@18.3.1(react@18.3.1))(react@18.3.1)
      '@radix-ui/react-use-callback-ref': 1.1.0(@types/react@18.3.3)(react@18.3.1)
      '@radix-ui/react-use-controllable-state': 1.1.0(@types/react@18.3.3)(react@18.3.1)
      '@radix-ui/react-use-layout-effect': 1.1.0(@types/react@18.3.3)(react@18.3.1)
      '@radix-ui/react-visually-hidden': 1.1.0(@types/react-dom@18.3.0)(@types/react@18.3.3)(react-dom@18.3.1(react@18.3.1))(react@18.3.1)
      react: 18.3.1
      react-dom: 18.3.1(react@18.3.1)
    optionalDependencies:
      '@types/react': 18.3.3
      '@types/react-dom': 18.3.0

  '@radix-ui/react-tooltip@1.1.2(@types/react-dom@18.3.0)(@types/react@18.3.3)(react-dom@18.3.1(react@18.3.1))(react@18.3.1)':
    dependencies:
      '@radix-ui/primitive': 1.1.0
      '@radix-ui/react-compose-refs': 1.1.0(@types/react@18.3.3)(react@18.3.1)
      '@radix-ui/react-context': 1.1.0(@types/react@18.3.3)(react@18.3.1)
      '@radix-ui/react-dismissable-layer': 1.1.0(@types/react-dom@18.3.0)(@types/react@18.3.3)(react-dom@18.3.1(react@18.3.1))(react@18.3.1)
      '@radix-ui/react-id': 1.1.0(@types/react@18.3.3)(react@18.3.1)
      '@radix-ui/react-popper': 1.2.0(@types/react-dom@18.3.0)(@types/react@18.3.3)(react-dom@18.3.1(react@18.3.1))(react@18.3.1)
      '@radix-ui/react-portal': 1.1.1(@types/react-dom@18.3.0)(@types/react@18.3.3)(react-dom@18.3.1(react@18.3.1))(react@18.3.1)
      '@radix-ui/react-presence': 1.1.0(@types/react-dom@18.3.0)(@types/react@18.3.3)(react-dom@18.3.1(react@18.3.1))(react@18.3.1)
      '@radix-ui/react-primitive': 2.0.0(@types/react-dom@18.3.0)(@types/react@18.3.3)(react-dom@18.3.1(react@18.3.1))(react@18.3.1)
      '@radix-ui/react-slot': 1.1.0(@types/react@18.3.3)(react@18.3.1)
      '@radix-ui/react-use-controllable-state': 1.1.0(@types/react@18.3.3)(react@18.3.1)
      '@radix-ui/react-visually-hidden': 1.1.0(@types/react-dom@18.3.0)(@types/react@18.3.3)(react-dom@18.3.1(react@18.3.1))(react@18.3.1)
      react: 18.3.1
      react-dom: 18.3.1(react@18.3.1)
    optionalDependencies:
      '@types/react': 18.3.3
      '@types/react-dom': 18.3.0

  '@radix-ui/react-use-callback-ref@1.0.1(@types/react@18.3.3)(react@18.3.1)':
    dependencies:
      '@babel/runtime': 7.25.0
      react: 18.3.1
    optionalDependencies:
      '@types/react': 18.3.3

  '@radix-ui/react-use-callback-ref@1.1.0(@types/react@18.3.3)(react@18.3.1)':
    dependencies:
      react: 18.3.1
    optionalDependencies:
      '@types/react': 18.3.3

  '@radix-ui/react-use-controllable-state@1.0.1(@types/react@18.3.3)(react@18.3.1)':
    dependencies:
      '@babel/runtime': 7.25.0
      '@radix-ui/react-use-callback-ref': 1.0.1(@types/react@18.3.3)(react@18.3.1)
      react: 18.3.1
    optionalDependencies:
      '@types/react': 18.3.3

  '@radix-ui/react-use-controllable-state@1.1.0(@types/react@18.3.3)(react@18.3.1)':
    dependencies:
      '@radix-ui/react-use-callback-ref': 1.1.0(@types/react@18.3.3)(react@18.3.1)
      react: 18.3.1
    optionalDependencies:
      '@types/react': 18.3.3

  '@radix-ui/react-use-escape-keydown@1.0.3(@types/react@18.3.3)(react@18.3.1)':
    dependencies:
      '@babel/runtime': 7.25.0
      '@radix-ui/react-use-callback-ref': 1.0.1(@types/react@18.3.3)(react@18.3.1)
      react: 18.3.1
    optionalDependencies:
      '@types/react': 18.3.3

  '@radix-ui/react-use-escape-keydown@1.1.0(@types/react@18.3.3)(react@18.3.1)':
    dependencies:
      '@radix-ui/react-use-callback-ref': 1.1.0(@types/react@18.3.3)(react@18.3.1)
      react: 18.3.1
    optionalDependencies:
      '@types/react': 18.3.3

  '@radix-ui/react-use-layout-effect@1.0.1(@types/react@18.3.3)(react@18.3.1)':
    dependencies:
      '@babel/runtime': 7.25.0
      react: 18.3.1
    optionalDependencies:
      '@types/react': 18.3.3

  '@radix-ui/react-use-layout-effect@1.1.0(@types/react@18.3.3)(react@18.3.1)':
    dependencies:
      react: 18.3.1
    optionalDependencies:
      '@types/react': 18.3.3

  '@radix-ui/react-use-previous@1.1.0(@types/react@18.3.3)(react@18.3.1)':
    dependencies:
      react: 18.3.1
    optionalDependencies:
      '@types/react': 18.3.3

  '@radix-ui/react-use-rect@1.1.0(@types/react@18.3.3)(react@18.3.1)':
    dependencies:
      '@radix-ui/rect': 1.1.0
      react: 18.3.1
    optionalDependencies:
      '@types/react': 18.3.3

  '@radix-ui/react-use-size@1.1.0(@types/react@18.3.3)(react@18.3.1)':
    dependencies:
      '@radix-ui/react-use-layout-effect': 1.1.0(@types/react@18.3.3)(react@18.3.1)
      react: 18.3.1
    optionalDependencies:
      '@types/react': 18.3.3

  '@radix-ui/react-visually-hidden@1.1.0(@types/react-dom@18.3.0)(@types/react@18.3.3)(react-dom@18.3.1(react@18.3.1))(react@18.3.1)':
    dependencies:
      '@radix-ui/react-primitive': 2.0.0(@types/react-dom@18.3.0)(@types/react@18.3.3)(react-dom@18.3.1(react@18.3.1))(react@18.3.1)
      react: 18.3.1
      react-dom: 18.3.1(react@18.3.1)
    optionalDependencies:
      '@types/react': 18.3.3
      '@types/react-dom': 18.3.0

  '@radix-ui/rect@1.1.0': {}

  '@remix-run/router@1.19.0': {}

  '@rollup/pluginutils@5.1.0(rollup@4.20.0)':
    dependencies:
      '@types/estree': 1.0.5
      estree-walker: 2.0.2
      picomatch: 2.3.1
    optionalDependencies:
      rollup: 4.20.0

  '@rollup/rollup-android-arm-eabi@4.20.0':
    optional: true

  '@rollup/rollup-android-arm64@4.20.0':
    optional: true

  '@rollup/rollup-darwin-arm64@4.20.0':
    optional: true

  '@rollup/rollup-darwin-x64@4.20.0':
    optional: true

  '@rollup/rollup-linux-arm-gnueabihf@4.20.0':
    optional: true

  '@rollup/rollup-linux-arm-musleabihf@4.20.0':
    optional: true

  '@rollup/rollup-linux-arm64-gnu@4.20.0':
    optional: true

  '@rollup/rollup-linux-arm64-musl@4.20.0':
    optional: true

  '@rollup/rollup-linux-powerpc64le-gnu@4.20.0':
    optional: true

  '@rollup/rollup-linux-riscv64-gnu@4.20.0':
    optional: true

  '@rollup/rollup-linux-s390x-gnu@4.20.0':
    optional: true

  '@rollup/rollup-linux-x64-gnu@4.20.0':
    optional: true

  '@rollup/rollup-linux-x64-musl@4.20.0':
    optional: true

  '@rollup/rollup-win32-arm64-msvc@4.20.0':
    optional: true

  '@rollup/rollup-win32-ia32-msvc@4.20.0':
    optional: true

  '@rollup/rollup-win32-x64-msvc@4.20.0':
    optional: true

  '@scalar/openapi-parser@0.7.2':
    dependencies:
      ajv: 8.17.1
      ajv-draft-04: 1.0.0(ajv@8.17.1)
      ajv-formats: 3.0.1(ajv@8.17.1)
      jsonpointer: 5.0.1
      leven: 4.0.0
      yaml: 2.5.0

  '@sinclair/typebox@0.27.8': {}

  '@sindresorhus/is@4.6.0': {}

  '@svgr/babel-plugin-add-jsx-attribute@8.0.0(@babel/core@7.25.2)':
    dependencies:
      '@babel/core': 7.25.2

  '@svgr/babel-plugin-remove-jsx-attribute@8.0.0(@babel/core@7.25.2)':
    dependencies:
      '@babel/core': 7.25.2

  '@svgr/babel-plugin-remove-jsx-empty-expression@8.0.0(@babel/core@7.25.2)':
    dependencies:
      '@babel/core': 7.25.2

  '@svgr/babel-plugin-replace-jsx-attribute-value@8.0.0(@babel/core@7.25.2)':
    dependencies:
      '@babel/core': 7.25.2

  '@svgr/babel-plugin-svg-dynamic-title@8.0.0(@babel/core@7.25.2)':
    dependencies:
      '@babel/core': 7.25.2

  '@svgr/babel-plugin-svg-em-dimensions@8.0.0(@babel/core@7.25.2)':
    dependencies:
      '@babel/core': 7.25.2

  '@svgr/babel-plugin-transform-react-native-svg@8.1.0(@babel/core@7.25.2)':
    dependencies:
      '@babel/core': 7.25.2

  '@svgr/babel-plugin-transform-svg-component@8.0.0(@babel/core@7.25.2)':
    dependencies:
      '@babel/core': 7.25.2

  '@svgr/babel-preset@8.1.0(@babel/core@7.25.2)':
    dependencies:
      '@babel/core': 7.25.2
      '@svgr/babel-plugin-add-jsx-attribute': 8.0.0(@babel/core@7.25.2)
      '@svgr/babel-plugin-remove-jsx-attribute': 8.0.0(@babel/core@7.25.2)
      '@svgr/babel-plugin-remove-jsx-empty-expression': 8.0.0(@babel/core@7.25.2)
      '@svgr/babel-plugin-replace-jsx-attribute-value': 8.0.0(@babel/core@7.25.2)
      '@svgr/babel-plugin-svg-dynamic-title': 8.0.0(@babel/core@7.25.2)
      '@svgr/babel-plugin-svg-em-dimensions': 8.0.0(@babel/core@7.25.2)
      '@svgr/babel-plugin-transform-react-native-svg': 8.1.0(@babel/core@7.25.2)
      '@svgr/babel-plugin-transform-svg-component': 8.0.0(@babel/core@7.25.2)

  '@svgr/core@8.1.0(typescript@5.5.4)':
    dependencies:
      '@babel/core': 7.25.2
      '@svgr/babel-preset': 8.1.0(@babel/core@7.25.2)
      camelcase: 6.3.0
      cosmiconfig: 8.3.6(typescript@5.5.4)
      snake-case: 3.0.4
    transitivePeerDependencies:
      - supports-color
      - typescript

  '@svgr/hast-util-to-babel-ast@8.0.0':
    dependencies:
      '@babel/types': 7.25.2
      entities: 4.5.0

  '@svgr/plugin-jsx@8.1.0(@svgr/core@8.1.0(typescript@5.5.4))':
    dependencies:
      '@babel/core': 7.25.2
      '@svgr/babel-preset': 8.1.0(@babel/core@7.25.2)
      '@svgr/core': 8.1.0(typescript@5.5.4)
      '@svgr/hast-util-to-babel-ast': 8.0.0
      svg-parser: 2.0.4
    transitivePeerDependencies:
      - supports-color

  '@swc/cli@0.4.0(@swc/core@1.7.10)(chokidar@3.6.0)':
    dependencies:
      '@mole-inc/bin-wrapper': 8.0.1
      '@swc/core': 1.7.10
      '@swc/counter': 0.1.3
      commander: 8.3.0
      fast-glob: 3.3.2
      minimatch: 9.0.5
      piscina: 4.6.1
      semver: 7.6.3
      slash: 3.0.0
      source-map: 0.7.4
    optionalDependencies:
      chokidar: 3.6.0

  '@swc/core-darwin-arm64@1.7.10':
    optional: true

  '@swc/core-darwin-x64@1.7.10':
    optional: true

  '@swc/core-linux-arm-gnueabihf@1.7.10':
    optional: true

  '@swc/core-linux-arm64-gnu@1.7.10':
    optional: true

  '@swc/core-linux-arm64-musl@1.7.10':
    optional: true

  '@swc/core-linux-x64-gnu@1.7.10':
    optional: true

  '@swc/core-linux-x64-musl@1.7.10':
    optional: true

  '@swc/core-win32-arm64-msvc@1.7.10':
    optional: true

  '@swc/core-win32-ia32-msvc@1.7.10':
    optional: true

  '@swc/core-win32-x64-msvc@1.7.10':
    optional: true

  '@swc/core@1.7.10':
    dependencies:
      '@swc/counter': 0.1.3
      '@swc/types': 0.1.12
    optionalDependencies:
      '@swc/core-darwin-arm64': 1.7.10
      '@swc/core-darwin-x64': 1.7.10
      '@swc/core-linux-arm-gnueabihf': 1.7.10
      '@swc/core-linux-arm64-gnu': 1.7.10
      '@swc/core-linux-arm64-musl': 1.7.10
      '@swc/core-linux-x64-gnu': 1.7.10
      '@swc/core-linux-x64-musl': 1.7.10
      '@swc/core-win32-arm64-msvc': 1.7.10
      '@swc/core-win32-ia32-msvc': 1.7.10
      '@swc/core-win32-x64-msvc': 1.7.10

  '@swc/counter@0.1.3': {}

  '@swc/plugin-transform-imports@2.0.11':
    dependencies:
      '@swc/counter': 0.1.3

  '@swc/types@0.1.12':
    dependencies:
      '@swc/counter': 0.1.3

  '@szmarczak/http-timer@4.0.6':
    dependencies:
      defer-to-connect: 2.0.1

  '@tanstack/query-core@5.51.21': {}

  '@tanstack/react-query@5.51.23(react@18.3.1)':
    dependencies:
      '@tanstack/query-core': 5.51.21
      react: 18.3.1

  '@tanstack/react-table@8.20.1(react-dom@18.3.1(react@18.3.1))(react@18.3.1)':
    dependencies:
      '@tanstack/table-core': 8.20.1
      react: 18.3.1
      react-dom: 18.3.1(react@18.3.1)

  '@tanstack/table-core@8.20.1': {}

  '@tokenizer/token@0.3.0': {}

  '@types/cacheable-request@6.0.3':
    dependencies:
      '@types/http-cache-semantics': 4.0.4
      '@types/keyv': 3.1.4
      '@types/node': 20.14.15
      '@types/responselike': 1.0.3

  '@types/debug@4.1.12':
    dependencies:
      '@types/ms': 0.7.34

  '@types/estree-jsx@1.0.5':
    dependencies:
      '@types/estree': 1.0.5

  '@types/estree@1.0.5': {}

  '@types/figlet@1.5.8': {}

  '@types/hast@3.0.4':
    dependencies:
      '@types/unist': 3.0.2

  '@types/highlight-words-core@1.2.3': {}

  '@types/http-cache-semantics@4.0.4': {}

  '@types/keyv@3.1.4':
    dependencies:
      '@types/node': 20.14.15

  '@types/lodash@4.17.7': {}

  '@types/mdast@4.0.4':
    dependencies:
      '@types/unist': 3.0.2

  '@types/ms@0.7.34': {}

  '@types/node-fetch@2.6.11':
    dependencies:
      '@types/node': 20.14.15
      form-data: 4.0.0

  '@types/node-forge@1.3.11':
    dependencies:
      '@types/node': 20.14.15

  '@types/node@18.19.44':
    dependencies:
      undici-types: 5.26.5

  '@types/node@20.14.15':
    dependencies:
      undici-types: 5.26.5

  '@types/prop-types@15.7.12': {}

  '@types/react-dom@18.3.0':
    dependencies:
      '@types/react': 18.3.3

  '@types/react-resizable@3.0.8':
    dependencies:
      '@types/react': 18.3.3

  '@types/react@18.3.3':
    dependencies:
      '@types/prop-types': 15.7.12
      csstype: 3.1.3

  '@types/responselike@1.0.3':
    dependencies:
      '@types/node': 20.14.15

  '@types/retry@0.12.0': {}

  '@types/shimmer@1.2.0': {}

  '@types/stopword@2.0.3': {}

  '@types/unist@2.0.10': {}

  '@types/unist@3.0.2': {}

  '@types/uuid@9.0.8': {}

  '@types/ws@8.5.12':
    dependencies:
      '@types/node': 20.14.15

  '@typescript-eslint/eslint-plugin@7.18.0(@typescript-eslint/parser@7.18.0(eslint@8.57.0)(typescript@5.5.4))(eslint@8.57.0)(typescript@5.5.4)':
    dependencies:
      '@eslint-community/regexpp': 4.11.0
      '@typescript-eslint/parser': 7.18.0(eslint@8.57.0)(typescript@5.5.4)
      '@typescript-eslint/scope-manager': 7.18.0
      '@typescript-eslint/type-utils': 7.18.0(eslint@8.57.0)(typescript@5.5.4)
      '@typescript-eslint/utils': 7.18.0(eslint@8.57.0)(typescript@5.5.4)
      '@typescript-eslint/visitor-keys': 7.18.0
      eslint: 8.57.0
      graphemer: 1.4.0
      ignore: 5.3.2
      natural-compare: 1.4.0
      ts-api-utils: 1.3.0(typescript@5.5.4)
    optionalDependencies:
      typescript: 5.5.4
    transitivePeerDependencies:
      - supports-color

  '@typescript-eslint/parser@7.18.0(eslint@8.57.0)(typescript@5.5.4)':
    dependencies:
      '@typescript-eslint/scope-manager': 7.18.0
      '@typescript-eslint/types': 7.18.0
      '@typescript-eslint/typescript-estree': 7.18.0(typescript@5.5.4)
      '@typescript-eslint/visitor-keys': 7.18.0
      debug: 4.3.6
      eslint: 8.57.0
    optionalDependencies:
      typescript: 5.5.4
    transitivePeerDependencies:
      - supports-color

  '@typescript-eslint/scope-manager@7.18.0':
    dependencies:
      '@typescript-eslint/types': 7.18.0
      '@typescript-eslint/visitor-keys': 7.18.0

  '@typescript-eslint/type-utils@7.18.0(eslint@8.57.0)(typescript@5.5.4)':
    dependencies:
      '@typescript-eslint/typescript-estree': 7.18.0(typescript@5.5.4)
      '@typescript-eslint/utils': 7.18.0(eslint@8.57.0)(typescript@5.5.4)
      debug: 4.3.6
      eslint: 8.57.0
      ts-api-utils: 1.3.0(typescript@5.5.4)
    optionalDependencies:
      typescript: 5.5.4
    transitivePeerDependencies:
      - supports-color

  '@typescript-eslint/types@7.18.0': {}

  '@typescript-eslint/typescript-estree@7.18.0(typescript@5.5.4)':
    dependencies:
      '@typescript-eslint/types': 7.18.0
      '@typescript-eslint/visitor-keys': 7.18.0
      debug: 4.3.6
      globby: 11.1.0
      is-glob: 4.0.3
      minimatch: 9.0.5
      semver: 7.6.3
      ts-api-utils: 1.3.0(typescript@5.5.4)
    optionalDependencies:
      typescript: 5.5.4
    transitivePeerDependencies:
      - supports-color

  '@typescript-eslint/utils@7.18.0(eslint@8.57.0)(typescript@5.5.4)':
    dependencies:
      '@eslint-community/eslint-utils': 4.4.0(eslint@8.57.0)
      '@typescript-eslint/scope-manager': 7.18.0
      '@typescript-eslint/types': 7.18.0
      '@typescript-eslint/typescript-estree': 7.18.0(typescript@5.5.4)
      eslint: 8.57.0
    transitivePeerDependencies:
      - supports-color
      - typescript

  '@typescript-eslint/visitor-keys@7.18.0':
    dependencies:
      '@typescript-eslint/types': 7.18.0
      eslint-visitor-keys: 3.4.3

  '@typescript/vfs@1.6.0(typescript@5.5.4)':
    dependencies:
      debug: 4.3.6
      typescript: 5.5.4
    transitivePeerDependencies:
      - supports-color

  '@uiw/codemirror-extensions-basic-setup@4.23.0(@codemirror/autocomplete@6.18.0(@codemirror/language@6.10.2)(@codemirror/state@6.4.1)(@codemirror/view@6.32.0)(@lezer/common@1.2.1))(@codemirror/commands@6.6.0)(@codemirror/language@6.10.2)(@codemirror/lint@6.8.1)(@codemirror/search@6.5.6)(@codemirror/state@6.4.1)(@codemirror/view@6.32.0)':
    dependencies:
      '@codemirror/autocomplete': 6.18.0(@codemirror/language@6.10.2)(@codemirror/state@6.4.1)(@codemirror/view@6.32.0)(@lezer/common@1.2.1)
      '@codemirror/commands': 6.6.0
      '@codemirror/language': 6.10.2
      '@codemirror/lint': 6.8.1
      '@codemirror/search': 6.5.6
      '@codemirror/state': 6.4.1
      '@codemirror/view': 6.32.0

  '@uiw/codemirror-theme-duotone@4.23.0(@codemirror/language@6.10.2)(@codemirror/state@6.4.1)(@codemirror/view@6.32.0)':
    dependencies:
      '@uiw/codemirror-themes': 4.23.0(@codemirror/language@6.10.2)(@codemirror/state@6.4.1)(@codemirror/view@6.32.0)
    transitivePeerDependencies:
      - '@codemirror/language'
      - '@codemirror/state'
      - '@codemirror/view'

  '@uiw/codemirror-themes@4.23.0(@codemirror/language@6.10.2)(@codemirror/state@6.4.1)(@codemirror/view@6.32.0)':
    dependencies:
      '@codemirror/language': 6.10.2
      '@codemirror/state': 6.4.1
      '@codemirror/view': 6.32.0

  '@uiw/react-codemirror@4.23.0(@babel/runtime@7.25.0)(@codemirror/autocomplete@6.18.0(@codemirror/language@6.10.2)(@codemirror/state@6.4.1)(@codemirror/view@6.32.0)(@lezer/common@1.2.1))(@codemirror/language@6.10.2)(@codemirror/lint@6.8.1)(@codemirror/search@6.5.6)(@codemirror/state@6.4.1)(@codemirror/theme-one-dark@6.1.2)(@codemirror/view@6.32.0)(codemirror@6.0.1(@lezer/common@1.2.1))(react-dom@18.3.1(react@18.3.1))(react@18.3.1)':
    dependencies:
      '@babel/runtime': 7.25.0
      '@codemirror/commands': 6.6.0
      '@codemirror/state': 6.4.1
      '@codemirror/theme-one-dark': 6.1.2
      '@codemirror/view': 6.32.0
      '@uiw/codemirror-extensions-basic-setup': 4.23.0(@codemirror/autocomplete@6.18.0(@codemirror/language@6.10.2)(@codemirror/state@6.4.1)(@codemirror/view@6.32.0)(@lezer/common@1.2.1))(@codemirror/commands@6.6.0)(@codemirror/language@6.10.2)(@codemirror/lint@6.8.1)(@codemirror/search@6.5.6)(@codemirror/state@6.4.1)(@codemirror/view@6.32.0)
      codemirror: 6.0.1(@lezer/common@1.2.1)
      react: 18.3.1
      react-dom: 18.3.1(react@18.3.1)
    transitivePeerDependencies:
      - '@codemirror/autocomplete'
      - '@codemirror/language'
      - '@codemirror/lint'
      - '@codemirror/search'

  '@uiw/react-json-view@2.0.0-alpha.26(@babel/runtime@7.25.0)(react-dom@18.3.1(react@18.3.1))(react@18.3.1)':
    dependencies:
      '@babel/runtime': 7.25.0
      react: 18.3.1
      react-dom: 18.3.1(react@18.3.1)

  '@ungap/structured-clone@1.2.0': {}

  '@vitejs/plugin-react-swc@3.7.0(vite@5.4.0(@types/node@20.14.15))':
    dependencies:
      '@swc/core': 1.7.10
      vite: 5.4.0(@types/node@20.14.15)
    transitivePeerDependencies:
      - '@swc/helpers'

  '@vitest/expect@1.6.0':
    dependencies:
      '@vitest/spy': 1.6.0
      '@vitest/utils': 1.6.0
      chai: 4.5.0

  '@vitest/runner@1.6.0':
    dependencies:
      '@vitest/utils': 1.6.0
      p-limit: 5.0.0
      pathe: 1.1.2

  '@vitest/snapshot@1.6.0':
    dependencies:
      magic-string: 0.30.11
      pathe: 1.1.2
      pretty-format: 29.7.0

  '@vitest/spy@1.6.0':
    dependencies:
      tinyspy: 2.2.1

  '@vitest/utils@1.6.0':
    dependencies:
      diff-sequences: 29.6.3
      estree-walker: 3.0.3
      loupe: 2.3.7
      pretty-format: 29.7.0

  abort-controller@3.0.0:
    dependencies:
      event-target-shim: 5.0.1

  acorn-jsx@5.3.2(acorn@8.12.1):
    dependencies:
      acorn: 8.12.1

  acorn-walk@8.3.3:
    dependencies:
      acorn: 8.12.1

  acorn@8.12.1: {}

  agentkeepalive@4.5.0:
    dependencies:
      humanize-ms: 1.2.1

  aggregate-error@3.1.0:
    dependencies:
      clean-stack: 2.2.0
      indent-string: 4.0.0

  ajv-draft-04@1.0.0(ajv@8.17.1):
    optionalDependencies:
      ajv: 8.17.1

  ajv-formats@3.0.1(ajv@8.17.1):
    optionalDependencies:
      ajv: 8.17.1

  ajv@6.12.6:
    dependencies:
      fast-deep-equal: 3.1.3
      fast-json-stable-stringify: 2.1.0
      json-schema-traverse: 0.4.1
      uri-js: 4.4.1

  ajv@8.17.1:
    dependencies:
      fast-deep-equal: 3.1.3
      fast-uri: 3.0.1
      json-schema-traverse: 1.0.0
      require-from-string: 2.0.2

  ansi-escapes@4.3.2:
    dependencies:
      type-fest: 0.21.3

  ansi-regex@5.0.1: {}

  ansi-regex@6.0.1: {}

  ansi-styles@3.2.1:
    dependencies:
      color-convert: 1.9.3

  ansi-styles@4.3.0:
    dependencies:
      color-convert: 2.0.1

  ansi-styles@5.2.0: {}

  ansi-styles@6.2.1: {}

  ansis@3.3.2: {}

  any-promise@1.3.0: {}

  anymatch@3.1.3:
    dependencies:
      normalize-path: 3.0.0
      picomatch: 2.3.1

  arch@2.2.0: {}

  arg@5.0.2: {}

  argparse@2.0.1: {}

  aria-hidden@1.2.4:
    dependencies:
      tslib: 2.6.3

  array-union@2.1.0: {}

  as-table@1.0.55:
    dependencies:
      printable-characters: 1.0.42

  assertion-error@1.1.0: {}

  async@3.2.5: {}

  asynckit@0.4.0: {}

  autoprefixer@10.4.20(postcss@8.4.41):
    dependencies:
      browserslist: 4.23.3
      caniuse-lite: 1.0.30001651
      fraction.js: 4.3.7
      normalize-range: 0.1.2
      picocolors: 1.0.1
      postcss: 8.4.41
      postcss-value-parser: 4.2.0

  bail@2.0.2: {}

  balanced-match@1.0.2: {}

  base64-js@1.5.1: {}

  bin-check@4.1.0:
    dependencies:
      execa: 0.7.0
      executable: 4.1.1

  bin-version-check@5.1.0:
    dependencies:
      bin-version: 6.0.0
      semver: 7.6.3
      semver-truncate: 3.0.0

  bin-version@6.0.0:
    dependencies:
      execa: 5.1.1
      find-versions: 5.1.0

  binary-extensions@2.3.0: {}

  bl@4.1.0:
    dependencies:
      buffer: 5.7.1
      inherits: 2.0.4
      readable-stream: 3.6.2

  blake3-wasm@2.1.5: {}

  brace-expansion@1.1.11:
    dependencies:
      balanced-match: 1.0.2
      concat-map: 0.0.1

  brace-expansion@2.0.1:
    dependencies:
      balanced-match: 1.0.2

  braces@3.0.3:
    dependencies:
      fill-range: 7.1.1

  browserslist@4.23.3:
    dependencies:
      caniuse-lite: 1.0.30001651
      electron-to-chromium: 1.5.6
      node-releases: 2.0.18
      update-browserslist-db: 1.1.0(browserslist@4.23.3)

  buffer-from@1.1.2: {}

  buffer@5.7.1:
    dependencies:
      base64-js: 1.5.1
      ieee754: 1.2.1

  cac@6.7.14: {}

  cacache@18.0.4:
    dependencies:
      '@npmcli/fs': 3.1.1
      fs-minipass: 3.0.3
      glob: 10.4.5
      lru-cache: 10.4.3
      minipass: 7.1.2
      minipass-collect: 2.0.1
      minipass-flush: 1.0.5
      minipass-pipeline: 1.2.4
      p-map: 4.0.0
      ssri: 10.0.6
      tar: 6.2.1
      unique-filename: 3.0.0

  cacheable-lookup@5.0.4: {}

  cacheable-request@7.0.4:
    dependencies:
      clone-response: 1.0.3
      get-stream: 5.2.0
      http-cache-semantics: 4.1.1
      keyv: 4.5.4
      lowercase-keys: 2.0.0
      normalize-url: 6.1.0
      responselike: 2.0.1

  callsite-record@4.1.5:
    dependencies:
      '@devexpress/error-stack-parser': 2.0.6
      '@types/lodash': 4.17.7
      callsite: 1.0.0
      chalk: 2.4.2
      highlight-es: 1.0.3
      lodash: 4.17.21
      pinkie-promise: 2.0.1

  callsite@1.0.0: {}

  callsites@3.1.0: {}

  camelcase-css@2.0.1: {}

  camelcase@6.3.0: {}

  caniuse-lite@1.0.30001651: {}

  capnp-ts@0.7.0:
    dependencies:
      debug: 4.3.6
      tslib: 2.6.3
    transitivePeerDependencies:
      - supports-color

  case@1.6.3: {}

  ccount@2.0.1: {}

  chai@4.5.0:
    dependencies:
      assertion-error: 1.1.0
      check-error: 1.0.3
      deep-eql: 4.1.4
      get-func-name: 2.0.2
      loupe: 2.3.7
      pathval: 1.1.1
      type-detect: 4.1.0

  chalk@2.4.2:
    dependencies:
      ansi-styles: 3.2.1
      escape-string-regexp: 1.0.5
      supports-color: 5.5.0

  chalk@4.1.2:
    dependencies:
      ansi-styles: 4.3.0
      supports-color: 7.2.0

  chalk@5.3.0: {}

  character-entities-html4@2.1.0: {}

  character-entities-legacy@3.0.0: {}

  character-entities@2.0.2: {}

  character-reference-invalid@2.0.1: {}

  chardet@0.7.0: {}

  check-error@1.0.3:
    dependencies:
      get-func-name: 2.0.2

  chokidar@3.6.0:
    dependencies:
      anymatch: 3.1.3
      braces: 3.0.3
      glob-parent: 5.1.2
      is-binary-path: 2.1.0
      is-glob: 4.0.3
      normalize-path: 3.0.0
      readdirp: 3.6.0
    optionalDependencies:
      fsevents: 2.3.3

  chownr@2.0.0: {}

  ci-info@3.9.0: {}

  class-variance-authority@0.7.0:
    dependencies:
      clsx: 2.0.0

  clean-stack@2.2.0: {}

  clean-stack@3.0.1:
    dependencies:
      escape-string-regexp: 4.0.0

  cli-color@2.0.4:
    dependencies:
      d: 1.0.2
      es5-ext: 0.10.64
      es6-iterator: 2.0.3
      memoizee: 0.4.17
      timers-ext: 0.1.8

  cli-cursor@3.1.0:
    dependencies:
      restore-cursor: 3.1.0

  cli-spinners@2.9.2: {}

  cli-width@3.0.0: {}

  clone-response@1.0.3:
    dependencies:
      mimic-response: 1.0.1

  clone@1.0.4: {}

  clsx@1.2.1: {}

  clsx@2.0.0: {}

  clsx@2.1.1: {}

  cmdk@1.0.0(@types/react-dom@18.3.0)(@types/react@18.3.3)(react-dom@18.3.1(react@18.3.1))(react@18.3.1):
    dependencies:
      '@radix-ui/react-dialog': 1.0.5(@types/react-dom@18.3.0)(@types/react@18.3.3)(react-dom@18.3.1(react@18.3.1))(react@18.3.1)
      '@radix-ui/react-primitive': 1.0.3(@types/react-dom@18.3.0)(@types/react@18.3.3)(react-dom@18.3.1(react@18.3.1))(react@18.3.1)
      react: 18.3.1
      react-dom: 18.3.1(react@18.3.1)
    transitivePeerDependencies:
      - '@types/react'
      - '@types/react-dom'

  codemirror@6.0.1(@lezer/common@1.2.1):
    dependencies:
      '@codemirror/autocomplete': 6.18.0(@codemirror/language@6.10.2)(@codemirror/state@6.4.1)(@codemirror/view@6.32.0)(@lezer/common@1.2.1)
      '@codemirror/commands': 6.6.0
      '@codemirror/language': 6.10.2
      '@codemirror/lint': 6.8.1
      '@codemirror/search': 6.5.6
      '@codemirror/state': 6.4.1
      '@codemirror/view': 6.32.0
    transitivePeerDependencies:
      - '@lezer/common'

  color-convert@1.9.3:
    dependencies:
      color-name: 1.1.3

  color-convert@2.0.1:
    dependencies:
      color-name: 1.1.4

  color-name@1.1.3: {}

  color-name@1.1.4: {}

  color-string@1.9.1:
    dependencies:
      color-name: 1.1.4
      simple-swizzle: 0.2.2

  color@4.2.3:
    dependencies:
      color-convert: 2.0.1
      color-string: 1.9.1

  combined-stream@1.0.8:
    dependencies:
      delayed-stream: 1.0.0

  comma-separated-tokens@2.0.3: {}

  commander@10.0.1: {}

  commander@2.20.3: {}

  commander@4.1.1: {}

  commander@8.3.0: {}

  commander@9.5.0: {}

  common-path-prefix@3.0.0: {}

  concat-map@0.0.1: {}

  confbox@0.1.7: {}

  consola@3.2.3: {}

  content-disposition@0.5.4:
    dependencies:
      safe-buffer: 5.2.1

  convert-source-map@2.0.0: {}

  cookie@0.5.0: {}

  cosmiconfig@8.3.6(typescript@5.5.4):
    dependencies:
      import-fresh: 3.3.0
      js-yaml: 4.1.0
      parse-json: 5.2.0
      path-type: 4.0.0
    optionalDependencies:
      typescript: 5.5.4

  crelt@1.0.6: {}

  cross-spawn@5.1.0:
    dependencies:
      lru-cache: 4.1.5
      shebang-command: 1.2.0
      which: 1.3.1

  cross-spawn@7.0.3:
    dependencies:
      path-key: 3.1.1
      shebang-command: 2.0.0
      which: 2.0.2

  cssesc@3.0.0: {}

  csstype@3.1.3: {}

  d@1.0.2:
    dependencies:
      es5-ext: 0.10.64
      type: 2.7.3

  data-uri-to-buffer@2.0.2: {}

  data-uri-to-buffer@4.0.1: {}

  date-fns@2.30.0:
    dependencies:
      '@babel/runtime': 7.25.0

  date-fns@3.6.0: {}

  debug@4.3.6:
    dependencies:
      ms: 2.1.2

  debug@4.3.6(supports-color@5.5.0):
    dependencies:
      ms: 2.1.2
    optionalDependencies:
      supports-color: 5.5.0

  debug@4.3.6(supports-color@8.1.1):
    dependencies:
      ms: 2.1.2
    optionalDependencies:
      supports-color: 8.1.1

  decamelize@1.2.0: {}

  decode-named-character-reference@1.0.2:
    dependencies:
      character-entities: 2.0.2

  decompress-response@6.0.0:
    dependencies:
      mimic-response: 3.1.0

  deep-eql@4.1.4:
    dependencies:
      type-detect: 4.1.0

  deep-is@0.1.4: {}

  deepmerge@4.3.1: {}

  defaults@1.0.4:
    dependencies:
      clone: 1.0.4

  defer-to-connect@2.0.1: {}

  defu@6.1.4: {}

  delayed-stream@1.0.0: {}

  dequal@2.0.3: {}

  detect-libc@2.0.2: {}

  detect-libc@2.0.3: {}

  detect-node-es@1.1.0: {}

  devlop@1.1.0:
    dependencies:
      dequal: 2.0.3

  didyoumean@1.2.2: {}

  diff-sequences@29.6.3: {}

  difflib@0.2.4:
    dependencies:
      heap: 0.2.7

  dir-glob@3.0.1:
    dependencies:
      path-type: 4.0.0

  discontinuous-range@1.0.0: {}

  dlv@1.1.3: {}

  doctrine@3.0.0:
    dependencies:
      esutils: 2.0.3

  dot-case@3.0.4:
    dependencies:
      no-case: 3.0.4
      tslib: 2.6.3

  dot-prop@6.0.1:
    dependencies:
      is-obj: 2.0.0

  dotenv@16.4.5: {}

  dreamopt@0.8.0:
    dependencies:
      wordwrap: 1.0.0

  drizzle-kit@0.21.4:
    dependencies:
      '@esbuild-kit/esm-loader': 2.6.5
      commander: 9.5.0
      env-paths: 3.0.0
      esbuild: 0.19.12
      esbuild-register: 3.6.0(esbuild@0.19.12)
      glob: 8.1.0
      hanji: 0.0.5
      json-diff: 0.9.0
      zod: 3.23.8
    transitivePeerDependencies:
      - supports-color

  drizzle-orm@0.30.10(@cloudflare/workers-types@4.20240806.0)(@libsql/client@0.6.2)(@opentelemetry/api@1.9.0)(@types/react@18.3.3)(react@18.3.1):
    optionalDependencies:
      '@cloudflare/workers-types': 4.20240806.0
      '@libsql/client': 0.6.2
      '@opentelemetry/api': 1.9.0
      '@types/react': 18.3.3
      react: 18.3.1

  drizzle-zod@0.5.1(drizzle-orm@0.30.10(@cloudflare/workers-types@4.20240806.0)(@libsql/client@0.6.2)(@opentelemetry/api@1.9.0)(@types/react@18.3.3)(react@18.3.1))(zod@3.23.8):
    dependencies:
      drizzle-orm: 0.30.10(@cloudflare/workers-types@4.20240806.0)(@libsql/client@0.6.2)(@opentelemetry/api@1.9.0)(@types/react@18.3.3)(react@18.3.1)
      zod: 3.23.8

  eastasianwidth@0.2.0: {}

  ejs@3.1.10:
    dependencies:
      jake: 10.9.2

  electron-to-chromium@1.5.6: {}

  emoji-regex@8.0.0: {}

  emoji-regex@9.2.2: {}

  end-of-stream@1.4.4:
    dependencies:
      once: 1.4.0

  entities@4.5.0: {}

  env-paths@3.0.0: {}

  error-ex@1.3.2:
    dependencies:
      is-arrayish: 0.2.1

  es5-ext@0.10.64:
    dependencies:
      es6-iterator: 2.0.3
      es6-symbol: 3.1.4
      esniff: 2.0.1
      next-tick: 1.1.0

  es6-iterator@2.0.3:
    dependencies:
      d: 1.0.2
      es5-ext: 0.10.64
      es6-symbol: 3.1.4

  es6-symbol@3.1.4:
    dependencies:
      d: 1.0.2
      ext: 1.7.0

  es6-weak-map@2.0.3:
    dependencies:
      d: 1.0.2
      es5-ext: 0.10.64
      es6-iterator: 2.0.3
      es6-symbol: 3.1.4

  esbuild-register@3.6.0(esbuild@0.19.12):
    dependencies:
      debug: 4.3.6
      esbuild: 0.19.12
    transitivePeerDependencies:
      - supports-color

  esbuild@0.17.19:
    optionalDependencies:
      '@esbuild/android-arm': 0.17.19
      '@esbuild/android-arm64': 0.17.19
      '@esbuild/android-x64': 0.17.19
      '@esbuild/darwin-arm64': 0.17.19
      '@esbuild/darwin-x64': 0.17.19
      '@esbuild/freebsd-arm64': 0.17.19
      '@esbuild/freebsd-x64': 0.17.19
      '@esbuild/linux-arm': 0.17.19
      '@esbuild/linux-arm64': 0.17.19
      '@esbuild/linux-ia32': 0.17.19
      '@esbuild/linux-loong64': 0.17.19
      '@esbuild/linux-mips64el': 0.17.19
      '@esbuild/linux-ppc64': 0.17.19
      '@esbuild/linux-riscv64': 0.17.19
      '@esbuild/linux-s390x': 0.17.19
      '@esbuild/linux-x64': 0.17.19
      '@esbuild/netbsd-x64': 0.17.19
      '@esbuild/openbsd-x64': 0.17.19
      '@esbuild/sunos-x64': 0.17.19
      '@esbuild/win32-arm64': 0.17.19
      '@esbuild/win32-ia32': 0.17.19
      '@esbuild/win32-x64': 0.17.19

  esbuild@0.18.20:
    optionalDependencies:
      '@esbuild/android-arm': 0.18.20
      '@esbuild/android-arm64': 0.18.20
      '@esbuild/android-x64': 0.18.20
      '@esbuild/darwin-arm64': 0.18.20
      '@esbuild/darwin-x64': 0.18.20
      '@esbuild/freebsd-arm64': 0.18.20
      '@esbuild/freebsd-x64': 0.18.20
      '@esbuild/linux-arm': 0.18.20
      '@esbuild/linux-arm64': 0.18.20
      '@esbuild/linux-ia32': 0.18.20
      '@esbuild/linux-loong64': 0.18.20
      '@esbuild/linux-mips64el': 0.18.20
      '@esbuild/linux-ppc64': 0.18.20
      '@esbuild/linux-riscv64': 0.18.20
      '@esbuild/linux-s390x': 0.18.20
      '@esbuild/linux-x64': 0.18.20
      '@esbuild/netbsd-x64': 0.18.20
      '@esbuild/openbsd-x64': 0.18.20
      '@esbuild/sunos-x64': 0.18.20
      '@esbuild/win32-arm64': 0.18.20
      '@esbuild/win32-ia32': 0.18.20
      '@esbuild/win32-x64': 0.18.20

  esbuild@0.19.12:
    optionalDependencies:
      '@esbuild/aix-ppc64': 0.19.12
      '@esbuild/android-arm': 0.19.12
      '@esbuild/android-arm64': 0.19.12
      '@esbuild/android-x64': 0.19.12
      '@esbuild/darwin-arm64': 0.19.12
      '@esbuild/darwin-x64': 0.19.12
      '@esbuild/freebsd-arm64': 0.19.12
      '@esbuild/freebsd-x64': 0.19.12
      '@esbuild/linux-arm': 0.19.12
      '@esbuild/linux-arm64': 0.19.12
      '@esbuild/linux-ia32': 0.19.12
      '@esbuild/linux-loong64': 0.19.12
      '@esbuild/linux-mips64el': 0.19.12
      '@esbuild/linux-ppc64': 0.19.12
      '@esbuild/linux-riscv64': 0.19.12
      '@esbuild/linux-s390x': 0.19.12
      '@esbuild/linux-x64': 0.19.12
      '@esbuild/netbsd-x64': 0.19.12
      '@esbuild/openbsd-x64': 0.19.12
      '@esbuild/sunos-x64': 0.19.12
      '@esbuild/win32-arm64': 0.19.12
      '@esbuild/win32-ia32': 0.19.12
      '@esbuild/win32-x64': 0.19.12

  esbuild@0.21.5:
    optionalDependencies:
      '@esbuild/aix-ppc64': 0.21.5
      '@esbuild/android-arm': 0.21.5
      '@esbuild/android-arm64': 0.21.5
      '@esbuild/android-x64': 0.21.5
      '@esbuild/darwin-arm64': 0.21.5
      '@esbuild/darwin-x64': 0.21.5
      '@esbuild/freebsd-arm64': 0.21.5
      '@esbuild/freebsd-x64': 0.21.5
      '@esbuild/linux-arm': 0.21.5
      '@esbuild/linux-arm64': 0.21.5
      '@esbuild/linux-ia32': 0.21.5
      '@esbuild/linux-loong64': 0.21.5
      '@esbuild/linux-mips64el': 0.21.5
      '@esbuild/linux-ppc64': 0.21.5
      '@esbuild/linux-riscv64': 0.21.5
      '@esbuild/linux-s390x': 0.21.5
      '@esbuild/linux-x64': 0.21.5
      '@esbuild/netbsd-x64': 0.21.5
      '@esbuild/openbsd-x64': 0.21.5
      '@esbuild/sunos-x64': 0.21.5
      '@esbuild/win32-arm64': 0.21.5
      '@esbuild/win32-ia32': 0.21.5
      '@esbuild/win32-x64': 0.21.5

  esbuild@0.23.0:
    optionalDependencies:
      '@esbuild/aix-ppc64': 0.23.0
      '@esbuild/android-arm': 0.23.0
      '@esbuild/android-arm64': 0.23.0
      '@esbuild/android-x64': 0.23.0
      '@esbuild/darwin-arm64': 0.23.0
      '@esbuild/darwin-x64': 0.23.0
      '@esbuild/freebsd-arm64': 0.23.0
      '@esbuild/freebsd-x64': 0.23.0
      '@esbuild/linux-arm': 0.23.0
      '@esbuild/linux-arm64': 0.23.0
      '@esbuild/linux-ia32': 0.23.0
      '@esbuild/linux-loong64': 0.23.0
      '@esbuild/linux-mips64el': 0.23.0
      '@esbuild/linux-ppc64': 0.23.0
      '@esbuild/linux-riscv64': 0.23.0
      '@esbuild/linux-s390x': 0.23.0
      '@esbuild/linux-x64': 0.23.0
      '@esbuild/netbsd-x64': 0.23.0
      '@esbuild/openbsd-arm64': 0.23.0
      '@esbuild/openbsd-x64': 0.23.0
      '@esbuild/sunos-x64': 0.23.0
      '@esbuild/win32-arm64': 0.23.0
      '@esbuild/win32-ia32': 0.23.0
      '@esbuild/win32-x64': 0.23.0

  escalade@3.1.2: {}

  escape-html@1.0.3: {}

  escape-string-regexp@1.0.5: {}

  escape-string-regexp@4.0.0: {}

  escape-string-regexp@5.0.0: {}

  eslint-plugin-react-hooks@4.6.2(eslint@8.57.0):
    dependencies:
      eslint: 8.57.0

  eslint-plugin-react-refresh@0.4.9(eslint@8.57.0):
    dependencies:
      eslint: 8.57.0

  eslint-scope@7.2.2:
    dependencies:
      esrecurse: 4.3.0
      estraverse: 5.3.0

  eslint-visitor-keys@3.4.3: {}

  eslint@8.57.0:
    dependencies:
      '@eslint-community/eslint-utils': 4.4.0(eslint@8.57.0)
      '@eslint-community/regexpp': 4.11.0
      '@eslint/eslintrc': 2.1.4
      '@eslint/js': 8.57.0
      '@humanwhocodes/config-array': 0.11.14
      '@humanwhocodes/module-importer': 1.0.1
      '@nodelib/fs.walk': 1.2.8
      '@ungap/structured-clone': 1.2.0
      ajv: 6.12.6
      chalk: 4.1.2
      cross-spawn: 7.0.3
      debug: 4.3.6
      doctrine: 3.0.0
      escape-string-regexp: 4.0.0
      eslint-scope: 7.2.2
      eslint-visitor-keys: 3.4.3
      espree: 9.6.1
      esquery: 1.6.0
      esutils: 2.0.3
      fast-deep-equal: 3.1.3
      file-entry-cache: 6.0.1
      find-up: 5.0.0
      glob-parent: 6.0.2
      globals: 13.24.0
      graphemer: 1.4.0
      ignore: 5.3.2
      imurmurhash: 0.1.4
      is-glob: 4.0.3
      is-path-inside: 3.0.3
      js-yaml: 4.1.0
      json-stable-stringify-without-jsonify: 1.0.1
      levn: 0.4.1
      lodash.merge: 4.6.2
      minimatch: 3.1.2
      natural-compare: 1.4.0
      optionator: 0.9.4
      strip-ansi: 6.0.1
      text-table: 0.2.0
    transitivePeerDependencies:
      - supports-color

  esm@3.2.25:
    optional: true

  esniff@2.0.1:
    dependencies:
      d: 1.0.2
      es5-ext: 0.10.64
      event-emitter: 0.3.5
      type: 2.7.3

  espree@9.6.1:
    dependencies:
      acorn: 8.12.1
      acorn-jsx: 5.3.2(acorn@8.12.1)
      eslint-visitor-keys: 3.4.3

  esquery@1.6.0:
    dependencies:
      estraverse: 5.3.0

  esrecurse@4.3.0:
    dependencies:
      estraverse: 5.3.0

  estraverse@5.3.0: {}

  estree-util-is-identifier-name@3.0.0: {}

  estree-walker@0.6.1: {}

  estree-walker@2.0.2: {}

  estree-walker@3.0.3:
    dependencies:
      '@types/estree': 1.0.5

  esutils@2.0.3: {}

  event-emitter@0.3.5:
    dependencies:
      d: 1.0.2
      es5-ext: 0.10.64

  event-target-shim@5.0.1: {}

  eventemitter3@4.0.7: {}

  execa@0.7.0:
    dependencies:
      cross-spawn: 5.1.0
      get-stream: 3.0.0
      is-stream: 1.1.0
      npm-run-path: 2.0.2
      p-finally: 1.0.0
      signal-exit: 3.0.7
      strip-eof: 1.0.0

  execa@5.1.1:
    dependencies:
      cross-spawn: 7.0.3
      get-stream: 6.0.1
      human-signals: 2.1.0
      is-stream: 2.0.1
      merge-stream: 2.0.0
      npm-run-path: 4.0.1
      onetime: 5.1.2
      signal-exit: 3.0.7
      strip-final-newline: 2.0.0

  execa@8.0.1:
    dependencies:
      cross-spawn: 7.0.3
      get-stream: 8.0.1
      human-signals: 5.0.0
      is-stream: 3.0.0
      merge-stream: 2.0.0
      npm-run-path: 5.3.0
      onetime: 6.0.0
      signal-exit: 4.1.0
      strip-final-newline: 3.0.0

  executable@4.1.1:
    dependencies:
      pify: 2.3.0

  exit-hook@2.2.1: {}

  ext-list@2.2.2:
    dependencies:
      mime-db: 1.52.0

  ext-name@5.0.0:
    dependencies:
      ext-list: 2.2.2
      sort-keys-length: 1.0.1

  ext@1.7.0:
    dependencies:
      type: 2.7.3

  extend@3.0.2: {}

  external-editor@3.1.0:
    dependencies:
      chardet: 0.7.0
      iconv-lite: 0.4.24
      tmp: 0.0.33

  fast-deep-equal@3.1.3: {}

  fast-glob@3.3.2:
    dependencies:
      '@nodelib/fs.stat': 2.0.5
      '@nodelib/fs.walk': 1.2.8
      glob-parent: 5.1.2
      merge2: 1.4.1
      micromatch: 4.0.7

  fast-json-stable-stringify@2.1.0: {}

  fast-levenshtein@2.0.6: {}

  fast-uri@3.0.1: {}

  fastest-levenshtein@1.0.16: {}

  fastq@1.17.1:
    dependencies:
      reusify: 1.0.4

  favicons@7.2.0:
    dependencies:
      escape-html: 1.0.3
      sharp: 0.33.4
      xml2js: 0.6.2

  fetch-blob@3.2.0:
    dependencies:
      node-domexception: 1.0.0
      web-streams-polyfill: 3.3.3

  figlet@1.7.0: {}

  figures@3.2.0:
    dependencies:
      escape-string-regexp: 1.0.5

  file-entry-cache@6.0.1:
    dependencies:
      flat-cache: 3.2.0

  file-type@17.1.6:
    dependencies:
      readable-web-to-node-stream: 3.0.2
      strtok3: 7.1.1
      token-types: 5.0.1

  filelist@1.0.4:
    dependencies:
      minimatch: 5.1.6

  filename-reserved-regex@3.0.0: {}

  filenamify@5.1.1:
    dependencies:
      filename-reserved-regex: 3.0.0
      strip-outer: 2.0.0
      trim-repeated: 2.0.0

  fill-range@7.1.1:
    dependencies:
      to-regex-range: 5.0.1

  find-cache-dir@5.0.0:
    dependencies:
      common-path-prefix: 3.0.0
      pkg-dir: 7.0.0

  find-up@5.0.0:
    dependencies:
      locate-path: 6.0.0
      path-exists: 4.0.0

  find-up@6.3.0:
    dependencies:
      locate-path: 7.2.0
      path-exists: 5.0.0

  find-versions@5.1.0:
    dependencies:
      semver-regex: 4.0.5

  flat-cache@3.2.0:
    dependencies:
      flatted: 3.3.1
      keyv: 4.5.4
      rimraf: 3.0.2

  flatted@3.3.1: {}

  foreground-child@3.3.0:
    dependencies:
      cross-spawn: 7.0.3
      signal-exit: 4.1.0

  form-data-encoder@1.7.2: {}

  form-data@4.0.0:
    dependencies:
      asynckit: 0.4.0
      combined-stream: 1.0.8
      mime-types: 2.1.35

  formdata-node@4.4.1:
    dependencies:
      node-domexception: 1.0.0
      web-streams-polyfill: 4.0.0-beta.3

  formdata-polyfill@4.0.10:
    dependencies:
      fetch-blob: 3.2.0

  fraction.js@4.3.7: {}

  fs-extra@11.2.0:
    dependencies:
      graceful-fs: 4.2.11
      jsonfile: 6.1.0
      universalify: 2.0.1

  fs-minipass@2.1.0:
    dependencies:
      minipass: 3.3.6

  fs-minipass@3.0.3:
    dependencies:
      minipass: 7.1.2

  fs.realpath@1.0.0: {}

  fsevents@2.3.3:
    optional: true

  function-bind@1.1.2: {}

  gensync@1.0.0-beta.2: {}

  get-func-name@2.0.2: {}

  get-nonce@1.0.1: {}

  get-package-type@0.1.0: {}

  get-source@2.0.12:
    dependencies:
      data-uri-to-buffer: 2.0.2
      source-map: 0.6.1

  get-stdin@8.0.0: {}

  get-stream@3.0.0: {}

  get-stream@5.2.0:
    dependencies:
      pump: 3.0.0

  get-stream@6.0.1: {}

  get-stream@8.0.1: {}

  get-tsconfig@4.7.6:
    dependencies:
      resolve-pkg-maps: 1.0.0

  glob-parent@5.1.2:
    dependencies:
      is-glob: 4.0.3

  glob-parent@6.0.2:
    dependencies:
      is-glob: 4.0.3

  glob-to-regexp@0.4.1: {}

  glob@10.4.5:
    dependencies:
      foreground-child: 3.3.0
      jackspeak: 3.4.3
      minimatch: 9.0.5
      minipass: 7.1.2
      package-json-from-dist: 1.0.0
      path-scurry: 1.11.1

  glob@11.0.0:
    dependencies:
      foreground-child: 3.3.0
      jackspeak: 4.0.1
      minimatch: 10.0.1
      minipass: 7.1.2
      package-json-from-dist: 1.0.0
      path-scurry: 2.0.0

  glob@7.2.3:
    dependencies:
      fs.realpath: 1.0.0
      inflight: 1.0.6
      inherits: 2.0.4
      minimatch: 3.1.2
      once: 1.4.0
      path-is-absolute: 1.0.1

  glob@8.1.0:
    dependencies:
      fs.realpath: 1.0.0
      inflight: 1.0.6
      inherits: 2.0.4
      minimatch: 5.1.6
      once: 1.4.0

  globals@11.12.0: {}

  globals@13.24.0:
    dependencies:
      type-fest: 0.20.2

  globby@11.1.0:
    dependencies:
      array-union: 2.1.0
      dir-glob: 3.0.1
      fast-glob: 3.3.2
      ignore: 5.3.2
      merge2: 1.4.1
      slash: 3.0.0

  globrex@0.1.2: {}

  got@11.8.6:
    dependencies:
      '@sindresorhus/is': 4.6.0
      '@szmarczak/http-timer': 4.0.6
      '@types/cacheable-request': 6.0.3
      '@types/responselike': 1.0.3
      cacheable-lookup: 5.0.4
      cacheable-request: 7.0.4
      decompress-response: 6.0.0
      http2-wrapper: 1.0.3
      lowercase-keys: 2.0.0
      p-cancelable: 2.1.1
      responselike: 2.0.1

  graceful-fs@4.2.11: {}

  graphemer@1.4.0: {}

  hanji@0.0.5:
    dependencies:
      lodash.throttle: 4.1.1
      sisteransi: 1.0.5

  has-flag@3.0.0: {}

  has-flag@4.0.0: {}

  hasown@2.0.2:
    dependencies:
      function-bind: 1.1.2

  hast-util-to-jsx-runtime@2.3.0:
    dependencies:
      '@types/estree': 1.0.5
      '@types/hast': 3.0.4
      '@types/unist': 3.0.2
      comma-separated-tokens: 2.0.3
      devlop: 1.1.0
      estree-util-is-identifier-name: 3.0.0
      hast-util-whitespace: 3.0.0
      mdast-util-mdx-expression: 2.0.0
      mdast-util-mdx-jsx: 3.1.2
      mdast-util-mdxjs-esm: 2.0.1
      property-information: 6.5.0
      space-separated-tokens: 2.0.2
      style-to-object: 1.0.6
      unist-util-position: 5.0.0
      vfile-message: 4.0.2
    transitivePeerDependencies:
      - supports-color

  hast-util-whitespace@3.0.0:
    dependencies:
      '@types/hast': 3.0.4

  heap@0.2.7: {}

  highlight-es@1.0.3:
    dependencies:
      chalk: 2.4.2
      is-es2016-keyword: 1.0.0
      js-tokens: 3.0.2

  highlight-words-core@1.2.2: {}

  hono@4.5.5: {}

  html-url-attributes@3.0.0: {}

  http-cache-semantics@4.1.1: {}

  http2-wrapper@1.0.3:
    dependencies:
      quick-lru: 5.1.1
      resolve-alpn: 1.2.1

  human-signals@2.1.0: {}

  human-signals@5.0.0: {}

  humanize-ms@1.2.1:
    dependencies:
      ms: 2.1.3

  iconv-lite@0.4.24:
    dependencies:
      safer-buffer: 2.1.2

  ieee754@1.2.1: {}

  ignore-by-default@1.0.1: {}

  ignore@5.3.2: {}

  import-fresh@3.3.0:
    dependencies:
      parent-module: 1.0.1
      resolve-from: 4.0.0

  imurmurhash@0.1.4: {}

  indent-string@4.0.0: {}

  inflight@1.0.6:
    dependencies:
      once: 1.4.0
      wrappy: 1.0.2

  inherits@2.0.4: {}

  inline-style-parser@0.2.3: {}

  inquirer@8.2.6:
    dependencies:
      ansi-escapes: 4.3.2
      chalk: 4.1.2
      cli-cursor: 3.1.0
      cli-width: 3.0.0
      external-editor: 3.1.0
      figures: 3.2.0
      lodash: 4.17.21
      mute-stream: 0.0.8
      ora: 5.4.1
      run-async: 2.4.1
      rxjs: 7.8.1
      string-width: 4.2.3
      strip-ansi: 6.0.1
      through: 2.3.8
      wrap-ansi: 6.2.0

  invariant@2.2.4:
    dependencies:
      loose-envify: 1.4.0

  is-alphabetical@2.0.1: {}

  is-alphanumerical@2.0.1:
    dependencies:
      is-alphabetical: 2.0.1
      is-decimal: 2.0.1

  is-arrayish@0.2.1: {}

  is-arrayish@0.3.2: {}

  is-binary-path@2.1.0:
    dependencies:
      binary-extensions: 2.3.0

  is-ci@3.0.1:
    dependencies:
      ci-info: 3.9.0

  is-core-module@2.15.0:
    dependencies:
      hasown: 2.0.2

  is-decimal@2.0.1: {}

  is-docker@2.2.1: {}

  is-es2016-keyword@1.0.0: {}

  is-extglob@2.1.1: {}

  is-fullwidth-code-point@3.0.0: {}

  is-glob@4.0.3:
    dependencies:
      is-extglob: 2.1.1

  is-hexadecimal@2.0.1: {}

  is-interactive@1.0.0: {}

  is-number@7.0.0: {}

  is-obj@2.0.0: {}

  is-observable@2.1.0: {}

  is-path-inside@3.0.3: {}

  is-plain-obj@1.1.0: {}

  is-plain-obj@4.1.0: {}

  is-plain-object@5.0.0: {}

  is-promise@2.2.2: {}

  is-stream@1.1.0: {}

  is-stream@2.0.1: {}

  is-stream@3.0.0: {}

  is-unicode-supported@0.1.0: {}

  is-wsl@2.2.0:
    dependencies:
      is-docker: 2.2.1

  isexe@2.0.0: {}

  jackspeak@3.4.3:
    dependencies:
      '@isaacs/cliui': 8.0.2
    optionalDependencies:
      '@pkgjs/parseargs': 0.11.0

  jackspeak@4.0.1:
    dependencies:
      '@isaacs/cliui': 8.0.2
    optionalDependencies:
      '@pkgjs/parseargs': 0.11.0

  jake@10.9.2:
    dependencies:
      async: 3.2.5
      chalk: 4.1.2
      filelist: 1.0.4
      minimatch: 3.1.2

  jiti@1.21.6: {}

  js-base64@3.7.7: {}

  js-tiktoken@1.0.12:
    dependencies:
      base64-js: 1.5.1

  js-tokens@3.0.2: {}

  js-tokens@4.0.0: {}

  js-tokens@9.0.0: {}

  js-yaml@4.1.0:
    dependencies:
      argparse: 2.0.1

  jsesc@2.5.2: {}

  json-buffer@3.0.1: {}

  json-diff@0.9.0:
    dependencies:
      cli-color: 2.0.4
      difflib: 0.2.4
      dreamopt: 0.8.0

  json-parse-even-better-errors@2.3.1: {}

  json-schema-traverse@0.4.1: {}

  json-schema-traverse@1.0.0: {}

  json-stable-stringify-without-jsonify@1.0.1: {}

  json5@2.2.3: {}

  jsonfile@6.1.0:
    dependencies:
      universalify: 2.0.1
    optionalDependencies:
      graceful-fs: 4.2.11

  jsonpointer@5.0.1: {}

  keyv@4.5.4:
    dependencies:
      json-buffer: 3.0.1

  langsmith@0.1.41(@langchain/core@0.2.23(openai@4.55.4(zod@3.23.8)))(openai@4.55.4(zod@3.23.8)):
    dependencies:
      '@types/uuid': 9.0.8
      commander: 10.0.1
      p-queue: 6.6.2
      p-retry: 4.6.2
      semver: 7.6.3
      uuid: 9.0.1
    optionalDependencies:
      '@langchain/core': 0.2.23(openai@4.55.4(zod@3.23.8))
      openai: 4.55.4(zod@3.23.8)

  leven@4.0.0: {}

  levn@0.4.1:
    dependencies:
      prelude-ls: 1.2.1
      type-check: 0.4.0

  libsql@0.3.19:
    dependencies:
      '@neon-rs/load': 0.0.4
      detect-libc: 2.0.2
    optionalDependencies:
      '@libsql/darwin-arm64': 0.3.19
      '@libsql/darwin-x64': 0.3.19
      '@libsql/linux-arm64-gnu': 0.3.19
      '@libsql/linux-arm64-musl': 0.3.19
      '@libsql/linux-x64-gnu': 0.3.19
      '@libsql/linux-x64-musl': 0.3.19
      '@libsql/win32-x64-msvc': 0.3.19

  lilconfig@2.1.0: {}

  lilconfig@3.1.2: {}

  lines-and-columns@1.2.4: {}

  local-pkg@0.5.0:
    dependencies:
      mlly: 1.7.1
      pkg-types: 1.1.3

  locate-path@6.0.0:
    dependencies:
      p-locate: 5.0.0

  locate-path@7.2.0:
    dependencies:
      p-locate: 6.0.0

  lodash.isequal@4.5.0: {}

  lodash.merge@4.6.2: {}

  lodash.throttle@4.1.1: {}

  lodash@4.17.21: {}

  log-symbols@4.1.0:
    dependencies:
      chalk: 4.1.2
      is-unicode-supported: 0.1.0

  long@5.2.3: {}

  longest-streak@3.1.0: {}

  loose-envify@1.4.0:
    dependencies:
      js-tokens: 4.0.0

  loupe@2.3.7:
    dependencies:
      get-func-name: 2.0.2

  lower-case@2.0.2:
    dependencies:
      tslib: 2.6.3

  lowercase-keys@2.0.0: {}

  lru-cache@10.4.3: {}

  lru-cache@11.0.0: {}

  lru-cache@4.1.5:
    dependencies:
      pseudomap: 1.0.2
      yallist: 2.1.2

  lru-cache@5.1.1:
    dependencies:
      yallist: 3.1.1

  lru-queue@0.1.0:
    dependencies:
      es5-ext: 0.10.64

  magic-string@0.25.9:
    dependencies:
      sourcemap-codec: 1.4.8

  magic-string@0.30.11:
    dependencies:
      '@jridgewell/sourcemap-codec': 1.5.0

  mdast-util-from-markdown@2.0.1:
    dependencies:
      '@types/mdast': 4.0.4
      '@types/unist': 3.0.2
      decode-named-character-reference: 1.0.2
      devlop: 1.1.0
      mdast-util-to-string: 4.0.0
      micromark: 4.0.0
      micromark-util-decode-numeric-character-reference: 2.0.1
      micromark-util-decode-string: 2.0.0
      micromark-util-normalize-identifier: 2.0.0
      micromark-util-symbol: 2.0.0
      micromark-util-types: 2.0.0
      unist-util-stringify-position: 4.0.0
    transitivePeerDependencies:
      - supports-color

  mdast-util-mdx-expression@2.0.0:
    dependencies:
      '@types/estree-jsx': 1.0.5
      '@types/hast': 3.0.4
      '@types/mdast': 4.0.4
      devlop: 1.1.0
      mdast-util-from-markdown: 2.0.1
      mdast-util-to-markdown: 2.1.0
    transitivePeerDependencies:
      - supports-color

  mdast-util-mdx-jsx@3.1.2:
    dependencies:
      '@types/estree-jsx': 1.0.5
      '@types/hast': 3.0.4
      '@types/mdast': 4.0.4
      '@types/unist': 3.0.2
      ccount: 2.0.1
      devlop: 1.1.0
      mdast-util-from-markdown: 2.0.1
      mdast-util-to-markdown: 2.1.0
      parse-entities: 4.0.1
      stringify-entities: 4.0.4
      unist-util-remove-position: 5.0.0
      unist-util-stringify-position: 4.0.0
      vfile-message: 4.0.2
    transitivePeerDependencies:
      - supports-color

  mdast-util-mdxjs-esm@2.0.1:
    dependencies:
      '@types/estree-jsx': 1.0.5
      '@types/hast': 3.0.4
      '@types/mdast': 4.0.4
      devlop: 1.1.0
      mdast-util-from-markdown: 2.0.1
      mdast-util-to-markdown: 2.1.0
    transitivePeerDependencies:
      - supports-color

  mdast-util-phrasing@4.1.0:
    dependencies:
      '@types/mdast': 4.0.4
      unist-util-is: 6.0.0

  mdast-util-to-hast@13.2.0:
    dependencies:
      '@types/hast': 3.0.4
      '@types/mdast': 4.0.4
      '@ungap/structured-clone': 1.2.0
      devlop: 1.1.0
      micromark-util-sanitize-uri: 2.0.0
      trim-lines: 3.0.1
      unist-util-position: 5.0.0
      unist-util-visit: 5.0.0
      vfile: 6.0.2

  mdast-util-to-markdown@2.1.0:
    dependencies:
      '@types/mdast': 4.0.4
      '@types/unist': 3.0.2
      longest-streak: 3.1.0
      mdast-util-phrasing: 4.1.0
      mdast-util-to-string: 4.0.0
      micromark-util-decode-string: 2.0.0
      unist-util-visit: 5.0.0
      zwitch: 2.0.4

  mdast-util-to-string@4.0.0:
    dependencies:
      '@types/mdast': 4.0.4

  memoize-one@4.0.3: {}

  memoizee@0.4.17:
    dependencies:
      d: 1.0.2
      es5-ext: 0.10.64
      es6-weak-map: 2.0.3
      event-emitter: 0.3.5
      is-promise: 2.2.2
      lru-queue: 0.1.0
      next-tick: 1.1.0
      timers-ext: 0.1.8

  merge-stream@2.0.0: {}

  merge2@1.4.1: {}

  micromark-core-commonmark@2.0.1:
    dependencies:
      decode-named-character-reference: 1.0.2
      devlop: 1.1.0
      micromark-factory-destination: 2.0.0
      micromark-factory-label: 2.0.0
      micromark-factory-space: 2.0.0
      micromark-factory-title: 2.0.0
      micromark-factory-whitespace: 2.0.0
      micromark-util-character: 2.1.0
      micromark-util-chunked: 2.0.0
      micromark-util-classify-character: 2.0.0
      micromark-util-html-tag-name: 2.0.0
      micromark-util-normalize-identifier: 2.0.0
      micromark-util-resolve-all: 2.0.0
      micromark-util-subtokenize: 2.0.1
      micromark-util-symbol: 2.0.0
      micromark-util-types: 2.0.0

  micromark-factory-destination@2.0.0:
    dependencies:
      micromark-util-character: 2.1.0
      micromark-util-symbol: 2.0.0
      micromark-util-types: 2.0.0

  micromark-factory-label@2.0.0:
    dependencies:
      devlop: 1.1.0
      micromark-util-character: 2.1.0
      micromark-util-symbol: 2.0.0
      micromark-util-types: 2.0.0

  micromark-factory-space@2.0.0:
    dependencies:
      micromark-util-character: 2.1.0
      micromark-util-types: 2.0.0

  micromark-factory-title@2.0.0:
    dependencies:
      micromark-factory-space: 2.0.0
      micromark-util-character: 2.1.0
      micromark-util-symbol: 2.0.0
      micromark-util-types: 2.0.0

  micromark-factory-whitespace@2.0.0:
    dependencies:
      micromark-factory-space: 2.0.0
      micromark-util-character: 2.1.0
      micromark-util-symbol: 2.0.0
      micromark-util-types: 2.0.0

  micromark-util-character@2.1.0:
    dependencies:
      micromark-util-symbol: 2.0.0
      micromark-util-types: 2.0.0

  micromark-util-chunked@2.0.0:
    dependencies:
      micromark-util-symbol: 2.0.0

  micromark-util-classify-character@2.0.0:
    dependencies:
      micromark-util-character: 2.1.0
      micromark-util-symbol: 2.0.0
      micromark-util-types: 2.0.0

  micromark-util-combine-extensions@2.0.0:
    dependencies:
      micromark-util-chunked: 2.0.0
      micromark-util-types: 2.0.0

  micromark-util-decode-numeric-character-reference@2.0.1:
    dependencies:
      micromark-util-symbol: 2.0.0

  micromark-util-decode-string@2.0.0:
    dependencies:
      decode-named-character-reference: 1.0.2
      micromark-util-character: 2.1.0
      micromark-util-decode-numeric-character-reference: 2.0.1
      micromark-util-symbol: 2.0.0

  micromark-util-encode@2.0.0: {}

  micromark-util-html-tag-name@2.0.0: {}

  micromark-util-normalize-identifier@2.0.0:
    dependencies:
      micromark-util-symbol: 2.0.0

  micromark-util-resolve-all@2.0.0:
    dependencies:
      micromark-util-types: 2.0.0

  micromark-util-sanitize-uri@2.0.0:
    dependencies:
      micromark-util-character: 2.1.0
      micromark-util-encode: 2.0.0
      micromark-util-symbol: 2.0.0

  micromark-util-subtokenize@2.0.1:
    dependencies:
      devlop: 1.1.0
      micromark-util-chunked: 2.0.0
      micromark-util-symbol: 2.0.0
      micromark-util-types: 2.0.0

  micromark-util-symbol@2.0.0: {}

  micromark-util-types@2.0.0: {}

  micromark@4.0.0:
    dependencies:
      '@types/debug': 4.1.12
      debug: 4.3.6
      decode-named-character-reference: 1.0.2
      devlop: 1.1.0
      micromark-core-commonmark: 2.0.1
      micromark-factory-space: 2.0.0
      micromark-util-character: 2.1.0
      micromark-util-chunked: 2.0.0
      micromark-util-combine-extensions: 2.0.0
      micromark-util-decode-numeric-character-reference: 2.0.1
      micromark-util-encode: 2.0.0
      micromark-util-normalize-identifier: 2.0.0
      micromark-util-resolve-all: 2.0.0
      micromark-util-sanitize-uri: 2.0.0
      micromark-util-subtokenize: 2.0.1
      micromark-util-symbol: 2.0.0
      micromark-util-types: 2.0.0
    transitivePeerDependencies:
      - supports-color

  micromatch@4.0.7:
    dependencies:
      braces: 3.0.3
      picomatch: 2.3.1

  mime-db@1.52.0: {}

  mime-types@2.1.35:
    dependencies:
      mime-db: 1.52.0

  mime@3.0.0: {}

  mimic-fn@2.1.0: {}

  mimic-fn@4.0.0: {}

  mimic-response@1.0.1: {}

  mimic-response@3.1.0: {}

  min-indent@1.0.1: {}

  miniflare@3.20240806.0:
    dependencies:
      '@cspotcode/source-map-support': 0.8.1
      acorn: 8.12.1
      acorn-walk: 8.3.3
      capnp-ts: 0.7.0
      exit-hook: 2.2.1
      glob-to-regexp: 0.4.1
      stoppable: 1.1.0
      undici: 5.28.4
      workerd: 1.20240806.0
      ws: 8.18.0
      youch: 3.3.3
      zod: 3.23.8
    transitivePeerDependencies:
      - bufferutil
      - supports-color
      - utf-8-validate

  minimatch@10.0.1:
    dependencies:
      brace-expansion: 2.0.1

  minimatch@3.1.2:
    dependencies:
      brace-expansion: 1.1.11

  minimatch@5.1.6:
    dependencies:
      brace-expansion: 2.0.1

  minimatch@9.0.5:
    dependencies:
      brace-expansion: 2.0.1

  minipass-collect@2.0.1:
    dependencies:
      minipass: 7.1.2

  minipass-flush@1.0.5:
    dependencies:
      minipass: 3.3.6

  minipass-pipeline@1.2.4:
    dependencies:
      minipass: 3.3.6

  minipass@3.3.6:
    dependencies:
      yallist: 4.0.0

  minipass@5.0.0: {}

  minipass@7.1.2: {}

  minizlib@2.1.2:
    dependencies:
      minipass: 3.3.6
      yallist: 4.0.0

  mkdirp@1.0.4: {}

  mlly@1.7.1:
    dependencies:
      acorn: 8.12.1
      pathe: 1.1.2
      pkg-types: 1.1.3
      ufo: 1.5.4

  monaco-editor@0.50.0: {}

  moo@0.5.2: {}

  ms@2.1.2: {}

  ms@2.1.3: {}

  mustache@4.2.0: {}

  mute-stream@0.0.8: {}

  mz@2.7.0:
    dependencies:
      any-promise: 1.3.0
      object-assign: 4.1.1
      thenify-all: 1.6.0

  nanoid@3.3.7: {}

  natural-compare@1.4.0: {}

  nearley@2.20.1:
    dependencies:
      commander: 2.20.3
      moo: 0.5.2
      railroad-diagrams: 1.0.0
      randexp: 0.4.6

  next-tick@1.1.0: {}

  nice-napi@1.0.2:
    dependencies:
      node-addon-api: 3.2.1
      node-gyp-build: 4.8.1
    optional: true

  no-case@3.0.4:
    dependencies:
      lower-case: 2.0.2
      tslib: 2.6.3

  node-addon-api@3.2.1:
    optional: true

  node-domexception@1.0.0: {}

  node-fetch-native@1.6.4: {}

  node-fetch@2.7.0:
    dependencies:
      whatwg-url: 5.0.0

  node-fetch@3.3.2:
    dependencies:
      data-uri-to-buffer: 4.0.1
      fetch-blob: 3.2.0
      formdata-polyfill: 4.0.10

  node-forge@1.3.1: {}

  node-gyp-build@4.8.1:
    optional: true

  node-releases@2.0.18: {}

  nodemon@3.1.4:
    dependencies:
      chokidar: 3.6.0
      debug: 4.3.6(supports-color@5.5.0)
      ignore-by-default: 1.0.1
      minimatch: 3.1.2
      pstree.remy: 1.1.8
      semver: 7.6.3
      simple-update-notifier: 2.0.0
      supports-color: 5.5.0
      touch: 3.1.1
      undefsafe: 2.0.5

  normalize-path@3.0.0: {}

  normalize-range@0.1.2: {}

  normalize-url@6.1.0: {}

  npm-run-path@2.0.2:
    dependencies:
      path-key: 2.0.1

  npm-run-path@4.0.1:
    dependencies:
      path-key: 3.1.1

  npm-run-path@5.3.0:
    dependencies:
      path-key: 4.0.0

  object-assign@4.1.1: {}

  object-hash@3.0.0: {}

  observable-fns@0.6.1: {}

  once@1.4.0:
    dependencies:
      wrappy: 1.0.2

  onetime@5.1.2:
    dependencies:
      mimic-fn: 2.1.0

  onetime@6.0.0:
    dependencies:
      mimic-fn: 4.0.0

  openai@4.55.4(zod@3.23.8):
    dependencies:
      '@types/node': 18.19.44
      '@types/node-fetch': 2.6.11
      abort-controller: 3.0.0
      agentkeepalive: 4.5.0
      form-data-encoder: 1.7.2
      formdata-node: 4.4.1
      node-fetch: 2.7.0
    optionalDependencies:
      zod: 3.23.8
    transitivePeerDependencies:
      - encoding

  optionator@0.9.4:
    dependencies:
      deep-is: 0.1.4
      fast-levenshtein: 2.0.6
      levn: 0.4.1
      prelude-ls: 1.2.1
      type-check: 0.4.0
      word-wrap: 1.2.5

  ora@5.4.1:
    dependencies:
      bl: 4.1.0
      chalk: 4.1.2
      cli-cursor: 3.1.0
      cli-spinners: 2.9.2
      is-interactive: 1.0.0
      is-unicode-supported: 0.1.0
      log-symbols: 4.1.0
      strip-ansi: 6.0.1
      wcwidth: 1.0.1

  os-filter-obj@2.0.0:
    dependencies:
      arch: 2.2.0

  os-tmpdir@1.0.2: {}

  over-9000@9000.1.4: {}

  ow@0.22.0:
    dependencies:
      '@sindresorhus/is': 4.6.0
      callsites: 3.1.0
      dot-prop: 6.0.1
      lodash.isequal: 4.5.0
      type-fest: 0.20.2
      vali-date: 1.0.0

  ow@0.28.1:
    dependencies:
      '@sindresorhus/is': 4.6.0
      callsites: 3.1.0
      dot-prop: 6.0.1
      lodash.isequal: 4.5.0
      type-fest: 2.19.0
      vali-date: 1.0.0

  p-cancelable@2.1.1: {}

  p-finally@1.0.0: {}

  p-limit@3.1.0:
    dependencies:
      yocto-queue: 0.1.0

  p-limit@4.0.0:
    dependencies:
      yocto-queue: 1.1.1

  p-limit@5.0.0:
    dependencies:
      yocto-queue: 1.1.1

  p-locate@5.0.0:
    dependencies:
      p-limit: 3.1.0

  p-locate@6.0.0:
    dependencies:
      p-limit: 4.0.0

  p-map@4.0.0:
    dependencies:
      aggregate-error: 3.1.0

  p-queue@6.6.2:
    dependencies:
      eventemitter3: 4.0.7
      p-timeout: 3.2.0

  p-retry@4.6.2:
    dependencies:
      '@types/retry': 0.12.0
      retry: 0.13.1

  p-timeout@3.2.0:
    dependencies:
      p-finally: 1.0.0

  package-json-from-dist@1.0.0: {}

  parent-module@1.0.1:
    dependencies:
      callsites: 3.1.0

  parse-entities@4.0.1:
    dependencies:
      '@types/unist': 2.0.10
      character-entities: 2.0.2
      character-entities-legacy: 3.0.0
      character-reference-invalid: 2.0.1
      decode-named-character-reference: 1.0.2
      is-alphanumerical: 2.0.1
      is-decimal: 2.0.1
      is-hexadecimal: 2.0.1

  parse-json@5.2.0:
    dependencies:
      '@babel/code-frame': 7.24.7
      error-ex: 1.3.2
      json-parse-even-better-errors: 2.3.1
      lines-and-columns: 1.2.4

  parse-ms@2.1.0: {}

  parse5@7.1.2:
    dependencies:
      entities: 4.5.0

  path-exists@4.0.0: {}

  path-exists@5.0.0: {}

  path-is-absolute@1.0.1: {}

  path-key@2.0.1: {}

  path-key@3.1.1: {}

  path-key@4.0.0: {}

  path-parse@1.0.7: {}

  path-scurry@1.11.1:
    dependencies:
      lru-cache: 10.4.3
      minipass: 7.1.2

  path-scurry@2.0.0:
    dependencies:
      lru-cache: 11.0.0
      minipass: 7.1.2

  path-to-regexp@6.2.2: {}

  path-type@4.0.0: {}

  pathe@1.1.2: {}

  pathval@1.1.1: {}

  peek-readable@5.1.4: {}

  picocolors@1.0.1: {}

  picomatch@2.3.1: {}

  pify@2.3.0: {}

  pinkie-promise@2.0.1:
    dependencies:
      pinkie: 2.0.4

  pinkie@2.0.4: {}

  pirates@4.0.6: {}

  piscina@4.6.1:
    optionalDependencies:
      nice-napi: 1.0.2

  pkg-dir@7.0.0:
    dependencies:
      find-up: 6.3.0

  pkg-types@1.1.3:
    dependencies:
      confbox: 0.1.7
      mlly: 1.7.1
      pathe: 1.1.2

  postcss-import@15.1.0(postcss@8.4.41):
    dependencies:
      postcss: 8.4.41
      postcss-value-parser: 4.2.0
      read-cache: 1.0.0
      resolve: 1.22.8

  postcss-js@4.0.1(postcss@8.4.41):
    dependencies:
      camelcase-css: 2.0.1
      postcss: 8.4.41

  postcss-load-config@4.0.2(postcss@8.4.41):
    dependencies:
      lilconfig: 3.1.2
      yaml: 2.5.0
    optionalDependencies:
      postcss: 8.4.41

  postcss-nested@6.2.0(postcss@8.4.41):
    dependencies:
      postcss: 8.4.41
      postcss-selector-parser: 6.1.2

  postcss-selector-parser@6.1.2:
    dependencies:
      cssesc: 3.0.0
      util-deprecate: 1.0.2

  postcss-value-parser@4.2.0: {}

  postcss@8.4.41:
    dependencies:
      nanoid: 3.3.7
      picocolors: 1.0.1
      source-map-js: 1.2.0

  prelude-ls@1.2.1: {}

  prettier@3.0.3: {}

  pretty-format@29.7.0:
    dependencies:
      '@jest/schemas': 29.6.3
      ansi-styles: 5.2.0
      react-is: 18.3.1

  pretty-ms@7.0.1:
    dependencies:
      parse-ms: 2.1.0

  printable-characters@1.0.42: {}

  prop-types@15.8.1:
    dependencies:
      loose-envify: 1.4.0
      object-assign: 4.1.1
      react-is: 16.13.1

  property-information@6.5.0: {}

  protobufjs@7.3.2:
    dependencies:
      '@protobufjs/aspromise': 1.1.2
      '@protobufjs/base64': 1.1.2
      '@protobufjs/codegen': 2.0.4
      '@protobufjs/eventemitter': 1.1.0
      '@protobufjs/fetch': 1.1.0
      '@protobufjs/float': 1.0.2
      '@protobufjs/inquire': 1.1.0
      '@protobufjs/path': 1.1.2
      '@protobufjs/pool': 1.1.0
      '@protobufjs/utf8': 1.1.0
      '@types/node': 20.14.15
      long: 5.2.3

  pseudomap@1.0.2: {}

  pstree.remy@1.1.8: {}

  pump@3.0.0:
    dependencies:
      end-of-stream: 1.4.4
      once: 1.4.0

  punycode@2.3.1: {}

  queue-microtask@1.2.3: {}

  quick-lru@5.1.1: {}

  railroad-diagrams@1.0.0: {}

  ramda@0.28.0: {}

  randexp@0.4.6:
    dependencies:
      discontinuous-range: 1.0.0
      ret: 0.1.15

  react-dom@18.3.1(react@18.3.1):
    dependencies:
      loose-envify: 1.4.0
      react: 18.3.1
      scheduler: 0.23.2

  react-draggable@4.4.6(react-dom@18.3.1(react@18.3.1))(react@18.3.1):
    dependencies:
      clsx: 1.2.1
      prop-types: 15.8.1
      react: 18.3.1
      react-dom: 18.3.1(react@18.3.1)

  react-highlight-words@0.20.0(react@18.3.1):
    dependencies:
      highlight-words-core: 1.2.2
      memoize-one: 4.0.3
      prop-types: 15.8.1
      react: 18.3.1

  react-hook-form@7.52.2(react@18.3.1):
    dependencies:
      react: 18.3.1

  react-hotkeys-hook@4.5.0(react-dom@18.3.1(react@18.3.1))(react@18.3.1):
    dependencies:
      react: 18.3.1
      react-dom: 18.3.1(react@18.3.1)

  react-is@16.13.1: {}

  react-is@18.3.1: {}

  react-markdown@9.0.1(@types/react@18.3.3)(react@18.3.1):
    dependencies:
      '@types/hast': 3.0.4
      '@types/react': 18.3.3
      devlop: 1.1.0
      hast-util-to-jsx-runtime: 2.3.0
      html-url-attributes: 3.0.0
      mdast-util-to-hast: 13.2.0
      react: 18.3.1
      remark-parse: 11.0.0
      remark-rehype: 11.1.0
      unified: 11.0.5
      unist-util-visit: 5.0.0
      vfile: 6.0.2
    transitivePeerDependencies:
      - supports-color

  react-remove-scroll-bar@2.3.6(@types/react@18.3.3)(react@18.3.1):
    dependencies:
      react: 18.3.1
      react-style-singleton: 2.2.1(@types/react@18.3.3)(react@18.3.1)
      tslib: 2.6.3
    optionalDependencies:
      '@types/react': 18.3.3

  react-remove-scroll@2.5.5(@types/react@18.3.3)(react@18.3.1):
    dependencies:
      react: 18.3.1
      react-remove-scroll-bar: 2.3.6(@types/react@18.3.3)(react@18.3.1)
      react-style-singleton: 2.2.1(@types/react@18.3.3)(react@18.3.1)
      tslib: 2.6.3
      use-callback-ref: 1.3.2(@types/react@18.3.3)(react@18.3.1)
      use-sidecar: 1.1.2(@types/react@18.3.3)(react@18.3.1)
    optionalDependencies:
      '@types/react': 18.3.3

  react-remove-scroll@2.5.7(@types/react@18.3.3)(react@18.3.1):
    dependencies:
      react: 18.3.1
      react-remove-scroll-bar: 2.3.6(@types/react@18.3.3)(react@18.3.1)
      react-style-singleton: 2.2.1(@types/react@18.3.3)(react@18.3.1)
      tslib: 2.6.3
      use-callback-ref: 1.3.2(@types/react@18.3.3)(react@18.3.1)
      use-sidecar: 1.1.2(@types/react@18.3.3)(react@18.3.1)
    optionalDependencies:
      '@types/react': 18.3.3

  react-resizable@3.0.5(react-dom@18.3.1(react@18.3.1))(react@18.3.1):
    dependencies:
      prop-types: 15.8.1
      react: 18.3.1
      react-draggable: 4.4.6(react-dom@18.3.1(react@18.3.1))(react@18.3.1)
    transitivePeerDependencies:
      - react-dom

  react-router-dom@6.26.0(react-dom@18.3.1(react@18.3.1))(react@18.3.1):
    dependencies:
      '@remix-run/router': 1.19.0
      react: 18.3.1
      react-dom: 18.3.1(react@18.3.1)
      react-router: 6.26.0(react@18.3.1)

  react-router@6.26.0(react@18.3.1):
    dependencies:
      '@remix-run/router': 1.19.0
      react: 18.3.1

  react-style-singleton@2.2.1(@types/react@18.3.3)(react@18.3.1):
    dependencies:
      get-nonce: 1.0.1
      invariant: 2.2.4
      react: 18.3.1
      tslib: 2.6.3
    optionalDependencies:
      '@types/react': 18.3.3

  react-use-websocket@4.8.1(react-dom@18.3.1(react@18.3.1))(react@18.3.1):
    dependencies:
      react: 18.3.1
      react-dom: 18.3.1(react@18.3.1)

  react@18.3.1:
    dependencies:
      loose-envify: 1.4.0

  read-cache@1.0.0:
    dependencies:
      pify: 2.3.0

  readable-stream@3.6.2:
    dependencies:
      inherits: 2.0.4
      string_decoder: 1.3.0
      util-deprecate: 1.0.2

  readable-web-to-node-stream@3.0.2:
    dependencies:
      readable-stream: 3.6.2

  readdirp@3.6.0:
    dependencies:
      picomatch: 2.3.1

  regenerator-runtime@0.14.1: {}

  remark-parse@11.0.0:
    dependencies:
      '@types/mdast': 4.0.4
      mdast-util-from-markdown: 2.0.1
      micromark-util-types: 2.0.0
      unified: 11.0.5
    transitivePeerDependencies:
      - supports-color

  remark-rehype@11.1.0:
    dependencies:
      '@types/hast': 3.0.4
      '@types/mdast': 4.0.4
      mdast-util-to-hast: 13.2.0
      unified: 11.0.5
      vfile: 6.0.2

  require-from-string@2.0.2: {}

  resolve-alpn@1.2.1: {}

  resolve-from@4.0.0: {}

  resolve-pkg-maps@1.0.0: {}

  resolve.exports@2.0.2: {}

  resolve@1.22.8:
    dependencies:
      is-core-module: 2.15.0
      path-parse: 1.0.7
      supports-preserve-symlinks-flag: 1.0.0

  responselike@2.0.1:
    dependencies:
      lowercase-keys: 2.0.0

  restore-cursor@3.1.0:
    dependencies:
      onetime: 5.1.2
      signal-exit: 3.0.7

  ret@0.1.15: {}

  retry@0.13.1: {}

  reusify@1.0.4: {}

  rimraf@3.0.2:
    dependencies:
      glob: 7.2.3

  rimraf@5.0.10:
    dependencies:
      glob: 10.4.5

  rimraf@6.0.1:
    dependencies:
      glob: 11.0.0
      package-json-from-dist: 1.0.0

  rollup-plugin-inject@3.0.2:
    dependencies:
      estree-walker: 0.6.1
      magic-string: 0.25.9
      rollup-pluginutils: 2.8.2

  rollup-plugin-node-polyfills@0.2.1:
    dependencies:
      rollup-plugin-inject: 3.0.2

  rollup-pluginutils@2.8.2:
    dependencies:
      estree-walker: 0.6.1

  rollup@4.20.0:
    dependencies:
      '@types/estree': 1.0.5
    optionalDependencies:
      '@rollup/rollup-android-arm-eabi': 4.20.0
      '@rollup/rollup-android-arm64': 4.20.0
      '@rollup/rollup-darwin-arm64': 4.20.0
      '@rollup/rollup-darwin-x64': 4.20.0
      '@rollup/rollup-linux-arm-gnueabihf': 4.20.0
      '@rollup/rollup-linux-arm-musleabihf': 4.20.0
      '@rollup/rollup-linux-arm64-gnu': 4.20.0
      '@rollup/rollup-linux-arm64-musl': 4.20.0
      '@rollup/rollup-linux-powerpc64le-gnu': 4.20.0
      '@rollup/rollup-linux-riscv64-gnu': 4.20.0
      '@rollup/rollup-linux-s390x-gnu': 4.20.0
      '@rollup/rollup-linux-x64-gnu': 4.20.0
      '@rollup/rollup-linux-x64-musl': 4.20.0
      '@rollup/rollup-win32-arm64-msvc': 4.20.0
      '@rollup/rollup-win32-ia32-msvc': 4.20.0
      '@rollup/rollup-win32-x64-msvc': 4.20.0
      fsevents: 2.3.3

  run-async@2.4.1: {}

  run-parallel@1.2.0:
    dependencies:
      queue-microtask: 1.2.3

  rxjs@7.8.1:
    dependencies:
      tslib: 2.6.3

  safe-buffer@5.2.1: {}

  safer-buffer@2.1.2: {}

  sax@1.4.1: {}

  scheduler@0.23.2:
    dependencies:
      loose-envify: 1.4.0

  selfsigned@2.4.1:
    dependencies:
      '@types/node-forge': 1.3.11
      node-forge: 1.3.1

  semver-regex@4.0.5: {}

  semver-truncate@3.0.0:
    dependencies:
      semver: 7.6.3

  semver@6.3.1: {}

  semver@7.6.3: {}

  sharp@0.33.4:
    dependencies:
      color: 4.2.3
      detect-libc: 2.0.3
      semver: 7.6.3
    optionalDependencies:
      '@img/sharp-darwin-arm64': 0.33.4
      '@img/sharp-darwin-x64': 0.33.4
      '@img/sharp-libvips-darwin-arm64': 1.0.2
      '@img/sharp-libvips-darwin-x64': 1.0.2
      '@img/sharp-libvips-linux-arm': 1.0.2
      '@img/sharp-libvips-linux-arm64': 1.0.2
      '@img/sharp-libvips-linux-s390x': 1.0.2
      '@img/sharp-libvips-linux-x64': 1.0.2
      '@img/sharp-libvips-linuxmusl-arm64': 1.0.2
      '@img/sharp-libvips-linuxmusl-x64': 1.0.2
      '@img/sharp-linux-arm': 0.33.4
      '@img/sharp-linux-arm64': 0.33.4
      '@img/sharp-linux-s390x': 0.33.4
      '@img/sharp-linux-x64': 0.33.4
      '@img/sharp-linuxmusl-arm64': 0.33.4
      '@img/sharp-linuxmusl-x64': 0.33.4
      '@img/sharp-wasm32': 0.33.4
      '@img/sharp-win32-ia32': 0.33.4
      '@img/sharp-win32-x64': 0.33.4

  shebang-command@1.2.0:
    dependencies:
      shebang-regex: 1.0.0

  shebang-command@2.0.0:
    dependencies:
      shebang-regex: 3.0.0

  shebang-regex@1.0.0: {}

  shebang-regex@3.0.0: {}

  shimmer@1.2.1: {}

  siginfo@2.0.0: {}

  signal-exit@3.0.7: {}

  signal-exit@4.1.0: {}

  simple-swizzle@0.2.2:
    dependencies:
      is-arrayish: 0.3.2

  simple-update-notifier@2.0.0:
    dependencies:
      semver: 7.6.3

  sisteransi@1.0.5: {}

  slash@3.0.0: {}

  snake-case@3.0.4:
    dependencies:
      dot-case: 3.0.4
      tslib: 2.6.3

  sort-keys-length@1.0.1:
    dependencies:
      sort-keys: 1.1.2

  sort-keys@1.1.2:
    dependencies:
      is-plain-obj: 1.1.0

  source-map-js@1.2.0: {}

  source-map-support@0.5.21:
    dependencies:
      buffer-from: 1.1.2
      source-map: 0.6.1

  source-map@0.6.1: {}

  source-map@0.7.4: {}

  sourcemap-codec@1.4.8: {}

  space-separated-tokens@2.0.2: {}

  sql-formatter@15.4.0:
    dependencies:
      argparse: 2.0.1
      get-stdin: 8.0.0
      nearley: 2.20.1

  ssri@10.0.6:
    dependencies:
      minipass: 7.1.2

  stackback@0.0.2: {}

  stackframe@1.3.4: {}

  stacktracey@2.1.8:
    dependencies:
      as-table: 1.0.55
      get-source: 2.0.12

  state-local@1.0.7: {}

  std-env@3.7.0: {}

  stoppable@1.1.0: {}

  stopword@3.0.1: {}

  string-width@4.2.3:
    dependencies:
      emoji-regex: 8.0.0
      is-fullwidth-code-point: 3.0.0
      strip-ansi: 6.0.1

  string-width@5.1.2:
    dependencies:
      eastasianwidth: 0.2.0
      emoji-regex: 9.2.2
      strip-ansi: 7.1.0

  string_decoder@1.3.0:
    dependencies:
      safe-buffer: 5.2.1

  stringify-entities@4.0.4:
    dependencies:
      character-entities-html4: 2.1.0
      character-entities-legacy: 3.0.0

  strip-ansi@6.0.1:
    dependencies:
      ansi-regex: 5.0.1

  strip-ansi@7.1.0:
    dependencies:
      ansi-regex: 6.0.1

  strip-eof@1.0.0: {}

  strip-final-newline@2.0.0: {}

  strip-final-newline@3.0.0: {}

  strip-indent@3.0.0:
    dependencies:
      min-indent: 1.0.1

  strip-json-comments@3.1.1: {}

  strip-literal@2.1.0:
    dependencies:
      js-tokens: 9.0.0

  strip-outer@2.0.0: {}

  strtok3@7.1.1:
    dependencies:
      '@tokenizer/token': 0.3.0
      peek-readable: 5.1.4

  style-mod@4.1.2: {}

  style-to-object@1.0.6:
    dependencies:
      inline-style-parser: 0.2.3

  sucrase@3.35.0:
    dependencies:
      '@jridgewell/gen-mapping': 0.3.5
      commander: 4.1.1
      glob: 10.4.5
      lines-and-columns: 1.2.4
      mz: 2.7.0
      pirates: 4.0.6
      ts-interface-checker: 0.1.13

  supports-color@5.5.0:
    dependencies:
      has-flag: 3.0.0

  supports-color@7.2.0:
    dependencies:
      has-flag: 4.0.0

  supports-color@8.1.1:
    dependencies:
      has-flag: 4.0.0

  supports-preserve-symlinks-flag@1.0.0: {}

  svg-parser@2.0.4: {}

  tailwind-merge@2.5.1: {}

  tailwindcss-animate@1.0.7(tailwindcss@3.4.9):
    dependencies:
      tailwindcss: 3.4.9

  tailwindcss@3.4.9:
    dependencies:
      '@alloc/quick-lru': 5.2.0
      arg: 5.0.2
      chokidar: 3.6.0
      didyoumean: 1.2.2
      dlv: 1.1.3
      fast-glob: 3.3.2
      glob-parent: 6.0.2
      is-glob: 4.0.3
      jiti: 1.21.6
      lilconfig: 2.1.0
      micromatch: 4.0.7
      normalize-path: 3.0.0
      object-hash: 3.0.0
      picocolors: 1.0.1
      postcss: 8.4.41
      postcss-import: 15.1.0(postcss@8.4.41)
      postcss-js: 4.0.1(postcss@8.4.41)
      postcss-load-config: 4.0.2(postcss@8.4.41)
      postcss-nested: 6.2.0(postcss@8.4.41)
      postcss-selector-parser: 6.1.2
      resolve: 1.22.8
      sucrase: 3.35.0
    transitivePeerDependencies:
      - ts-node

  tar@6.2.1:
    dependencies:
      chownr: 2.0.0
      fs-minipass: 2.1.0
      minipass: 5.0.0
      minizlib: 2.1.2
      mkdirp: 1.0.4
      yallist: 4.0.0

  text-table@0.2.0: {}

  thenify-all@1.6.0:
    dependencies:
      thenify: 3.3.1

  thenify@3.3.1:
    dependencies:
      any-promise: 1.3.0

  threads@1.7.0:
    dependencies:
      callsites: 3.1.0
      debug: 4.3.6
      is-observable: 2.1.0
      observable-fns: 0.6.1
    optionalDependencies:
      tiny-worker: 2.3.0
    transitivePeerDependencies:
      - supports-color

  through@2.3.8: {}

  timers-ext@0.1.8:
    dependencies:
      es5-ext: 0.10.64
      next-tick: 1.1.0

  tiny-worker@2.3.0:
    dependencies:
      esm: 3.2.25
    optional: true

  tinybench@2.9.0: {}

  tinypool@0.8.4: {}

  tinyspy@2.2.1: {}

  tmp@0.0.33:
    dependencies:
      os-tmpdir: 1.0.2

  to-fast-properties@2.0.0: {}

  to-regex-range@5.0.1:
    dependencies:
      is-number: 7.0.0

  token-types@5.0.1:
    dependencies:
      '@tokenizer/token': 0.3.0
      ieee754: 1.2.1

  touch@3.1.1: {}

  tr46@0.0.3: {}

  trim-lines@3.0.1: {}

  trim-repeated@2.0.0:
    dependencies:
      escape-string-regexp: 5.0.0

  trough@2.2.0: {}

  ts-api-utils@1.3.0(typescript@5.5.4):
    dependencies:
      typescript: 5.5.4

  ts-essentials@9.4.2(typescript@5.5.4):
    optionalDependencies:
      typescript: 5.5.4

  ts-interface-checker@0.1.13: {}

  ts-to-zod@3.10.0:
    dependencies:
      '@oclif/core': 4.0.17
      '@typescript/vfs': 1.6.0(typescript@5.5.4)
      case: 1.6.3
      chokidar: 3.6.0
      fs-extra: 11.2.0
      inquirer: 8.2.6
      lodash: 4.17.21
      ora: 5.4.1
      prettier: 3.0.3
      rxjs: 7.8.1
      slash: 3.0.0
      threads: 1.7.0
      tslib: 2.6.3
      tsutils: 3.21.0(typescript@5.5.4)
      typescript: 5.5.4
      zod: 3.23.8
    transitivePeerDependencies:
      - supports-color

  tsconfck@3.1.1(typescript@5.5.4):
    optionalDependencies:
      typescript: 5.5.4

  tslib@1.14.1: {}

  tslib@2.6.3: {}

  tsutils@3.21.0(typescript@5.5.4):
    dependencies:
      tslib: 1.14.1
      typescript: 5.5.4

  tsx@4.17.0:
    dependencies:
      esbuild: 0.23.0
      get-tsconfig: 4.7.6
    optionalDependencies:
      fsevents: 2.3.3

  type-check@0.4.0:
    dependencies:
      prelude-ls: 1.2.1

  type-detect@4.1.0: {}

  type-fest@0.20.2: {}

  type-fest@0.21.3: {}

  type-fest@2.19.0: {}

  type@2.7.3: {}

  typescript@5.5.4: {}

  ufo@1.5.4: {}

  undefsafe@2.0.5: {}

  undici-types@5.26.5: {}

  undici@5.28.4:
    dependencies:
      '@fastify/busboy': 2.1.1

  unenv-nightly@1.10.0-1717606461.a117952:
    dependencies:
      consola: 3.2.3
      defu: 6.1.4
      mime: 3.0.0
      node-fetch-native: 1.6.4
      pathe: 1.1.2
      ufo: 1.5.4

  unified@11.0.5:
    dependencies:
      '@types/unist': 3.0.2
      bail: 2.0.2
      devlop: 1.1.0
      extend: 3.0.2
      is-plain-obj: 4.1.0
      trough: 2.2.0
      vfile: 6.0.2

  unique-filename@3.0.0:
    dependencies:
      unique-slug: 4.0.0

  unique-slug@4.0.0:
    dependencies:
      imurmurhash: 0.1.4

  unist-util-is@6.0.0:
    dependencies:
      '@types/unist': 3.0.2

  unist-util-position@5.0.0:
    dependencies:
      '@types/unist': 3.0.2

  unist-util-remove-position@5.0.0:
    dependencies:
      '@types/unist': 3.0.2
      unist-util-visit: 5.0.0

  unist-util-stringify-position@4.0.0:
    dependencies:
      '@types/unist': 3.0.2

  unist-util-visit-parents@6.0.1:
    dependencies:
      '@types/unist': 3.0.2
      unist-util-is: 6.0.0

  unist-util-visit@5.0.0:
    dependencies:
      '@types/unist': 3.0.2
      unist-util-is: 6.0.0
      unist-util-visit-parents: 6.0.1

  universalify@2.0.1: {}

  update-browserslist-db@1.1.0(browserslist@4.23.3):
    dependencies:
      browserslist: 4.23.3
      escalade: 3.1.2
      picocolors: 1.0.1

  uri-js@4.4.1:
    dependencies:
      punycode: 2.3.1

  use-callback-ref@1.3.2(@types/react@18.3.3)(react@18.3.1):
    dependencies:
      react: 18.3.1
      tslib: 2.6.3
    optionalDependencies:
      '@types/react': 18.3.3

  use-sidecar@1.1.2(@types/react@18.3.3)(react@18.3.1):
    dependencies:
      detect-node-es: 1.1.0
      react: 18.3.1
      tslib: 2.6.3
    optionalDependencies:
      '@types/react': 18.3.3

  util-deprecate@1.0.2: {}

  uuid@10.0.0: {}

  uuid@9.0.1: {}

  vali-date@1.0.0: {}

  vaul@0.9.1(@types/react-dom@18.3.0)(@types/react@18.3.3)(react-dom@18.3.1(react@18.3.1))(react@18.3.1):
    dependencies:
      '@radix-ui/react-dialog': 1.1.1(@types/react-dom@18.3.0)(@types/react@18.3.3)(react-dom@18.3.1(react@18.3.1))(react@18.3.1)
      react: 18.3.1
      react-dom: 18.3.1(react@18.3.1)
    transitivePeerDependencies:
      - '@types/react'
      - '@types/react-dom'

  vfile-message@4.0.2:
    dependencies:
      '@types/unist': 3.0.2
      unist-util-stringify-position: 4.0.0

  vfile@6.0.2:
    dependencies:
      '@types/unist': 3.0.2
      unist-util-stringify-position: 4.0.0
      vfile-message: 4.0.2

  vite-node@1.6.0(@types/node@20.14.15):
    dependencies:
      cac: 6.7.14
      debug: 4.3.6
      pathe: 1.1.2
      picocolors: 1.0.1
      vite: 5.4.0(@types/node@20.14.15)
    transitivePeerDependencies:
      - '@types/node'
      - less
      - lightningcss
      - sass
      - sass-embedded
      - stylus
      - sugarss
      - supports-color
      - terser

  vite-plugin-svgr@4.2.0(rollup@4.20.0)(typescript@5.5.4)(vite@5.4.0(@types/node@20.14.15)):
    dependencies:
      '@rollup/pluginutils': 5.1.0(rollup@4.20.0)
      '@svgr/core': 8.1.0(typescript@5.5.4)
      '@svgr/plugin-jsx': 8.1.0(@svgr/core@8.1.0(typescript@5.5.4))
      vite: 5.4.0(@types/node@20.14.15)
    transitivePeerDependencies:
      - rollup
      - supports-color
      - typescript

  vite-tsconfig-paths@4.3.2(typescript@5.5.4)(vite@5.4.0(@types/node@20.14.15)):
    dependencies:
      debug: 4.3.6
      globrex: 0.1.2
      tsconfck: 3.1.1(typescript@5.5.4)
    optionalDependencies:
      vite: 5.4.0(@types/node@20.14.15)
    transitivePeerDependencies:
      - supports-color
      - typescript

  vite@5.4.0(@types/node@20.14.15):
    dependencies:
      esbuild: 0.21.5
      postcss: 8.4.41
      rollup: 4.20.0
    optionalDependencies:
      '@types/node': 20.14.15
      fsevents: 2.3.3

  vitest@1.6.0(@types/node@20.14.15):
    dependencies:
      '@vitest/expect': 1.6.0
      '@vitest/runner': 1.6.0
      '@vitest/snapshot': 1.6.0
      '@vitest/spy': 1.6.0
      '@vitest/utils': 1.6.0
      acorn-walk: 8.3.3
      chai: 4.5.0
      debug: 4.3.6
      execa: 8.0.1
      local-pkg: 0.5.0
      magic-string: 0.30.11
      pathe: 1.1.2
      picocolors: 1.0.1
      std-env: 3.7.0
      strip-literal: 2.1.0
      tinybench: 2.9.0
      tinypool: 0.8.4
      vite: 5.4.0(@types/node@20.14.15)
      vite-node: 1.6.0(@types/node@20.14.15)
      why-is-node-running: 2.3.0
    optionalDependencies:
      '@types/node': 20.14.15
    transitivePeerDependencies:
      - less
      - lightningcss
      - sass
      - sass-embedded
      - stylus
      - sugarss
      - supports-color
      - terser

  w3c-keyname@2.2.8: {}

  wcwidth@1.0.1:
    dependencies:
      defaults: 1.0.4

  web-streams-polyfill@3.3.3: {}

  web-streams-polyfill@4.0.0-beta.3: {}

  webidl-conversions@3.0.1: {}

  whatwg-url@5.0.0:
    dependencies:
      tr46: 0.0.3
      webidl-conversions: 3.0.1

  which@1.3.1:
    dependencies:
      isexe: 2.0.0

  which@2.0.2:
    dependencies:
      isexe: 2.0.0

  why-is-node-running@2.3.0:
    dependencies:
      siginfo: 2.0.0
      stackback: 0.0.2

  widest-line@3.1.0:
    dependencies:
      string-width: 4.2.3

  word-wrap@1.2.5: {}

  wordwrap@1.0.0: {}

  workerd@1.20240806.0:
    optionalDependencies:
      '@cloudflare/workerd-darwin-64': 1.20240806.0
      '@cloudflare/workerd-darwin-arm64': 1.20240806.0
      '@cloudflare/workerd-linux-64': 1.20240806.0
      '@cloudflare/workerd-linux-arm64': 1.20240806.0
      '@cloudflare/workerd-windows-64': 1.20240806.0

  wrangler@3.70.0(@cloudflare/workers-types@4.20240806.0):
    dependencies:
      '@cloudflare/kv-asset-handler': 0.3.4
      '@cloudflare/workers-shared': 0.1.0
      '@esbuild-plugins/node-globals-polyfill': 0.2.3(esbuild@0.17.19)
      '@esbuild-plugins/node-modules-polyfill': 0.2.2(esbuild@0.17.19)
      blake3-wasm: 2.1.5
      chokidar: 3.6.0
      date-fns: 3.6.0
      esbuild: 0.17.19
      miniflare: 3.20240806.0
      nanoid: 3.3.7
      path-to-regexp: 6.2.2
      resolve: 1.22.8
      resolve.exports: 2.0.2
      selfsigned: 2.4.1
      source-map: 0.6.1
      unenv: unenv-nightly@1.10.0-1717606461.a117952
      workerd: 1.20240806.0
      xxhash-wasm: 1.0.2
    optionalDependencies:
      '@cloudflare/workers-types': 4.20240806.0
      fsevents: 2.3.3
    transitivePeerDependencies:
      - bufferutil
      - supports-color
      - utf-8-validate

  wrap-ansi@6.2.0:
    dependencies:
      ansi-styles: 4.3.0
      string-width: 4.2.3
      strip-ansi: 6.0.1

  wrap-ansi@7.0.0:
    dependencies:
      ansi-styles: 4.3.0
      string-width: 4.2.3
      strip-ansi: 6.0.1

  wrap-ansi@8.1.0:
    dependencies:
      ansi-styles: 6.2.1
      string-width: 5.1.2
      strip-ansi: 7.1.0

  wrappy@1.0.2: {}

  ws@8.18.0: {}

  xml2js@0.6.2:
    dependencies:
      sax: 1.4.1
      xmlbuilder: 11.0.1

  xmlbuilder@11.0.1: {}

  xxhash-wasm@1.0.2: {}

  yallist@2.1.2: {}

  yallist@3.1.1: {}

  yallist@4.0.0: {}

  yaml@2.5.0: {}

  yocto-queue@0.1.0: {}

  yocto-queue@1.1.1: {}

  youch@3.3.3:
    dependencies:
      cookie: 0.5.0
      mustache: 4.2.0
      stacktracey: 2.1.8

  zod-to-json-schema@3.23.2(zod@3.23.8):
    dependencies:
      zod: 3.23.8

  zod@3.23.8: {}

  zwitch@2.0.4: {}<|MERGE_RESOLUTION|>--- conflicted
+++ resolved
@@ -390,15 +390,13 @@
         specifier: ^5.4.5
         version: 5.5.4
 
-<<<<<<< HEAD
-  types: {}
-=======
   packages/types:
     devDependencies:
       zod:
         specifier: ^3.23.8
         version: 3.23.8
->>>>>>> 1eb1095a
+
+  types: {}
 
   webhonc:
     dependencies:
