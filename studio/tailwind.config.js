--- conflicted
+++ resolved
@@ -1,8 +1,4 @@
-<<<<<<< HEAD
-import animate from "tailwindcss-animate";
-=======
 import tailwindcssAnimate from "tailwindcss-animate";
->>>>>>> 76d00390
 
 /** @type {import('tailwindcss').Config} */
 export default {
@@ -99,9 +95,5 @@
       },
     },
   },
-<<<<<<< HEAD
-  plugins: [animate],
-=======
   plugins: [tailwindcssAnimate],
->>>>>>> 76d00390
 };