--- conflicted
+++ resolved
@@ -6,11 +6,8 @@
   getRequestQueryParams,
   getRequestUrl,
 } from "@/utils";
-<<<<<<< HEAD
 import type { OtelSpan } from "@fiberplane/fpx-types";
-=======
 import { useHandler } from "@fiberplane/hooks";
->>>>>>> 40294bd0
 import { useCallback, useMemo } from "react";
 import { useNavigate } from "react-router-dom";
 
