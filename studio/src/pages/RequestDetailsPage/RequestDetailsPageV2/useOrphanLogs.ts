--- conflicted
+++ resolved
@@ -1,10 +1,7 @@
 import { type MizuOrphanLog, isMizuOrphanLog } from "@/queries";
 import { safeParseJson } from "@/utils";
-<<<<<<< HEAD
 import type { OtelEvent, OtelSpan } from "@fiberplane/fpx-types";
-=======
 import { getString } from "@/utils";
->>>>>>> 94478883
 import { useMemo } from "react";
 
 export function useOrphanLogs(traceId: string, spans: Array<OtelSpan>) {
