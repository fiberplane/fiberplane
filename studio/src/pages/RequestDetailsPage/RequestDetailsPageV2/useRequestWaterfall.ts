<<<<<<< HEAD
import type { MizuOrphanLog } from "@/queries";
import type { OtelSpan } from "@fiberplane/fpx-types";
=======
import type { MizuOrphanLog, OtelSpan } from "@/queries";
import {
  type SpanWithVendorInfo,
  type Waterfall,
  getVendorInfo,
} from "@/utils";
>>>>>>> 94478883
import { useMemo } from "react";

export function useRequestWaterfall(
  spans: Array<OtelSpan>,
  orphanLogs: Array<MizuOrphanLog>,
) {
  const spansWithVendorInfo: Array<SpanWithVendorInfo> = useMemo(
    () =>
      spans.map((span) => ({
        span,
        vendorInfo: getVendorInfo(span),
      })),
    [spans],
  );

  // HACK - normally we'd look for the root span by trying to find the span with the parent_span_id === null
  //        but we set a fake parent_span_id for the root span in the middleware for now
  const rootSpan = spansWithVendorInfo.find(
    // (item) => item.span.parent_span_id === null,
    (item) => item.span.name === "request",
  );

  const waterfall = useMemo((): Waterfall => {
    return [...spansWithVendorInfo, ...orphanLogs].sort((a, b) => {
      const timeA = "span" in a ? a.span.start_time : a.timestamp;
      const timeB = "span" in b ? b.span.start_time : b.timestamp;
      if (timeA === timeB) {
        // If the times are the same, we need to sort giving the priority to the root span
        if ("span" in a && a?.span?.name === "request") {
          return -1;
        }
        if ("span" in b && b?.span?.name === "request") {
          return 1;
        }
      }
      return new Date(timeA).getTime() - new Date(timeB).getTime();
    });
  }, [spansWithVendorInfo, orphanLogs]);

  return {
    rootSpan,
    waterfall,
  };
}<|MERGE_RESOLUTION|>--- conflicted
+++ resolved
@@ -1,14 +1,10 @@
-<<<<<<< HEAD
 import type { MizuOrphanLog } from "@/queries";
 import type { OtelSpan } from "@fiberplane/fpx-types";
-=======
-import type { MizuOrphanLog, OtelSpan } from "@/queries";
 import {
   type SpanWithVendorInfo,
   type Waterfall,
   getVendorInfo,
 } from "@/utils";
->>>>>>> 94478883
 import { useMemo } from "react";
 
 export function useRequestWaterfall(
