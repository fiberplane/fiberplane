--- conflicted
+++ resolved
@@ -25,16 +25,12 @@
 import { useHotkeys } from "react-hotkeys-hook";
 import { Link } from "react-router-dom";
 import { EmptyState } from "../EmptyState";
-<<<<<<< HEAD
-import { TraceDetailsTimeline } from "../v2";
-=======
 import {
   useMostRecentRequest,
   useReplayRequest,
   useShouldReplay,
 } from "../hooks";
-import { TraceDetailsTimeline, TraceDetailsV2 } from "../v2";
->>>>>>> ea6fbd7c
+import { TraceDetailsTimeline } from "../v2";
 import { HttpSummary, SummaryV2 } from "../v2/SummaryV2";
 
 const EMPTY_LIST: Array<MizuOrphanLog> = [];
@@ -55,9 +51,6 @@
     handleNextTrace: () => void;
   };
 }) {
-<<<<<<< HEAD
-  const { rootSpan, waterfall } = useAsWaterfall(spans, orphanLogs);
-=======
   const currentTrace = {
     traceId,
     spans,
@@ -67,8 +60,7 @@
   const { isMostRecentTrace, traceId: mostRecentTraceId } =
     useMostRecentRequest(currentTrace, traces);
 
-  const { rootSpan, waterfall } = useRequestWaterfall(spans, orphanLogs);
->>>>>>> ea6fbd7c
+  const { rootSpan, waterfall } = useAsWaterfall(spans, orphanLogs);
 
   const shouldReplay = useShouldReplay(currentTrace);
 
