--- conflicted
+++ resolved
@@ -3,14 +3,7 @@
 
 import { RequestMethod } from "@/components/Timeline";
 import { Status } from "@/components/ui/status";
-<<<<<<< HEAD
 import type { OtelTrace } from "@fiberplane/fpx-types";
-import { Link } from "react-router-dom";
-import { Timestamp } from "../RequestDetailsPage/Timestamp";
-import { RequestMethod } from "../RequestDetailsPage/shared";
-=======
-import type { OtelTrace } from "@/queries";
->>>>>>> 94478883
 import {
   getRequestMethod,
   getRequestPath,
