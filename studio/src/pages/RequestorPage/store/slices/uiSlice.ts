import { isLgScreen } from "@/utils";
import type { StateCreator } from "zustand";
import type { NavigationRoutesView } from "../types";
import {
<<<<<<< HEAD
  type BottomPanelName,
=======
  type BOTTOM_PANEL_NAMES,
  type Store,
>>>>>>> 2c1d0acb
  type UISlice,
  validBottomPanelNames,
} from "./types";

export const uiSlice: StateCreator<
  Store,
  [["zustand/immer", never], ["zustand/devtools", never]],
  [],
  UISlice
> = (set) => {
  return {
    navigationPanelRoutesView: "list",
    setNavigationPanelRoutesView: (tab: NavigationRoutesView) =>
      set((state) => {
        state.navigationPanelRoutesView = tab;
      }),
    settingsOpen: false,
    defaultSettingsTab: null,
    setSettingsOpen: (
      open: boolean,
      defaultSettingsTab: string | null = null,
    ) =>
      set((state) => {
        state.settingsOpen = open;
        state.defaultSettingsTab = defaultSettingsTab;
      }),
    aiDropdownOpen: false,
    setAIDropdownOpen: (open: boolean) =>
      set((state) => {
        state.aiDropdownOpen = open;
      }),
    sidePanel: isLgScreen() ? "open" : "closed",
    bottomPanels: validBottomPanelNames,
    bottomPanelIndex: undefined,
    timelineShowLogs: true,
    timelineAsTree: true,
    toggleTimelineAsTree: () =>
      set((state) => {
        state.timelineAsTree = !state.timelineAsTree;
      }),
    toggleTimelineLogs: () =>
      set((state) => {
        state.timelineShowLogs = !state.timelineShowLogs;
      }),
    togglePanel: (panelName: "sidePanel" | BottomPanelName) =>
      set((state) => {
        if (!isBottomPanelName(panelName)) {
          state[panelName] = state[panelName] === "open" ? "closed" : "open";
          return;
        }

        const index = state.bottomPanels.indexOf(panelName);
        if (index !== -1) {
          if (state.bottomPanelIndex === index) {
            state.bottomPanelIndex = undefined;
          } else {
            state.bottomPanelIndex = index;
          }
        }
      }),
    setBottomPanelIndex(index: number | undefined) {
      set((state) => {
        if (state.bottomPanels.length === 0) {
          state.bottomPanelIndex = undefined;
          return;
        }
        if (index === undefined) {
          state.bottomPanelIndex = undefined;
          return;
        }

        state.bottomPanelIndex =
          index < state.bottomPanels.length ? index : undefined;
      });
    },
  };
};

function isBottomPanelName(element: unknown): element is BottomPanelName {
  return (
    typeof element === "string" &&
    validBottomPanelNames.includes(element as BottomPanelName)
  );
}<|MERGE_RESOLUTION|>--- conflicted
+++ resolved
@@ -2,18 +2,14 @@
 import type { StateCreator } from "zustand";
 import type { NavigationRoutesView } from "../types";
 import {
-<<<<<<< HEAD
   type BottomPanelName,
-=======
-  type BOTTOM_PANEL_NAMES,
-  type Store,
->>>>>>> 2c1d0acb
+  type StudioState,
   type UISlice,
   validBottomPanelNames,
 } from "./types";
 
 export const uiSlice: StateCreator<
-  Store,
+  StudioState,
   [["zustand/immer", never], ["zustand/devtools", never]],
   [],
   UISlice
