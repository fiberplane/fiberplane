--- conflicted
+++ resolved
@@ -12,15 +12,12 @@
   RequestMethodInputValue,
   RequestType,
 } from "../../types";
-<<<<<<< HEAD
-import type { KeyValueParameter, RequestorActiveResponse } from "../types";
-=======
 import type {
   CollapsableTreeNode,
+  KeyValueParameter,
   NavigationRoutesView,
   RequestorActiveResponse,
 } from "../types";
->>>>>>> c494974d
 
 type RequestorTraceId = string;
 
