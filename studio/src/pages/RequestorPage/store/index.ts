<<<<<<< HEAD
=======
export type { ResponsePanelTab, RequestsPanelTab } from "./tabs";
export type {
  RequestBodyType,
  RequestorBody,
  RequestorResponseBody,
  NavigationRoutesView,
  CollapsableTreeNode,
} from "./types";
>>>>>>> c494974d
import { memoize } from "proxy-memoize";
import { create } from "zustand";
import { devtools } from "zustand/middleware";
import { immer } from "zustand/middleware/immer";
import { useShallow } from "zustand/react/shallow";
import {
  type Store,
  aiSlice,
  requestResponseSlice,
  routesSlice,
  tabsSlice,
  uiSlice,
  websocketSlice,
} from "./slices";
import { _getActiveRoute } from "./utils";

export type { ResponsePanelTab, RequestsPanelTab } from "./tabs";
export type {
  RequestBodyType,
  RequestorBody,
  RequestorResponseBody,
  KeyValueParameter,
} from "./types";
export { useServiceBaseUrl } from "./useServiceBaseUrl";
export { KeyValueParameterSchema } from "./types";

export type StudioState = Store;
export const useStudioStoreRaw = create<StudioState>()(
  devtools(
    immer((...a) => ({
      ...routesSlice(...a),
      ...websocketSlice(...a),
      ...tabsSlice(...a),
      ...requestResponseSlice(...a),
      ...uiSlice(...a),
      ...aiSlice(...a),
    })),
    { name: "RequestorStore" },
  ),
);

const getActiveRoute = memoize(_getActiveRoute);

export function useActiveRoute() {
  return useStudioStoreRaw(useShallow(getActiveRoute));
}

<<<<<<< HEAD
export function useStudioStore<T extends Store, K extends keyof Store>(
  ...items: Array<keyof Store>
=======
export function useRequestorStore<T extends Store, K extends keyof Store>(
  ...items: Array<K>
>>>>>>> c494974d
): Pick<T, K> {
  const obj = useStudioStoreRaw(
    useShallow((state) => {
      const result = {} as Pick<T, K>;
      for (const item of items) {
        result[item as K] = state[item] as T[K];
      }

      return result;
    }),
  );

  return obj as Pick<T, K>;
}<|MERGE_RESOLUTION|>--- conflicted
+++ resolved
@@ -1,14 +1,3 @@
-<<<<<<< HEAD
-=======
-export type { ResponsePanelTab, RequestsPanelTab } from "./tabs";
-export type {
-  RequestBodyType,
-  RequestorBody,
-  RequestorResponseBody,
-  NavigationRoutesView,
-  CollapsableTreeNode,
-} from "./types";
->>>>>>> c494974d
 import { memoize } from "proxy-memoize";
 import { create } from "zustand";
 import { devtools } from "zustand/middleware";
@@ -30,6 +19,8 @@
   RequestBodyType,
   RequestorBody,
   RequestorResponseBody,
+  NavigationRoutesView,
+  CollapsableTreeNode,
   KeyValueParameter,
 } from "./types";
 export { useServiceBaseUrl } from "./useServiceBaseUrl";
@@ -56,13 +47,8 @@
   return useStudioStoreRaw(useShallow(getActiveRoute));
 }
 
-<<<<<<< HEAD
 export function useStudioStore<T extends Store, K extends keyof Store>(
-  ...items: Array<keyof Store>
-=======
-export function useRequestorStore<T extends Store, K extends keyof Store>(
   ...items: Array<K>
->>>>>>> c494974d
 ): Pick<T, K> {
   const obj = useStudioStoreRaw(
     useShallow((state) => {
