import { RequestMethod } from "@/components/Timeline";
import { Status } from "@/components/ui/status";
import { REQUESTOR_TRACE_ROUTE } from "@/constants";
import { useInputFocusDetection } from "@/hooks";
import { useActiveTraceId } from "@/hooks";
import { cn } from "@/utils";
import { Icon } from "@iconify/react";
import { memo, useCallback, useEffect, useMemo, useRef, useState } from "react";
import { useHotkeys } from "react-hotkeys-hook";
import {
  Link,
  type To,
  generatePath,
  useNavigate,
  useSearchParams,
} from "react-router-dom";
import type { ProxiedRequestResponse } from "../../queries";
import { useServiceBaseUrl } from "../../store";
import { useRequestorHistory } from "../../useRequestorHistory";
import { Search } from "../Search";

export function RequestsPanel() {
  const { history: items } = useRequestorHistory();

  const [filterValue, setFilterValue] = useState("");
  const filteredItems = useMemo(() => {
    return items.filter((item) => {
      return item.app_requests.requestUrl.includes(filterValue);
    });
  }, [items, filterValue]);

  const id = useActiveTraceId();

  const activeIndex = useMemo(() => {
    return filteredItems.findIndex((item) => getId(item) === id);
  }, [filteredItems, id]);

  const [selectedItemId, setSelectedItemId] = useState<string | null>(() => {
    return activeIndex !== -1 ? getId(filteredItems[activeIndex]) : null;
  });

  const navigate = useNavigate();
  const [searchParams] = useSearchParams();
  const searchRef = useRef<HTMLInputElement>(null);

  const handleItemSelect = useCallback(
    (item: ProxiedRequestResponse) => {
      navigate({
        pathname: generatePath(REQUESTOR_TRACE_ROUTE, { traceId: getId(item) }),
        search: searchParams.toString(),
      });
    },
    [navigate, searchParams],
  );

  const { isInputFocused, blurActiveInput } = useInputFocusDetection();

  const getNextItemIndex = (currentIndex: number, direction: 1 | -1) => {
    let nextIndex = currentIndex + direction;
    if (nextIndex < 0) {
      nextIndex = filteredItems.length - 1;
    } else if (nextIndex >= filteredItems.length) {
      nextIndex = 0;
    }
    return nextIndex;
  };

  useHotkeys(["j", "k", "/"], (event) => {
    event.preventDefault();
    switch (event.key) {
      case "j":
        setSelectedItemId((prevId) => {
          const currentIndex = filteredItems.findIndex(
            (item) => getId(item) === prevId,
          );
          const nextIndex = getNextItemIndex(currentIndex, 1);
          return getId(filteredItems[nextIndex]);
        });
        break;
      case "k":
        setSelectedItemId((prevId) => {
          const currentIndex = filteredItems.findIndex(
            (item) => getId(item) === prevId,
          );
          const nextIndex = getNextItemIndex(currentIndex, -1);
          return getId(filteredItems[nextIndex]);
        });
        break;
      case "/": {
        if (searchRef.current) {
          searchRef.current.focus();
          setSelectedItemId(null);
        }
        break;
      }
    }
  });

  useHotkeys(
    ["Escape", "Enter"],
    (event) => {
      switch (event.key) {
        case "Enter": {
          if (isInputFocused && filteredItems.length > 0) {
            setSelectedItemId(getId(filteredItems[0]));
            const firstItemElement = document.getElementById(
              `item-${getId(filteredItems[0])}`,
            );
            if (firstItemElement) {
              firstItemElement.focus();
            }
            break;
          }

          if (selectedItemId !== null) {
            const selectedItem = filteredItems.find(
              (item) => getId(item) === selectedItemId,
            );
            if (selectedItem) {
              handleItemSelect(selectedItem);
            }
          }
          break;
        }

        case "Escape": {
          if (isInputFocused) {
            blurActiveInput();
            break;
          }
          if (filterValue) {
            setFilterValue("");
            break;
          }

          setSelectedItemId(id ?? null);
          break;
        }
      }
    },
    { enableOnFormTags: ["input"] },
  );

  return (
    <div className={cn("h-full flex flex-col min-w-0")}>
      <div className="flex items-center space-x-2 pb-3">
        <Search
          ref={searchRef}
          value={filterValue}
          onChange={setFilterValue}
          onFocus={() => {
            setSelectedItemId(null);
          }}
          placeholder="requests"
          onItemSelect={() => {}}
          itemCount={filteredItems.length}
        />
      </div>
<<<<<<< HEAD
      <div className="overflow-y-auto h-full relative">
        {filteredItems.length === 0 && <EmptyState />}
        {filteredItems.map((item) => (
          <NavItem
            key={getId(item)}
            item={item}
            isSelected={getId(item) === selectedItemId}
            searchParams={searchParams}
            to={{
              pathname: generatePath(REQUESTOR_TRACE_ROUTE, {
                traceId: getId(item),
              }),
              search: searchParams.toString(),
            }}
          />
        ))}
=======
      <div className="overflow-y-auto overflow-x-hidden h-full relative flex flex-col justify-start">
        {filteredItems.length === 0 ? (
          <EmptyState />
        ) : (
          <>
            {filteredItems.map((item) => (
              <NavItem
                key={getId(item)}
                item={item}
                isSelected={getId(item) === selectedItemId}
                searchParams={searchParams}
                to={{
                  pathname: `/request/${getId(item)}`,
                  search: searchParams.toString(),
                }}
              />
            ))}
          </>
        )}
>>>>>>> c494974d
      </div>
    </div>
  );
}

function EmptyState() {
  return (
    <div className="flex flex-col items-center justify-center text-gray-300 h-full">
      <div className="py-8 px-2 rounded-lg flex flex-col items-center text-center">
        <div className="rounded-lg p-2 bg-muted mb-2">
          <Icon
            icon="lucide:clock"
            className="w-12 h-12 text-gray-400 stroke-1"
          />
        </div>
        <h2 className="text-lg font-normal mb-4">No requests recorded</h2>
        <div className="text-gray-400 text-left text-sm flex flex-col gap-4">
          <ol className="flex flex-col gap-2">
            <li>
              1. Make sure your app is running and connected to the Fiberplane
              Studio using the client library
            </li>
            <li className="mt-2">
              2. Send an API request to one your app's endpoints
            </li>
            <li className="mt-2">3. Requests will appear here automatically</li>
          </ol>
          <p className="text-gray-400 text-sm">
            If requests are still not appearing:
          </p>
          <ul className="text-left text-sm text-gray-400">
            <li>
              - Ask for help on{" "}
              <a
                href="https://discord.com/invite/cqdY6SpfVR"
                className="underline"
              >
                Discord
              </a>
            </li>
            <li>
              - File an issue on{" "}
              <a
                href="https://github.com/fiberplane/fpx/issues"
                className="underline"
              >
                Github
              </a>
            </li>
          </ul>
        </div>
      </div>
    </div>
  );
}

type NavItemProps = {
  item: ProxiedRequestResponse;
  isSelected: boolean;
  to: To;
  searchParams: URLSearchParams;
};

const NavItem = memo(({ to, item, isSelected }: NavItemProps) => {
  const id = useActiveTraceId();
  const itemRef = useRef<HTMLAnchorElement>(null);
  useEffect(() => {
    if (isSelected && itemRef.current) {
      itemRef.current.focus();
    }
  }, [isSelected]);

  return (
    <Link
      ref={itemRef}
      to={to}
      className={cn(
        "grid grid-cols-[38px_38px_1fr] gap-2 hover:bg-muted px-2 py-1 rounded cursor-pointer items-center",
        "w-full",
        "h-fit min-w-0",
        "focus:outline-none",
        {
          "bg-muted": id === getId(item),
          "hover:bg-muted": id !== getId(item),
          "focus:ring-1 bg-muted focus:ring-blue-500 focus:ring-opacity-25 focus:ring-inset":
            id !== getId(item) && isSelected,
        },
      )}
      onKeyDown={(e: React.KeyboardEvent<HTMLAnchorElement>) => {
        if (e.key === "Enter") {
          e.preventDefault();
          e.currentTarget.click();
        }
      }}
      data-state-active={id === getId(item)}
      data-state-selected={isSelected}
      id={`item-${getId(item)}`}
    >
      <div>
        <StatusCell item={item} />
      </div>
      <div>
        <MethodCell item={item} />
      </div>
      <PathCell item={item} />
    </Link>
  );
});

const getId = (item: ProxiedRequestResponse) => {
  return item.app_responses?.traceId || item.app_requests.id.toString();
};

const PathCell = ({ item }: { item: ProxiedRequestResponse }) => {
  const { removeServiceUrlFromPath } = useServiceBaseUrl();
  const path = removeServiceUrlFromPath(item.app_requests.requestUrl);

  return (
    <div className="text-sm font-mono overflow-hidden text-ellipsis whitespace-nowrap">
      {path}
    </div>
  );
};

const StatusCell = ({ item }: { item: ProxiedRequestResponse }) => {
  const code = Number.parseInt(item.app_responses?.responseStatusCode);

  return <Status statusCode={code} />;
};

const MethodCell = ({ item }: { item: ProxiedRequestResponse }) => {
  const method = item.app_requests.requestMethod;
  return <RequestMethod method={method} className="text-xs font-mono" />;
};<|MERGE_RESOLUTION|>--- conflicted
+++ resolved
@@ -156,25 +156,9 @@
           itemCount={filteredItems.length}
         />
       </div>
-<<<<<<< HEAD
-      <div className="overflow-y-auto h-full relative">
+      <div className="overflow-y-auto overflow-x-hidden h-full relative flex flex-col justify-start">
+        {" "}
         {filteredItems.length === 0 && <EmptyState />}
-        {filteredItems.map((item) => (
-          <NavItem
-            key={getId(item)}
-            item={item}
-            isSelected={getId(item) === selectedItemId}
-            searchParams={searchParams}
-            to={{
-              pathname: generatePath(REQUESTOR_TRACE_ROUTE, {
-                traceId: getId(item),
-              }),
-              search: searchParams.toString(),
-            }}
-          />
-        ))}
-=======
-      <div className="overflow-y-auto overflow-x-hidden h-full relative flex flex-col justify-start">
         {filteredItems.length === 0 ? (
           <EmptyState />
         ) : (
@@ -193,7 +177,6 @@
             ))}
           </>
         )}
->>>>>>> c494974d
       </div>
     </div>
   );
