--- conflicted
+++ resolved
@@ -17,12 +17,8 @@
 import { useHotkeys } from "react-hotkeys-hook";
 import { useNavigate } from "react-router-dom";
 import { AddRouteButton } from "../../routes";
-<<<<<<< HEAD
 import { useStudioStore } from "../../store";
-=======
-import { useRequestorStore } from "../../store";
 import type { CollapsableTreeNode, NavigationRoutesView } from "../../store";
->>>>>>> c494974d
 import type { ProbedRoute } from "../../types";
 import { Search } from "../Search";
 import { RouteTree } from "./RouteTree";
@@ -31,21 +27,15 @@
 
 export function RoutesPanel() {
   const {
-<<<<<<< HEAD
     appRoutes: routes,
-    activeRoute,
-    setActiveRoute,
-  } = useStudioStore("appRoutes", "activeRoute", "setActiveRoute");
-=======
-    routes,
     activeRoute,
     setActiveRoute,
     navigationPanelRoutesView: tab,
     setNavigationPanelRoutesView: setTab,
     unmatched,
     collapsibleTree,
-  } = useRequestorStore(
-    "routes",
+  } = useStudioStore(
+    "appRoutes",
     "activeRoute",
     "unmatched",
     "collapsibleTree",
@@ -53,7 +43,6 @@
     "navigationPanelRoutesView",
     "setNavigationPanelRoutesView",
   );
->>>>>>> c494974d
 
   const navigate = useNavigate();
 
