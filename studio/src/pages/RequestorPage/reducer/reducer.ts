<<<<<<< HEAD
import type { findMatchedRoute } from "../routes";
// import { useCallback, useReducer } from "react";
// import { enforceFormDataTerminalDraftParameter } from "../FormDataForm";
// import type { KeyValueParameter } from "../KeyValueForm";
// import { enforceTerminalDraftParameter } from "../KeyValueForm/hooks";
import type { ProbedRoute } from "../types";
=======
import { useCallback, useReducer } from "react";
import { enforceFormDataTerminalDraftParameter } from "../FormDataForm";
import type { KeyValueParameter } from "../KeyValueForm";
import { enforceTerminalDraftParameter } from "../KeyValueForm/hooks";
import type { ProbedRoute } from "../queries";
import { findAllSmartRouterMatches, findMatchedRoute } from "../routes";
>>>>>>> 6bc127ae
import {
  type RequestMethod,
  // type RequestMethodInputValue,
  type RequestType,
  isWsRequest,
} from "../types";
// import { useSaveUiState } from "./persistence";
// import {
//   //  addContentTypeHeaderToState,
//   setBodyTypeReducer,
// } from "./reducers";
import type {
  // RequestBodyType,
  // RequestorActiveResponse,
  // RequestorBody,
  RequestorState,
  // createInitialState,
  // initialState,
} from "./state";
// import {
//   type RequestsPanelTab,
//   type ResponsePanelTab,
//   getVisibleRequestPanelTabs,
//   getVisibleResponsePanelTabs,
//   // isRequestsPanelTab,
//   // isResponsePanelTab,
// } from "./tabs";

export const _getActiveRoute = (state: RequestorState): ProbedRoute => {
  return (
    state.selectedRoute ?? {
      path: state.path,
      method: state.method,
      requestType: state.requestType,
      handler: "",
      handlerType: "route",
      currentlyRegistered: false,
      registrationOrder: -1,
      routeOrigin: "custom",
      isDraft: true,
    }
  );
};

<<<<<<< HEAD
// const SET_ROUTES = "SET_ROUTES" as const;
// const SET_SERVICE_BASE_URL = "SET_SERVICE_BASE_URL" as const;
// const PATH_UPDATE = "PATH_UPDATE" as const;
// const METHOD_UPDATE = "METHOD_UPDATE" as const;
// const SELECT_ROUTE = "SELECT_ROUTE" as const;
// const SET_PATH_PARAMS = "SET_PATH_PARAMS" as const;
// const REPLACE_PATH_PARAM_VALUES = "REPLACE_PATH_PARAM_VALUES" as const;
// const CLEAR_PATH_PARAMS = "CLEAR_PATH_PARAMS" as const;
// const SET_QUERY_PARAMS = "SET_QUERY_PARAMS" as const;
// const SET_HEADERS = "SET_HEADERS" as const;
// const SET_BODY = "SET_BODY" as const;
// const CLEAR_BODY = "CLEAR_BODY" as const;
// const SET_BODY_TYPE = "SET_BODY_TYPE" as const;
// const SET_WEBSOCKET_MESSAGE = "SET_WEBSOCKET_MESSAGE" as const;
// const LOAD_HISTORICAL_REQUEST = "LOAD_HISTORICAL_REQUEST" as const;
// const CLEAR_HISTORICAL_REQUEST = "CLEAR_HISTORICAL_REQUEST" as const;
// const SET_ACTIVE_RESPONSE = "SET_ACTIVE_RESPONSE" as const;
// const SET_ACTIVE_REQUESTS_PANEL_TAB = "SET_ACTIVE_REQUESTS_PANEL_TAB" as const;
// const SET_ACTIVE_RESPONSE_PANEL_TAB = "SET_ACTIVE_RESPONSE_PANEL_TAB" as const;

// type RequestorAction =
//   | {
//     type: typeof SET_ROUTES;
//     payload: ProbedRoute[];
//   }
//   | {
//     type: typeof SET_SERVICE_BASE_URL;
//     payload: string;
//   }
//   | {
//     type: typeof PATH_UPDATE;
//     payload: string;
//   }
//   | {
//     type: typeof METHOD_UPDATE;
//     payload: {
//       method: RequestMethod;
//       requestType: RequestType;
//     };
//   }
//   | {
//     type: typeof SELECT_ROUTE;
//     payload: ProbedRoute;
//   }
//   | {
//     type: typeof SET_PATH_PARAMS;
//     payload: KeyValueParameter[];
//   }
//   | {
//     // NOTE - This is the action that the AI generated inputs use to "replace" existing path params
//     type: typeof REPLACE_PATH_PARAM_VALUES;
//     payload: { key: string; value: string }[];
//   }
//   | {
//     type: typeof CLEAR_PATH_PARAMS;
//   }
//   | {
//     type: typeof SET_QUERY_PARAMS;
//     payload: KeyValueParameter[];
//   }
//   | {
//     type: typeof SET_HEADERS;
//     payload: KeyValueParameter[];
//   }
//   | {
//     type: typeof SET_BODY;
//     payload: RequestorBody;
//   }
//   | {
//     type: typeof CLEAR_BODY;
//   }
//   | {
//     type: typeof SET_BODY_TYPE;
//     payload: {
//       type: RequestBodyType;
//       isMultipart?: boolean;
//     };
//   }
//   | {
//     type: typeof SET_WEBSOCKET_MESSAGE;
//     payload: string;
//   }
//   | {
//     type: typeof LOAD_HISTORICAL_REQUEST;
//     payload: {
//       traceId: string;
//     };
//   }
//   | {
//     type: typeof CLEAR_HISTORICAL_REQUEST;
//   }
//   | {
//     type: typeof SET_ACTIVE_RESPONSE;
//     payload: RequestorActiveResponse | null;
//   }
//   | {
//     type: typeof SET_ACTIVE_REQUESTS_PANEL_TAB;
//     payload: RequestsPanelTab;
//   }
//   | {
//     type: typeof SET_ACTIVE_RESPONSE_PANEL_TAB;
//     payload: ResponsePanelTab;
//   };

// function requestorReducer(
//   state: RequestorState,
//   action: RequestorAction,
// ): RequestorState {
//   switch (action.type) {
//     case SET_ROUTES: {
//       const nextRoutes = action.payload;
//       const matchedRoute = findMatchedRoute(
//         nextRoutes,
//         removeBaseUrl(state.serviceBaseUrl, state.path),
//         state.method,
//         state.requestType,
//       );
//       const nextSelectedRoute = matchedRoute ? matchedRoute.route : null;

//       const nextPathParams = matchedRoute
//         ? extractMatchedPathParams(matchedRoute)
//         : extractPathParams(state.path).map(mapPathParamKey);

//       return {
//         ...state,
//         routes: nextRoutes,
//         selectedRoute: nextSelectedRoute,
//         pathParams: nextPathParams,
//       };
//     }
//     case SET_SERVICE_BASE_URL: {
//       return {
//         ...state,
//         serviceBaseUrl: action.payload,
//         path: addBaseUrl(action.payload, state.path, { forceChangeHost: true }),
//       };
//     }
//     case PATH_UPDATE: {
//       const nextPath = action.payload;
//       const matchedRoute = findMatchedRoute(
//         state.routes,
//         removeBaseUrl(state.serviceBaseUrl, nextPath),
//         state.method,
//         state.requestType,
//       );
//       const nextSelectedRoute = matchedRoute ? matchedRoute.route : null;
//       // This logic will reconcile the path param values with what the user is typing
//       // When the route is in a draft state, something kinda funky happens, where a path param will appear
//       // but if you fill it in and save it, then the path params disappear...
//       // Ask Brett to explain it more if that's confusing
//       const nextPathParams = matchedRoute
//         ? extractMatchedPathParams(matchedRoute)
//         : extractPathParams(nextPath).map(mapPathParamKey);

//       // If the selected route changed, we want to clear the active history response trace id
//       const nextActiveHistoryResponseTraceId =
//         state.selectedRoute === nextSelectedRoute
//           ? state.activeHistoryResponseTraceId
//           : null;

//       return {
//         ...state,
//         path: action.payload,
//         selectedRoute: nextSelectedRoute,
//         pathParams: nextPathParams,
//         activeHistoryResponseTraceId: nextActiveHistoryResponseTraceId,
//       };
//     }
//     case METHOD_UPDATE: {
//       const { method, requestType } = action.payload;
//       const matchedRoute = findMatchedRoute(
//         state.routes,
//         removeBaseUrl(state.serviceBaseUrl, state.path),
//         method,
//         requestType,
//       );
//       const nextSelectedRoute = matchedRoute ? matchedRoute.route : null;
//       // See comment below for why we want to do this dance
//       const nextVisibleRequestsPanelTabs = getVisibleRequestPanelTabs(
//         action.payload,
//       );
//       const nextActiveRequestsPanelTab = nextVisibleRequestsPanelTabs.includes(
//         state.activeRequestsPanelTab,
//       )
//         ? state.activeRequestsPanelTab
//         : nextVisibleRequestsPanelTabs[0];

//       const nextVisibleResponsePanelTabs = getVisibleResponsePanelTabs(
//         action.payload,
//       );
//       const nextActiveResponsePanelTab = nextVisibleResponsePanelTabs.includes(
//         state.activeResponsePanelTab,
//       )
//         ? state.activeResponsePanelTab
//         : nextVisibleResponsePanelTabs[0];
//       return addContentTypeHeaderToState({
//         ...state,
//         method,
//         requestType,
//         selectedRoute: nextSelectedRoute,

//         // Fixes the case where we had "body" tab selected, but then switch to a GET route
//         // and the "body" tab isn't visible for GET routes
//         visibleRequestsPanelTabs: nextVisibleRequestsPanelTabs,
//         activeRequestsPanelTab: nextActiveRequestsPanelTab,

//         // Fixes the case where the "messages" tab is selected for a websocket route,
//         // but then we switch to a non-websocket route and the "messages" tab contents remain visible
//         visibleResponsePanelTabs: nextVisibleResponsePanelTabs,
//         activeResponsePanelTab: nextActiveResponsePanelTab,

//         // HACK - This allows us to stop showing the response body for a historical request
//         activeHistoryResponseTraceId: null,
//       });
//     }
//     case SELECT_ROUTE: {
//       // See comment below for why we want to do this dance
//       const nextMethod = probedRouteToInputMethod(action.payload);
//       const nextRequestType = action.payload.requestType;

//       // The visible tabs in the requests panel are based on the request type and method
//       // If we switch to a new route, it's possible that the "Body" or "Websocket Message" tabs
//       // are no longer visible, so we need to update the currently active tab on the requests panel
//       const nextVisibleRequestsPanelTabs = getVisibleRequestPanelTabs({
//         requestType: nextRequestType,
//         method: nextMethod,
//       });
//       const nextActiveRequestsPanelTab = nextVisibleRequestsPanelTabs.includes(
//         state.activeRequestsPanelTab,
//       )
//         ? state.activeRequestsPanelTab
//         : nextVisibleRequestsPanelTabs[0];

//       // The visible tabs in the response panel are based on the request type (http or websocket)
//       // If we switch to a new route, it's possible that the "Websocket Message" tab
//       // is no longer visible, so we need to update the currently active tab on the response panel
//       const nextVisibleResponsePanelTabs = getVisibleResponsePanelTabs({
//         requestType: nextRequestType,
//       });
//       let nextActiveResponsePanelTab = nextVisibleResponsePanelTabs.includes(
//         state.activeResponsePanelTab,
//       )
//         ? state.activeResponsePanelTab
//         : nextVisibleResponsePanelTabs[0];

//       // One more thing, if the debug tab is selected but we switch to an http route,
//       // we want to switch to the "body" tab instead of the "debug" tab
//       const didSelectedRouteChange = state.selectedRoute !== action.payload;
//       const isDebugTabCurrentlySelected =
//         state.activeResponsePanelTab === "debug";

//       if (didSelectedRouteChange && isDebugTabCurrentlySelected) {
//         // If the selected route changed and the debug tab is selected,
//         // we want to switch to the "body" tab
//         nextActiveResponsePanelTab = "response";
//       }

//       return addContentTypeHeaderToState({
//         ...state,
//         selectedRoute: action.payload,

//         // Reset form values, but preserve things like path params, query params, headers, etc
//         path: addBaseUrl(state.serviceBaseUrl, action.payload.path, {
//           requestType: nextRequestType,
//         }),
//         method: nextMethod,
//         requestType: nextRequestType,

//         // TODO - We could merge these with existing path params to re-use existing values
//         //        But maybe that'd be annoying?
//         //        Example would be: If user just had `userId` param set to `123`,
//         //        and we select a new route that has `userId` in the path, we'd
//         //        have it re-use the existing `userId` param, not create a new blank one.
//         //
//         pathParams: extractPathParams(action.payload.path).map(mapPathParamKey),

//         // Fixes the case where we had "body" tab selected, but then switch to a GET route
//         // and the "body" tab isn't visible for GET routes
//         visibleRequestsPanelTabs: nextVisibleRequestsPanelTabs,
//         activeRequestsPanelTab: nextActiveRequestsPanelTab,

//         // Fixes the case where the "messages" tab is selected for a websocket route,
//         // but then we switch to a non-websocket route and the "messages" tab contents remain visible
//         visibleResponsePanelTabs: nextVisibleResponsePanelTabs,
//         activeResponsePanelTab: nextActiveResponsePanelTab,

//         // HACK - This allows us to stop showing the response body for a historical request
//         activeHistoryResponseTraceId: null,

//         activeResponse: null,
//       });
//     }
//     case SET_PATH_PARAMS: {
//       // FIXME - This will be buggy in the case where there is a route like
//       //         `/users/:id/otheruser/:idOtherUser`
//       //         An edge case but... would be annoying
//       const nextPath = action.payload.reduce((accPath, param) => {
//         if (param.enabled) {
//           return accPath.replace(`:${param.key}`, param.value || param.key);
//         }

//         return accPath;
//       }, state.selectedRoute?.path ?? state.path);
//       return {
//         ...state,
//         path: addBaseUrl(state.serviceBaseUrl, nextPath),
//         pathParams: action.payload,
//       };
//     }
//     case REPLACE_PATH_PARAM_VALUES: {
//       const replacements = action.payload;
//       const nextPathParams = state.pathParams.map((pathParam) => {
//         const replacement = replacements?.find((p) => p?.key === pathParam.key);
//         if (!replacement) {
//           return pathParam;
//         }
//         return {
//           ...pathParam,
//           value: replacement.value,
//           enabled: !!replacement.value,
//         };
//       });
//       return { ...state, pathParams: nextPathParams };
//     }
//     case CLEAR_PATH_PARAMS: {
//       const nextPathParams = state.pathParams.map((pathParam) => ({
//         ...pathParam,
//         value: "",
//         enabled: false,
//       }));
//       return { ...state, pathParams: nextPathParams };
//     }
//     case SET_QUERY_PARAMS: {
//       return { ...state, queryParams: action.payload };
//     }
//     case SET_HEADERS: {
//       return { ...state, requestHeaders: action.payload };
//     }
//     case SET_BODY: {
//       const nextBody = action.payload;
//       if (nextBody.type === "form-data") {
//         const nextBodyValue = enforceFormDataTerminalDraftParameter(
//           nextBody.value,
//         );
//         const shouldForceMultipart = nextBodyValue.some(
//           (param) => param.value.value instanceof File,
//         );
//         return addContentTypeHeaderToState({
//           ...state,
//           body: {
//             type: nextBody.type,
//             isMultipart: shouldForceMultipart || nextBody.isMultipart,
//             value: nextBodyValue,
//           },
//         });
//       }
//       return { ...state, body: nextBody };
//     }
//     case CLEAR_BODY: {
//       const nextBody =
//         state.body.type === "form-data"
//           ? {
//             type: "form-data" as const,
//             value: enforceFormDataTerminalDraftParameter([]),
//             isMultipart: state.body.isMultipart,
//           }
//           : state.body.type === "file"
//             ? { type: state.body.type, value: undefined }
//             : { type: state.body.type, value: "" };
//       return { ...state, body: nextBody };
//     }
//     case SET_BODY_TYPE: {
//       return addContentTypeHeaderToState(setBodyTypeReducer(state, action.payload));
//     }
//     case SET_WEBSOCKET_MESSAGE: {
//       return { ...state, websocketMessage: action.payload };
//     }
//     case LOAD_HISTORICAL_REQUEST: {
//       return {
//         ...state,
//         activeHistoryResponseTraceId: action.payload.traceId,
//         activeResponse: null,
//       };
//     }
//     case CLEAR_HISTORICAL_REQUEST: {
//       return { ...state, activeHistoryResponseTraceId: null };
//     }
//     case SET_ACTIVE_RESPONSE: {
//       return { ...state, activeResponse: action.payload };
//     }
//     case SET_ACTIVE_REQUESTS_PANEL_TAB: {
//       return { ...state, activeRequestsPanelTab: action.payload };
//     }
//     case SET_ACTIVE_RESPONSE_PANEL_TAB: {
//       return { ...state, activeResponsePanelTab: action.payload };
//     }
//     default:
//       return state;
//   }
// }
=======
const SET_ROUTES = "SET_ROUTES" as const;
const SET_ROUTES_AND_MIDDLEWARE = "SET_ROUTES_AND_MIDDLEWARE" as const;
const SET_SERVICE_BASE_URL = "SET_SERVICE_BASE_URL" as const;
const PATH_UPDATE = "PATH_UPDATE" as const;
const METHOD_UPDATE = "METHOD_UPDATE" as const;
const SELECT_ROUTE = "SELECT_ROUTE" as const;
const SET_PATH_PARAMS = "SET_PATH_PARAMS" as const;
const REPLACE_PATH_PARAM_VALUES = "REPLACE_PATH_PARAM_VALUES" as const;
const CLEAR_PATH_PARAMS = "CLEAR_PATH_PARAMS" as const;
const SET_QUERY_PARAMS = "SET_QUERY_PARAMS" as const;
const SET_HEADERS = "SET_HEADERS" as const;
const SET_BODY = "SET_BODY" as const;
const CLEAR_BODY = "CLEAR_BODY" as const;
const SET_BODY_TYPE = "SET_BODY_TYPE" as const;
const SET_WEBSOCKET_MESSAGE = "SET_WEBSOCKET_MESSAGE" as const;
const LOAD_HISTORICAL_REQUEST = "LOAD_HISTORICAL_REQUEST" as const;
const CLEAR_HISTORICAL_REQUEST = "CLEAR_HISTORICAL_REQUEST" as const;
const SET_ACTIVE_RESPONSE = "SET_ACTIVE_RESPONSE" as const;
const SET_ACTIVE_REQUESTS_PANEL_TAB = "SET_ACTIVE_REQUESTS_PANEL_TAB" as const;
const SET_ACTIVE_RESPONSE_PANEL_TAB = "SET_ACTIVE_RESPONSE_PANEL_TAB" as const;

type RequestorAction =
  | {
      type: typeof SET_ROUTES;
      payload: ProbedRoute[];
    }
  | {
      type: typeof SET_ROUTES_AND_MIDDLEWARE;
      payload: ProbedRoute[];
    }
  | {
      type: typeof SET_SERVICE_BASE_URL;
      payload: string;
    }
  | {
      type: typeof PATH_UPDATE;
      payload: string;
    }
  | {
      type: typeof METHOD_UPDATE;
      payload: {
        method: RequestMethod;
        requestType: RequestType;
      };
    }
  | {
      type: typeof SELECT_ROUTE;
      payload: ProbedRoute;
    }
  | {
      type: typeof SET_PATH_PARAMS;
      payload: KeyValueParameter[];
    }
  | {
      // NOTE - This is the action that the AI generated inputs use to "replace" existing path params
      type: typeof REPLACE_PATH_PARAM_VALUES;
      payload: { key: string; value: string }[];
    }
  | {
      type: typeof CLEAR_PATH_PARAMS;
    }
  | {
      type: typeof SET_QUERY_PARAMS;
      payload: KeyValueParameter[];
    }
  | {
      type: typeof SET_HEADERS;
      payload: KeyValueParameter[];
    }
  | {
      type: typeof SET_BODY;
      payload: RequestorBody;
    }
  | {
      type: typeof CLEAR_BODY;
    }
  | {
      type: typeof SET_BODY_TYPE;
      payload: {
        type: RequestBodyType;
        isMultipart?: boolean;
      };
    }
  | {
      type: typeof SET_WEBSOCKET_MESSAGE;
      payload: string;
    }
  | {
      type: typeof LOAD_HISTORICAL_REQUEST;
      payload: {
        traceId: string;
      };
    }
  | {
      type: typeof CLEAR_HISTORICAL_REQUEST;
    }
  | {
      type: typeof SET_ACTIVE_RESPONSE;
      payload: RequestorActiveResponse | null;
    }
  | {
      type: typeof SET_ACTIVE_REQUESTS_PANEL_TAB;
      payload: RequestsPanelTab;
    }
  | {
      type: typeof SET_ACTIVE_RESPONSE_PANEL_TAB;
      payload: ResponsePanelTab;
    };

function requestorReducer(
  state: RequestorState,
  action: RequestorAction,
): RequestorState {
  switch (action.type) {
    case SET_ROUTES: {
      const nextRoutes = action.payload;
      const matchedRoute = findMatchedRoute(
        nextRoutes,
        removeBaseUrl(state.serviceBaseUrl, state.path),
        state.method,
        state.requestType,
      );
      const nextSelectedRoute = matchedRoute ? matchedRoute.route : null;

      const nextPathParams = matchedRoute
        ? extractMatchedPathParams(matchedRoute)
        : extractPathParams(state.path).map(mapPathParamKey);

      return {
        ...state,
        routes: nextRoutes,
        selectedRoute: nextSelectedRoute,
        pathParams: nextPathParams,
      };
    }
    case SET_ROUTES_AND_MIDDLEWARE: {
      return {
        ...state,
        routesAndMiddleware: action.payload,
      };
    }
    case SET_SERVICE_BASE_URL: {
      return {
        ...state,
        serviceBaseUrl: action.payload,
        path: addBaseUrl(action.payload, state.path, { forceChangeHost: true }),
      };
    }
    case PATH_UPDATE: {
      const nextPath = action.payload;
      const matchedRoute = findMatchedRoute(
        state.routes,
        removeBaseUrl(state.serviceBaseUrl, nextPath),
        state.method,
        state.requestType,
      );
      const nextSelectedRoute = matchedRoute ? matchedRoute.route : null;
      // This logic will reconcile the path param values with what the user is typing
      // When the route is in a draft state, something kinda funky happens, where a path param will appear
      // but if you fill it in and save it, then the path params disappear...
      // Ask Brett to explain it more if that's confusing
      const nextPathParams = matchedRoute
        ? extractMatchedPathParams(matchedRoute)
        : extractPathParams(nextPath).map(mapPathParamKey);

      // If the selected route changed, we want to clear the active history response trace id
      const nextActiveHistoryResponseTraceId =
        state.selectedRoute === nextSelectedRoute
          ? state.activeHistoryResponseTraceId
          : null;

      return {
        ...state,
        path: action.payload,
        selectedRoute: nextSelectedRoute,
        pathParams: nextPathParams,
        activeHistoryResponseTraceId: nextActiveHistoryResponseTraceId,
      };
    }
    case METHOD_UPDATE: {
      const { method, requestType } = action.payload;
      const matchedRoute = findMatchedRoute(
        state.routes,
        removeBaseUrl(state.serviceBaseUrl, state.path),
        method,
        requestType,
      );
      const nextSelectedRoute = matchedRoute ? matchedRoute.route : null;
      // See comment below for why we want to do this dance
      const nextVisibleRequestsPanelTabs = getVisibleRequestPanelTabs(
        action.payload,
      );
      const nextActiveRequestsPanelTab = nextVisibleRequestsPanelTabs.includes(
        state.activeRequestsPanelTab,
      )
        ? state.activeRequestsPanelTab
        : nextVisibleRequestsPanelTabs[0];

      const nextVisibleResponsePanelTabs = getVisibleResponsePanelTabs(
        action.payload,
      );
      const nextActiveResponsePanelTab = nextVisibleResponsePanelTabs.includes(
        state.activeResponsePanelTab,
      )
        ? state.activeResponsePanelTab
        : nextVisibleResponsePanelTabs[0];
      return addContentTypeHeader({
        ...state,
        method,
        requestType,
        selectedRoute: nextSelectedRoute,

        // Fixes the case where we had "body" tab selected, but then switch to a GET route
        // and the "body" tab isn't visible for GET routes
        visibleRequestsPanelTabs: nextVisibleRequestsPanelTabs,
        activeRequestsPanelTab: nextActiveRequestsPanelTab,

        // Fixes the case where the "messages" tab is selected for a websocket route,
        // but then we switch to a non-websocket route and the "messages" tab contents remain visible
        visibleResponsePanelTabs: nextVisibleResponsePanelTabs,
        activeResponsePanelTab: nextActiveResponsePanelTab,

        // HACK - This allows us to stop showing the response body for a historical request
        activeHistoryResponseTraceId: null,
      });
    }
    case SELECT_ROUTE: {
      // See comment below for why we want to do this dance
      const nextMethod = probedRouteToInputMethod(action.payload);
      const nextRequestType = action.payload.requestType;

      // The visible tabs in the requests panel are based on the request type and method
      // If we switch to a new route, it's possible that the "Body" or "Websocket Message" tabs
      // are no longer visible, so we need to update the currently active tab on the requests panel
      const nextVisibleRequestsPanelTabs = getVisibleRequestPanelTabs({
        requestType: nextRequestType,
        method: nextMethod,
      });
      const nextActiveRequestsPanelTab = nextVisibleRequestsPanelTabs.includes(
        state.activeRequestsPanelTab,
      )
        ? state.activeRequestsPanelTab
        : nextVisibleRequestsPanelTabs[0];

      // The visible tabs in the response panel are based on the request type (http or websocket)
      // If we switch to a new route, it's possible that the "Websocket Message" tab
      // is no longer visible, so we need to update the currently active tab on the response panel
      const nextVisibleResponsePanelTabs = getVisibleResponsePanelTabs({
        requestType: nextRequestType,
      });
      let nextActiveResponsePanelTab = nextVisibleResponsePanelTabs.includes(
        state.activeResponsePanelTab,
      )
        ? state.activeResponsePanelTab
        : nextVisibleResponsePanelTabs[0];

      // One more thing, if the debug tab is selected but we switch to an http route,
      // we want to switch to the "body" tab instead of the "debug" tab
      const didSelectedRouteChange = state.selectedRoute !== action.payload;
      const isDebugTabCurrentlySelected =
        state.activeResponsePanelTab === "debug";

      if (didSelectedRouteChange && isDebugTabCurrentlySelected) {
        // If the selected route changed and the debug tab is selected,
        // we want to switch to the "body" tab
        nextActiveResponsePanelTab = "response";
      }

      return addContentTypeHeader({
        ...state,
        selectedRoute: action.payload,

        // Reset form values, but preserve things like path params, query params, headers, etc
        path: addBaseUrl(state.serviceBaseUrl, action.payload.path, {
          requestType: nextRequestType,
        }),
        method: nextMethod,
        requestType: nextRequestType,

        // TODO - We could merge these with existing path params to re-use existing values
        //        But maybe that'd be annoying?
        //        Example would be: If user just had `userId` param set to `123`,
        //        and we select a new route that has `userId` in the path, we'd
        //        have it re-use the existing `userId` param, not create a new blank one.
        //
        pathParams: extractPathParams(action.payload.path).map(mapPathParamKey),

        // Fixes the case where we had "body" tab selected, but then switch to a GET route
        // and the "body" tab isn't visible for GET routes
        visibleRequestsPanelTabs: nextVisibleRequestsPanelTabs,
        activeRequestsPanelTab: nextActiveRequestsPanelTab,

        // Fixes the case where the "messages" tab is selected for a websocket route,
        // but then we switch to a non-websocket route and the "messages" tab contents remain visible
        visibleResponsePanelTabs: nextVisibleResponsePanelTabs,
        activeResponsePanelTab: nextActiveResponsePanelTab,

        // HACK - This allows us to stop showing the response body for a historical request
        activeHistoryResponseTraceId: null,

        activeResponse: null,
      });
    }
    case SET_PATH_PARAMS: {
      // FIXME - This will be buggy in the case where there is a route like
      //         `/users/:id/otheruser/:idOtherUser`
      //         An edge case but... would be annoying
      const nextPath = action.payload.reduce((accPath, param) => {
        if (param.enabled) {
          return accPath.replace(`:${param.key}`, param.value || param.key);
        }

        return accPath;
      }, state.selectedRoute?.path ?? state.path);
      return {
        ...state,
        path: addBaseUrl(state.serviceBaseUrl, nextPath),
        pathParams: action.payload,
      };
    }
    case REPLACE_PATH_PARAM_VALUES: {
      const replacements = action.payload;
      const nextPathParams = state.pathParams.map((pathParam) => {
        const replacement = replacements?.find((p) => p?.key === pathParam.key);
        if (!replacement) {
          return pathParam;
        }
        return {
          ...pathParam,
          value: replacement.value,
          enabled: !!replacement.value,
        };
      });
      return { ...state, pathParams: nextPathParams };
    }
    case CLEAR_PATH_PARAMS: {
      const nextPathParams = state.pathParams.map((pathParam) => ({
        ...pathParam,
        value: "",
        enabled: false,
      }));
      return { ...state, pathParams: nextPathParams };
    }
    case SET_QUERY_PARAMS: {
      return { ...state, queryParams: action.payload };
    }
    case SET_HEADERS: {
      return { ...state, requestHeaders: action.payload };
    }
    case SET_BODY: {
      const nextBody = action.payload;
      if (nextBody.type === "form-data") {
        const nextBodyValue = enforceFormDataTerminalDraftParameter(
          nextBody.value,
        );
        const shouldForceMultipart = nextBodyValue.some(
          (param) => param.value.value instanceof File,
        );
        return addContentTypeHeader({
          ...state,
          body: {
            type: nextBody.type,
            isMultipart: shouldForceMultipart || nextBody.isMultipart,
            value: nextBodyValue,
          },
        });
      }
      // When the user adds a file, we want to use the file's type as the content type header
      if (nextBody.type === "file") {
        return addContentTypeHeader({ ...state, body: nextBody });
      }
      return { ...state, body: nextBody };
    }
    case CLEAR_BODY: {
      const nextBody =
        state.body.type === "form-data"
          ? {
              type: "form-data" as const,
              value: enforceFormDataTerminalDraftParameter([]),
              isMultipart: state.body.isMultipart,
            }
          : state.body.type === "file"
            ? { type: state.body.type, value: undefined }
            : { type: state.body.type, value: "" };
      return { ...state, body: nextBody };
    }
    case SET_BODY_TYPE: {
      return addContentTypeHeader(setBodyTypeReducer(state, action.payload));
    }
    case SET_WEBSOCKET_MESSAGE: {
      return { ...state, websocketMessage: action.payload };
    }
    case LOAD_HISTORICAL_REQUEST: {
      return {
        ...state,
        activeHistoryResponseTraceId: action.payload.traceId,
        activeResponse: null,
      };
    }
    case CLEAR_HISTORICAL_REQUEST: {
      return { ...state, activeHistoryResponseTraceId: null };
    }
    case SET_ACTIVE_RESPONSE: {
      return { ...state, activeResponse: action.payload };
    }
    case SET_ACTIVE_REQUESTS_PANEL_TAB: {
      return { ...state, activeRequestsPanelTab: action.payload };
    }
    case SET_ACTIVE_RESPONSE_PANEL_TAB: {
      return { ...state, activeResponsePanelTab: action.payload };
    }
    default:
      return state;
  }
}
>>>>>>> 6bc127ae

// Not in use
export const routeEquality = (a: ProbedRoute, b: ProbedRoute): boolean => {
  return (
    a.path === b.path &&
    a.method === b.method &&
    a.routeOrigin === b.routeOrigin &&
    a.requestType === b.requestType
  );
};

/**
 * State management api for the RequestorPage
 *
 * Uses `useReducer` under the hood
 */
<<<<<<< HEAD
// export function useRequestor() {
//   const [state, originalDispatch] = useReducer(
//     requestorReducer,
//     initialState,
//     createInitialState,
//   );

//   // Create a custom dispatch in case we wanna do some debugging
//   const dispatch = useCallback((action: RequestorAction) => {
//     // NOTE - Useful for debugging!
//     // console.log("Dispatching action:", action);
//     originalDispatch(action);
//   }, []);

//   useSaveUiState(state);

//   const setRoutes = useCallback(
//     (routes: ProbedRoute[]) => {
//       dispatch({ type: SET_ROUTES, payload: routes });
//     },
//     [dispatch],
//   );

//   const setServiceBaseUrl = useCallback(
//     (serviceBaseUrl: string) => {
//       dispatch({ type: SET_SERVICE_BASE_URL, payload: serviceBaseUrl });
//     },
//     [dispatch],
//   );

//   const updatePath = useCallback(
//     (path: string) => {
//       dispatch({ type: PATH_UPDATE, payload: path });
//     },
//     [dispatch],
//   );

//   /**
//    * Updates the method and request type based on the input value from a RequestMethodComboBox
//    * If the input value is "WS", the request type is set to "websocket" and the method is set to "GET"
//    *
//    * @param methodInputValue - Assumed to come from a RequestMethodComboBox, which could include the value "WS"
//    */
//   const updateMethod = useCallback(
//     (methodInputValue: RequestMethodInputValue) => {
//       const requestType = methodInputValue === "WS" ? "websocket" : "http";
//       const method = methodInputValue === "WS" ? "GET" : methodInputValue;
//       dispatch({ type: METHOD_UPDATE, payload: { method, requestType } });
//     },
//     [dispatch],
//   );

//   const selectRoute = useCallback(
//     (route: ProbedRoute) => {
//       dispatch({ type: SELECT_ROUTE, payload: route });
//     },
//     [dispatch],
//   );

//   const setPathParams = useCallback(
//     (pathParams: KeyValueParameter[]) => {
//       dispatch({ type: SET_PATH_PARAMS, payload: pathParams });
//     },
//     [dispatch],
//   );

//   const updatePathParamValues = useCallback(
//     (pathParams: { key: string; value: string }[]) => {
//       dispatch({ type: REPLACE_PATH_PARAM_VALUES, payload: pathParams });
//     },
//     [dispatch],
//   );

//   const clearPathParams = useCallback(() => {
//     dispatch({ type: CLEAR_PATH_PARAMS });
//   }, [dispatch]);

//   const setQueryParams = useCallback(
//     (queryParams: KeyValueParameter[]) => {
//       const parametersWithDraft = enforceTerminalDraftParameter(queryParams);
//       dispatch({ type: SET_QUERY_PARAMS, payload: parametersWithDraft });
//     },
//     [dispatch],
//   );

//   const setRequestHeaders = useCallback(
//     (headers: KeyValueParameter[]) => {
//       const parametersWithDraft = enforceTerminalDraftParameter(headers);
//       dispatch({ type: SET_HEADERS, payload: parametersWithDraft });
//     },
//     [dispatch],
//   );

//   const setBody = useCallback(
//     (body: undefined | string | RequestorBody) => {
//       if (body === undefined) {
//         dispatch({ type: CLEAR_BODY });
//       } else if (typeof body === "string") {
//         dispatch({ type: SET_BODY, payload: { type: "text", value: body } });
//       } else {
//         dispatch({ type: SET_BODY, payload: body });
//       }
//     },
//     [dispatch],
//   );

//   const setWebsocketMessage = useCallback(
//     (websocketMessage: string | undefined) => {
//       dispatch({
//         type: SET_WEBSOCKET_MESSAGE,
//         payload: websocketMessage ?? "",
//       });
//     },
//     [dispatch],
//   );

//   const handleRequestBodyTypeChange = useCallback(
//     (requestBodyType: RequestBodyType, isMultipart?: boolean) => {
//       dispatch({
//         type: SET_BODY_TYPE,
//         payload: { type: requestBodyType, isMultipart },
//       });
//     },
//     [dispatch],
//   );

//   const setActiveRequestsPanelTab = useCallback(
//     (tab: string) => {
//       if (isRequestsPanelTab(tab)) {
//         dispatch({ type: SET_ACTIVE_REQUESTS_PANEL_TAB, payload: tab });
//       }
//     },
//     [dispatch],
//   );

//   const setActiveResponsePanelTab = useCallback(
//     (tab: string) => {
//       if (isResponsePanelTab(tab)) {
//         dispatch({ type: SET_ACTIVE_RESPONSE_PANEL_TAB, payload: tab });
//       }
//     },
//     [dispatch],
//   );

//   const showResponseBodyFromHistory = useCallback(
//     (traceId: string) => {
//       dispatch({ type: LOAD_HISTORICAL_REQUEST, payload: { traceId } });
//     },
//     [dispatch],
//   );

//   const clearResponseBodyFromHistory = useCallback(() => {
//     dispatch({ type: CLEAR_HISTORICAL_REQUEST });
//   }, [dispatch]);

//   /**
//    * When there's no selected route, we return a "draft" route,
//    * which will not appear in the sidebar
//    */
//   const getActiveRoute = (): ProbedRoute => _getActiveRoute(state);

//   /**
//    * Helper that removes the service url from a path,
//    * otherwise it returns the path unchanged
//    */
//   const removeServiceUrlFromPath = useCallback(
//     (path: string) => {
//       return removeBaseUrl(state.serviceBaseUrl, path);
//     },
//     [state.serviceBaseUrl],
//   );

//   /**
//    * Helper that adds the service url to a path if it doesn't already have a host
//    */
//   const addServiceUrlIfBarePath = useCallback(
//     (path: string) => {
//       return addBaseUrl(state.serviceBaseUrl, path, {
//         requestType: state.requestType,
//       });
//     },
//     [state.serviceBaseUrl, state.requestType],
//   );

//   /**
//    * We consider the inputs in "draft" mode when there's no matching route in the side bar
//    */
//   const getIsInDraftMode = useCallback((): boolean => {
//     return !state.selectedRoute;
//   }, [state.selectedRoute]);

//   /**
//    * Helper to determine whether or not to show a tab in the requests panel
//    */
//   const shouldShowRequestTab = useCallback(
//     (tab: RequestsPanelTab): boolean => {
//       return state.visibleRequestsPanelTabs.includes(tab);
//     },
//     [state.visibleRequestsPanelTabs],
//   );

//   /**
//    * Helper to determine whether or not to show a tab in the response panel
//    */
//   const shouldShowResponseTab = useCallback(
//     (tab: ResponsePanelTab): boolean => {
//       return state.visibleResponsePanelTabs.includes(tab);
//     },
//     [state.visibleResponsePanelTabs],
//   );

//   /**
//    * Sets the active response in the response panel
//    * This refers to the ACTUAL response body returned through our proxy,
//    * which allows us to show things like binary data in the response panel
//    */
//   const setActiveResponse = useCallback(
//     (response: RequestorActiveResponse | null) => {
//       dispatch({ type: SET_ACTIVE_RESPONSE, payload: response });
//     },
//     [dispatch],
//   );

//   return {
//     state,
//     dispatch,

//     // Api
//     setRoutes,
//     setServiceBaseUrl,
//     selectRoute,

//     // Form fields
//     updatePath,
//     updateMethod,
//     setPathParams,
//     updatePathParamValues,
//     clearPathParams,
//     setQueryParams,
//     setRequestHeaders,
//     setBody,
//     handleRequestBodyTypeChange,
//     addServiceUrlIfBarePath,
//     removeServiceUrlFromPath,

//     // Websocket form
//     setWebsocketMessage,

//     // Requests Panel tabs
//     setActiveRequestsPanelTab,
//     shouldShowRequestTab,

//     // Response Panel tabs
//     setActiveResponsePanelTab,
//     shouldShowResponseTab,

//     // Response Panel response body
//     setActiveResponse,

//     // Selectors
//     getActiveRoute,
//     getIsInDraftMode,

//     // History (WIP)
//     showResponseBodyFromHistory,
//     clearResponseBodyFromHistory,
//   };
// }

export function probedRouteToInputMethod(route: ProbedRoute): RequestMethod {
=======
export function useRequestor() {
  const [state, originalDispatch] = useReducer(
    requestorReducer,
    initialState,
    createInitialState,
  );

  // Create a custom dispatch in case we wanna do some debugging
  const dispatch = useCallback((action: RequestorAction) => {
    // NOTE - Useful for debugging!
    // console.log("Dispatching action:", action);
    originalDispatch(action);
  }, []);

  useSaveUiState(state);

  const setRoutes = useCallback(
    (routes: ProbedRoute[]) => {
      dispatch({ type: SET_ROUTES, payload: routes });
    },
    [dispatch],
  );

  const setRoutesAndMiddleware = useCallback(
    (routesAndMiddleware: ProbedRoute[]) => {
      dispatch({
        type: SET_ROUTES_AND_MIDDLEWARE,
        payload: routesAndMiddleware,
      });
    },
    [dispatch],
  );

  const setServiceBaseUrl = useCallback(
    (serviceBaseUrl: string) => {
      dispatch({ type: SET_SERVICE_BASE_URL, payload: serviceBaseUrl });
    },
    [dispatch],
  );

  const updatePath = useCallback(
    (path: string) => {
      dispatch({ type: PATH_UPDATE, payload: path });
    },
    [dispatch],
  );

  /**
   * Updates the method and request type based on the input value from a RequestMethodComboBox
   * If the input value is "WS", the request type is set to "websocket" and the method is set to "GET"
   *
   * @param methodInputValue - Assumed to come from a RequestMethodComboBox, which could include the value "WS"
   */
  const updateMethod = useCallback(
    (methodInputValue: RequestMethodInputValue) => {
      const requestType = methodInputValue === "WS" ? "websocket" : "http";
      const method = methodInputValue === "WS" ? "GET" : methodInputValue;
      dispatch({ type: METHOD_UPDATE, payload: { method, requestType } });
    },
    [dispatch],
  );

  const selectRoute = useCallback(
    (route: ProbedRoute) => {
      dispatch({ type: SELECT_ROUTE, payload: route });
    },
    [dispatch],
  );

  const setPathParams = useCallback(
    (pathParams: KeyValueParameter[]) => {
      dispatch({ type: SET_PATH_PARAMS, payload: pathParams });
    },
    [dispatch],
  );

  const updatePathParamValues = useCallback(
    (pathParams: { key: string; value: string }[]) => {
      dispatch({ type: REPLACE_PATH_PARAM_VALUES, payload: pathParams });
    },
    [dispatch],
  );

  const clearPathParams = useCallback(() => {
    dispatch({ type: CLEAR_PATH_PARAMS });
  }, [dispatch]);

  const setQueryParams = useCallback(
    (queryParams: KeyValueParameter[]) => {
      const parametersWithDraft = enforceTerminalDraftParameter(queryParams);
      dispatch({ type: SET_QUERY_PARAMS, payload: parametersWithDraft });
    },
    [dispatch],
  );

  const setRequestHeaders = useCallback(
    (headers: KeyValueParameter[]) => {
      const parametersWithDraft = enforceTerminalDraftParameter(headers);
      dispatch({ type: SET_HEADERS, payload: parametersWithDraft });
    },
    [dispatch],
  );

  const setBody = useCallback(
    (body: undefined | string | RequestorBody) => {
      if (body === undefined) {
        dispatch({ type: CLEAR_BODY });
      } else if (typeof body === "string") {
        dispatch({ type: SET_BODY, payload: { type: "text", value: body } });
      } else {
        dispatch({ type: SET_BODY, payload: body });
      }
    },
    [dispatch],
  );

  const setWebsocketMessage = useCallback(
    (websocketMessage: string | undefined) => {
      dispatch({
        type: SET_WEBSOCKET_MESSAGE,
        payload: websocketMessage ?? "",
      });
    },
    [dispatch],
  );

  const handleRequestBodyTypeChange = useCallback(
    (requestBodyType: RequestBodyType, isMultipart?: boolean) => {
      dispatch({
        type: SET_BODY_TYPE,
        payload: { type: requestBodyType, isMultipart },
      });
    },
    [dispatch],
  );

  const setActiveRequestsPanelTab = useCallback(
    (tab: string) => {
      if (isRequestsPanelTab(tab)) {
        dispatch({ type: SET_ACTIVE_REQUESTS_PANEL_TAB, payload: tab });
      }
    },
    [dispatch],
  );

  const setActiveResponsePanelTab = useCallback(
    (tab: string) => {
      if (isResponsePanelTab(tab)) {
        dispatch({ type: SET_ACTIVE_RESPONSE_PANEL_TAB, payload: tab });
      }
    },
    [dispatch],
  );

  const showResponseBodyFromHistory = useCallback(
    (traceId: string) => {
      dispatch({ type: LOAD_HISTORICAL_REQUEST, payload: { traceId } });
    },
    [dispatch],
  );

  const clearResponseBodyFromHistory = useCallback(() => {
    dispatch({ type: CLEAR_HISTORICAL_REQUEST });
  }, [dispatch]);

  /**
   * When there's no selected route, we return a "draft" route,
   * which will not appear in the sidebar
   */
  const getActiveRoute = (): ProbedRoute => _getActiveRoute(state);

  /**
   * Helper that removes the service url from a path,
   * otherwise it returns the path unchanged
   */
  const removeServiceUrlFromPath = useCallback(
    (path: string) => {
      return removeBaseUrl(state.serviceBaseUrl, path);
    },
    [state.serviceBaseUrl],
  );

  /**
   * Helper that adds the service url to a path if it doesn't already have a host
   */
  const addServiceUrlIfBarePath = useCallback(
    (path: string) => {
      return addBaseUrl(state.serviceBaseUrl, path, {
        requestType: state.requestType,
      });
    },
    [state.serviceBaseUrl, state.requestType],
  );

  /**
   * We consider the inputs in "draft" mode when there's no matching route in the side bar
   */
  const getIsInDraftMode = useCallback((): boolean => {
    return !state.selectedRoute;
  }, [state.selectedRoute]);

  /**
   * Helper to determine whether or not to show a tab in the requests panel
   */
  const shouldShowRequestTab = useCallback(
    (tab: RequestsPanelTab): boolean => {
      return state.visibleRequestsPanelTabs.includes(tab);
    },
    [state.visibleRequestsPanelTabs],
  );

  /**
   * Helper to determine whether or not to show a tab in the response panel
   */
  const shouldShowResponseTab = useCallback(
    (tab: ResponsePanelTab): boolean => {
      return state.visibleResponsePanelTabs.includes(tab);
    },
    [state.visibleResponsePanelTabs],
  );

  /**
   * Sets the active response in the response panel
   * This refers to the ACTUAL response body returned through our proxy,
   * which allows us to show things like binary data in the response panel
   */
  const setActiveResponse = useCallback(
    (response: RequestorActiveResponse | null) => {
      dispatch({ type: SET_ACTIVE_RESPONSE, payload: response });
    },
    [dispatch],
  );

  /**
   * Looks for any middleware that will match the current request
   */
  const getMatchingMiddleware = useCallback(() => {
    const path = state.path;
    const method = state.method;
    const requestType = state.requestType;

    const canMatchMiddleware =
      !pathHasValidBaseUrl(path) || path.startsWith(state.serviceBaseUrl);

    // NOTE - We can only match middleware for the service we're monitoring anyhow
    //        If someone is making a request to jsonplaceholder, we don't wanna
    //        match middleware that might fire for an internal goose api call
    if (!canMatchMiddleware) {
      return null;
    }

    const matchedRoute = findMatchedRoute(
      state.routes,
      removeBaseUrl(state.serviceBaseUrl, path),
      method,
      requestType,
    )?.route;

    if (!matchedRoute) {
      return null;
    }

    const indexOfMatchedRoute = matchedRoute
      ? state.routesAndMiddleware.indexOf(matchedRoute)
      : -1;

    const registeredHandlersBeforeRoute =
      indexOfMatchedRoute > -1
        ? state.routesAndMiddleware.slice(indexOfMatchedRoute)
        : [];

    const filteredMiddleware = registeredHandlersBeforeRoute.filter(
      (r) => r.handlerType === "middleware",
    );

    const middlewareMatches = findAllSmartRouterMatches(
      filteredMiddleware,
      removeBaseUrl(state.serviceBaseUrl, path),
      method,
      requestType,
    );

    // console.log("all routes and middleware", state.routesAndMiddleware);
    // console.log("filtered middleware (before route)", filteredMiddleware);
    // console.log("middlewareMatches", middlewareMatches ?? "NOOOOO MATCHES YO");

    const middleware = [];
    for (const m of middlewareMatches ?? []) {
      if (m?.route && m.route?.handlerType === "middleware") {
        middleware.push(m.route);
      }
    }
    return middleware;
  }, [
    state.routes,
    state.routesAndMiddleware,
    state.path,
    state.method,
    state.requestType,
    state.serviceBaseUrl,
  ]);

  return {
    state,
    dispatch,

    // Api
    setRoutes,
    setRoutesAndMiddleware,
    setServiceBaseUrl,
    selectRoute,

    // Form fields
    updatePath,
    updateMethod,
    setPathParams,
    updatePathParamValues,
    clearPathParams,
    setQueryParams,
    setRequestHeaders,
    setBody,
    handleRequestBodyTypeChange,
    addServiceUrlIfBarePath,
    removeServiceUrlFromPath,

    // Websocket form
    setWebsocketMessage,

    // Requests Panel tabs
    setActiveRequestsPanelTab,
    shouldShowRequestTab,

    // Response Panel tabs
    setActiveResponsePanelTab,
    shouldShowResponseTab,

    // Response Panel response body
    setActiveResponse,

    // Selectors
    getActiveRoute,
    getIsInDraftMode,

    // History (WIP)
    showResponseBodyFromHistory,
    clearResponseBodyFromHistory,

    // NOTE - This returns middleware that might fire for the current route
    //        It's used to inject additional context to the ai request generation feature
    getMatchingMiddleware,
  };
}
function probedRouteToInputMethod(route: ProbedRoute): RequestMethod {
>>>>>>> 6bc127ae
  const method = route.method.toUpperCase();
  switch (method) {
    case "GET":
      return "GET";
    case "POST":
      return "POST";
    case "PUT":
      return "PUT";
    case "DELETE":
      return "DELETE";
    case "OPTIONS":
      return "OPTIONS";
    case "PATCH":
      return "PATCH";
    case "HEAD":
      return "HEAD";
    default:
      return "GET";
  }
}

/**
 * Extracts path parameters from a path
 *
 * @TODO - Rewrite to use Hono router
 *
 * @param path
 * @returns
 */
export function extractPathParams(path: string) {
  const regex = /\/(:[a-zA-Z0-9_-]+)/g;

  const result: Array<string> = [];
  // let match = regex.exec(path);
  let lastIndex = -1;
  while (true) {
    const match = regex.exec(path);

    if (match === null) {
      break;
    }

    // Check if the regex is stuck in an infinite loop
    if (regex.lastIndex === lastIndex) {
      break;
    }
    lastIndex = regex.lastIndex;

    // HACK - Remove the `:` at the beginning of the match, to make things consistent with Hono router path param matching
    const keyWithoutColon = match[1].slice(1);
    result.push(keyWithoutColon);
  }
  return result;
}

export function mapPathParamKey(key: string) {
  return { key, value: "", id: key, enabled: false };
}

export function extractMatchedPathParams(
  matchedRoute: ReturnType<typeof findMatchedRoute>,
) {
  return Object.entries(matchedRoute?.pathParamValues ?? {}).map(
    ([key, value]) => {
      const nextValue = value === `:${key}` ? "" : value;
      return {
        ...mapPathParamKey(key),
        value: nextValue,
        enabled: !!nextValue,
      };
    },
  );
}

/**
 * Removes the base url from a path so we can try to match a route...
 */
export const removeBaseUrl = (serviceBaseUrl: string, path: string) => {
  if (!pathHasValidBaseUrl(path)) {
    return path;
  }

  if (!pathHasValidBaseUrl(serviceBaseUrl)) {
    return path;
  }

  const serviceHost = new URL(serviceBaseUrl).host;
  const servicePort = new URL(serviceBaseUrl).port;

  const pathHost = new URL(path).host;
  const pathPort = new URL(path).port;

  // TODO - Make this work with query params!!!
  if (pathHost === serviceHost && pathPort === servicePort) {
    return new URL(path).pathname;
  }

  return path;
};

export const addBaseUrl = (
  serviceBaseUrl: string,
  path: string,
  {
    requestType,
    forceChangeHost,
  }: { requestType?: RequestType; forceChangeHost?: boolean } = {
    requestType: "http",
    forceChangeHost: false,
  },
) => {
  // NOTE - This is necessary to allow the user to type new base urls... even though we replace the base url whenever they switch routes
  if (pathHasValidBaseUrl(path) && !forceChangeHost) {
    return path;
  }

  // HACK - Fix this later, not a great pattern
  if (pathHasValidBaseUrl(path) && forceChangeHost) {
    const safeBaseUrl = serviceBaseUrl.endsWith("/")
      ? serviceBaseUrl.slice(0, -1)
      : serviceBaseUrl;
    const parsedPath = new URL(path);
    const search = parsedPath.search;
    return `${safeBaseUrl}${parsedPath.pathname}${search}`;
  }

  const parsedBaseUrl = new URL(serviceBaseUrl);
  if (requestType && isWsRequest(requestType)) {
    parsedBaseUrl.protocol = "ws";
  }
  let updatedBaseUrl = parsedBaseUrl.toString();
  if (updatedBaseUrl.endsWith("/")) {
    updatedBaseUrl = updatedBaseUrl.slice(0, -1);
  }
  if (path?.startsWith(updatedBaseUrl)) {
    return path;
  }

  const safePath = path?.startsWith("/") ? path : `/${path}`;
  return `${updatedBaseUrl}${safePath}`;
};

export function pathHasValidBaseUrl(path: string) {
  try {
    new URL(path);
    return true;
  } catch {
    return false;
  }
}<|MERGE_RESOLUTION|>--- conflicted
+++ resolved
@@ -1,45 +1,7 @@
-<<<<<<< HEAD
 import type { findMatchedRoute } from "../routes";
-// import { useCallback, useReducer } from "react";
-// import { enforceFormDataTerminalDraftParameter } from "../FormDataForm";
-// import type { KeyValueParameter } from "../KeyValueForm";
-// import { enforceTerminalDraftParameter } from "../KeyValueForm/hooks";
 import type { ProbedRoute } from "../types";
-=======
-import { useCallback, useReducer } from "react";
-import { enforceFormDataTerminalDraftParameter } from "../FormDataForm";
-import type { KeyValueParameter } from "../KeyValueForm";
-import { enforceTerminalDraftParameter } from "../KeyValueForm/hooks";
-import type { ProbedRoute } from "../queries";
-import { findAllSmartRouterMatches, findMatchedRoute } from "../routes";
->>>>>>> 6bc127ae
-import {
-  type RequestMethod,
-  // type RequestMethodInputValue,
-  type RequestType,
-  isWsRequest,
-} from "../types";
-// import { useSaveUiState } from "./persistence";
-// import {
-//   //  addContentTypeHeaderToState,
-//   setBodyTypeReducer,
-// } from "./reducers";
-import type {
-  // RequestBodyType,
-  // RequestorActiveResponse,
-  // RequestorBody,
-  RequestorState,
-  // createInitialState,
-  // initialState,
-} from "./state";
-// import {
-//   type RequestsPanelTab,
-//   type ResponsePanelTab,
-//   getVisibleRequestPanelTabs,
-//   getVisibleResponsePanelTabs,
-//   // isRequestsPanelTab,
-//   // isResponsePanelTab,
-// } from "./tabs";
+import { type RequestMethod, type RequestType, isWsRequest } from "../types";
+import type { RequestorState } from "./state";
 
 export const _getActiveRoute = (state: RequestorState): ProbedRoute => {
   return (
@@ -57,825 +19,6 @@
   );
 };
 
-<<<<<<< HEAD
-// const SET_ROUTES = "SET_ROUTES" as const;
-// const SET_SERVICE_BASE_URL = "SET_SERVICE_BASE_URL" as const;
-// const PATH_UPDATE = "PATH_UPDATE" as const;
-// const METHOD_UPDATE = "METHOD_UPDATE" as const;
-// const SELECT_ROUTE = "SELECT_ROUTE" as const;
-// const SET_PATH_PARAMS = "SET_PATH_PARAMS" as const;
-// const REPLACE_PATH_PARAM_VALUES = "REPLACE_PATH_PARAM_VALUES" as const;
-// const CLEAR_PATH_PARAMS = "CLEAR_PATH_PARAMS" as const;
-// const SET_QUERY_PARAMS = "SET_QUERY_PARAMS" as const;
-// const SET_HEADERS = "SET_HEADERS" as const;
-// const SET_BODY = "SET_BODY" as const;
-// const CLEAR_BODY = "CLEAR_BODY" as const;
-// const SET_BODY_TYPE = "SET_BODY_TYPE" as const;
-// const SET_WEBSOCKET_MESSAGE = "SET_WEBSOCKET_MESSAGE" as const;
-// const LOAD_HISTORICAL_REQUEST = "LOAD_HISTORICAL_REQUEST" as const;
-// const CLEAR_HISTORICAL_REQUEST = "CLEAR_HISTORICAL_REQUEST" as const;
-// const SET_ACTIVE_RESPONSE = "SET_ACTIVE_RESPONSE" as const;
-// const SET_ACTIVE_REQUESTS_PANEL_TAB = "SET_ACTIVE_REQUESTS_PANEL_TAB" as const;
-// const SET_ACTIVE_RESPONSE_PANEL_TAB = "SET_ACTIVE_RESPONSE_PANEL_TAB" as const;
-
-// type RequestorAction =
-//   | {
-//     type: typeof SET_ROUTES;
-//     payload: ProbedRoute[];
-//   }
-//   | {
-//     type: typeof SET_SERVICE_BASE_URL;
-//     payload: string;
-//   }
-//   | {
-//     type: typeof PATH_UPDATE;
-//     payload: string;
-//   }
-//   | {
-//     type: typeof METHOD_UPDATE;
-//     payload: {
-//       method: RequestMethod;
-//       requestType: RequestType;
-//     };
-//   }
-//   | {
-//     type: typeof SELECT_ROUTE;
-//     payload: ProbedRoute;
-//   }
-//   | {
-//     type: typeof SET_PATH_PARAMS;
-//     payload: KeyValueParameter[];
-//   }
-//   | {
-//     // NOTE - This is the action that the AI generated inputs use to "replace" existing path params
-//     type: typeof REPLACE_PATH_PARAM_VALUES;
-//     payload: { key: string; value: string }[];
-//   }
-//   | {
-//     type: typeof CLEAR_PATH_PARAMS;
-//   }
-//   | {
-//     type: typeof SET_QUERY_PARAMS;
-//     payload: KeyValueParameter[];
-//   }
-//   | {
-//     type: typeof SET_HEADERS;
-//     payload: KeyValueParameter[];
-//   }
-//   | {
-//     type: typeof SET_BODY;
-//     payload: RequestorBody;
-//   }
-//   | {
-//     type: typeof CLEAR_BODY;
-//   }
-//   | {
-//     type: typeof SET_BODY_TYPE;
-//     payload: {
-//       type: RequestBodyType;
-//       isMultipart?: boolean;
-//     };
-//   }
-//   | {
-//     type: typeof SET_WEBSOCKET_MESSAGE;
-//     payload: string;
-//   }
-//   | {
-//     type: typeof LOAD_HISTORICAL_REQUEST;
-//     payload: {
-//       traceId: string;
-//     };
-//   }
-//   | {
-//     type: typeof CLEAR_HISTORICAL_REQUEST;
-//   }
-//   | {
-//     type: typeof SET_ACTIVE_RESPONSE;
-//     payload: RequestorActiveResponse | null;
-//   }
-//   | {
-//     type: typeof SET_ACTIVE_REQUESTS_PANEL_TAB;
-//     payload: RequestsPanelTab;
-//   }
-//   | {
-//     type: typeof SET_ACTIVE_RESPONSE_PANEL_TAB;
-//     payload: ResponsePanelTab;
-//   };
-
-// function requestorReducer(
-//   state: RequestorState,
-//   action: RequestorAction,
-// ): RequestorState {
-//   switch (action.type) {
-//     case SET_ROUTES: {
-//       const nextRoutes = action.payload;
-//       const matchedRoute = findMatchedRoute(
-//         nextRoutes,
-//         removeBaseUrl(state.serviceBaseUrl, state.path),
-//         state.method,
-//         state.requestType,
-//       );
-//       const nextSelectedRoute = matchedRoute ? matchedRoute.route : null;
-
-//       const nextPathParams = matchedRoute
-//         ? extractMatchedPathParams(matchedRoute)
-//         : extractPathParams(state.path).map(mapPathParamKey);
-
-//       return {
-//         ...state,
-//         routes: nextRoutes,
-//         selectedRoute: nextSelectedRoute,
-//         pathParams: nextPathParams,
-//       };
-//     }
-//     case SET_SERVICE_BASE_URL: {
-//       return {
-//         ...state,
-//         serviceBaseUrl: action.payload,
-//         path: addBaseUrl(action.payload, state.path, { forceChangeHost: true }),
-//       };
-//     }
-//     case PATH_UPDATE: {
-//       const nextPath = action.payload;
-//       const matchedRoute = findMatchedRoute(
-//         state.routes,
-//         removeBaseUrl(state.serviceBaseUrl, nextPath),
-//         state.method,
-//         state.requestType,
-//       );
-//       const nextSelectedRoute = matchedRoute ? matchedRoute.route : null;
-//       // This logic will reconcile the path param values with what the user is typing
-//       // When the route is in a draft state, something kinda funky happens, where a path param will appear
-//       // but if you fill it in and save it, then the path params disappear...
-//       // Ask Brett to explain it more if that's confusing
-//       const nextPathParams = matchedRoute
-//         ? extractMatchedPathParams(matchedRoute)
-//         : extractPathParams(nextPath).map(mapPathParamKey);
-
-//       // If the selected route changed, we want to clear the active history response trace id
-//       const nextActiveHistoryResponseTraceId =
-//         state.selectedRoute === nextSelectedRoute
-//           ? state.activeHistoryResponseTraceId
-//           : null;
-
-//       return {
-//         ...state,
-//         path: action.payload,
-//         selectedRoute: nextSelectedRoute,
-//         pathParams: nextPathParams,
-//         activeHistoryResponseTraceId: nextActiveHistoryResponseTraceId,
-//       };
-//     }
-//     case METHOD_UPDATE: {
-//       const { method, requestType } = action.payload;
-//       const matchedRoute = findMatchedRoute(
-//         state.routes,
-//         removeBaseUrl(state.serviceBaseUrl, state.path),
-//         method,
-//         requestType,
-//       );
-//       const nextSelectedRoute = matchedRoute ? matchedRoute.route : null;
-//       // See comment below for why we want to do this dance
-//       const nextVisibleRequestsPanelTabs = getVisibleRequestPanelTabs(
-//         action.payload,
-//       );
-//       const nextActiveRequestsPanelTab = nextVisibleRequestsPanelTabs.includes(
-//         state.activeRequestsPanelTab,
-//       )
-//         ? state.activeRequestsPanelTab
-//         : nextVisibleRequestsPanelTabs[0];
-
-//       const nextVisibleResponsePanelTabs = getVisibleResponsePanelTabs(
-//         action.payload,
-//       );
-//       const nextActiveResponsePanelTab = nextVisibleResponsePanelTabs.includes(
-//         state.activeResponsePanelTab,
-//       )
-//         ? state.activeResponsePanelTab
-//         : nextVisibleResponsePanelTabs[0];
-//       return addContentTypeHeaderToState({
-//         ...state,
-//         method,
-//         requestType,
-//         selectedRoute: nextSelectedRoute,
-
-//         // Fixes the case where we had "body" tab selected, but then switch to a GET route
-//         // and the "body" tab isn't visible for GET routes
-//         visibleRequestsPanelTabs: nextVisibleRequestsPanelTabs,
-//         activeRequestsPanelTab: nextActiveRequestsPanelTab,
-
-//         // Fixes the case where the "messages" tab is selected for a websocket route,
-//         // but then we switch to a non-websocket route and the "messages" tab contents remain visible
-//         visibleResponsePanelTabs: nextVisibleResponsePanelTabs,
-//         activeResponsePanelTab: nextActiveResponsePanelTab,
-
-//         // HACK - This allows us to stop showing the response body for a historical request
-//         activeHistoryResponseTraceId: null,
-//       });
-//     }
-//     case SELECT_ROUTE: {
-//       // See comment below for why we want to do this dance
-//       const nextMethod = probedRouteToInputMethod(action.payload);
-//       const nextRequestType = action.payload.requestType;
-
-//       // The visible tabs in the requests panel are based on the request type and method
-//       // If we switch to a new route, it's possible that the "Body" or "Websocket Message" tabs
-//       // are no longer visible, so we need to update the currently active tab on the requests panel
-//       const nextVisibleRequestsPanelTabs = getVisibleRequestPanelTabs({
-//         requestType: nextRequestType,
-//         method: nextMethod,
-//       });
-//       const nextActiveRequestsPanelTab = nextVisibleRequestsPanelTabs.includes(
-//         state.activeRequestsPanelTab,
-//       )
-//         ? state.activeRequestsPanelTab
-//         : nextVisibleRequestsPanelTabs[0];
-
-//       // The visible tabs in the response panel are based on the request type (http or websocket)
-//       // If we switch to a new route, it's possible that the "Websocket Message" tab
-//       // is no longer visible, so we need to update the currently active tab on the response panel
-//       const nextVisibleResponsePanelTabs = getVisibleResponsePanelTabs({
-//         requestType: nextRequestType,
-//       });
-//       let nextActiveResponsePanelTab = nextVisibleResponsePanelTabs.includes(
-//         state.activeResponsePanelTab,
-//       )
-//         ? state.activeResponsePanelTab
-//         : nextVisibleResponsePanelTabs[0];
-
-//       // One more thing, if the debug tab is selected but we switch to an http route,
-//       // we want to switch to the "body" tab instead of the "debug" tab
-//       const didSelectedRouteChange = state.selectedRoute !== action.payload;
-//       const isDebugTabCurrentlySelected =
-//         state.activeResponsePanelTab === "debug";
-
-//       if (didSelectedRouteChange && isDebugTabCurrentlySelected) {
-//         // If the selected route changed and the debug tab is selected,
-//         // we want to switch to the "body" tab
-//         nextActiveResponsePanelTab = "response";
-//       }
-
-//       return addContentTypeHeaderToState({
-//         ...state,
-//         selectedRoute: action.payload,
-
-//         // Reset form values, but preserve things like path params, query params, headers, etc
-//         path: addBaseUrl(state.serviceBaseUrl, action.payload.path, {
-//           requestType: nextRequestType,
-//         }),
-//         method: nextMethod,
-//         requestType: nextRequestType,
-
-//         // TODO - We could merge these with existing path params to re-use existing values
-//         //        But maybe that'd be annoying?
-//         //        Example would be: If user just had `userId` param set to `123`,
-//         //        and we select a new route that has `userId` in the path, we'd
-//         //        have it re-use the existing `userId` param, not create a new blank one.
-//         //
-//         pathParams: extractPathParams(action.payload.path).map(mapPathParamKey),
-
-//         // Fixes the case where we had "body" tab selected, but then switch to a GET route
-//         // and the "body" tab isn't visible for GET routes
-//         visibleRequestsPanelTabs: nextVisibleRequestsPanelTabs,
-//         activeRequestsPanelTab: nextActiveRequestsPanelTab,
-
-//         // Fixes the case where the "messages" tab is selected for a websocket route,
-//         // but then we switch to a non-websocket route and the "messages" tab contents remain visible
-//         visibleResponsePanelTabs: nextVisibleResponsePanelTabs,
-//         activeResponsePanelTab: nextActiveResponsePanelTab,
-
-//         // HACK - This allows us to stop showing the response body for a historical request
-//         activeHistoryResponseTraceId: null,
-
-//         activeResponse: null,
-//       });
-//     }
-//     case SET_PATH_PARAMS: {
-//       // FIXME - This will be buggy in the case where there is a route like
-//       //         `/users/:id/otheruser/:idOtherUser`
-//       //         An edge case but... would be annoying
-//       const nextPath = action.payload.reduce((accPath, param) => {
-//         if (param.enabled) {
-//           return accPath.replace(`:${param.key}`, param.value || param.key);
-//         }
-
-//         return accPath;
-//       }, state.selectedRoute?.path ?? state.path);
-//       return {
-//         ...state,
-//         path: addBaseUrl(state.serviceBaseUrl, nextPath),
-//         pathParams: action.payload,
-//       };
-//     }
-//     case REPLACE_PATH_PARAM_VALUES: {
-//       const replacements = action.payload;
-//       const nextPathParams = state.pathParams.map((pathParam) => {
-//         const replacement = replacements?.find((p) => p?.key === pathParam.key);
-//         if (!replacement) {
-//           return pathParam;
-//         }
-//         return {
-//           ...pathParam,
-//           value: replacement.value,
-//           enabled: !!replacement.value,
-//         };
-//       });
-//       return { ...state, pathParams: nextPathParams };
-//     }
-//     case CLEAR_PATH_PARAMS: {
-//       const nextPathParams = state.pathParams.map((pathParam) => ({
-//         ...pathParam,
-//         value: "",
-//         enabled: false,
-//       }));
-//       return { ...state, pathParams: nextPathParams };
-//     }
-//     case SET_QUERY_PARAMS: {
-//       return { ...state, queryParams: action.payload };
-//     }
-//     case SET_HEADERS: {
-//       return { ...state, requestHeaders: action.payload };
-//     }
-//     case SET_BODY: {
-//       const nextBody = action.payload;
-//       if (nextBody.type === "form-data") {
-//         const nextBodyValue = enforceFormDataTerminalDraftParameter(
-//           nextBody.value,
-//         );
-//         const shouldForceMultipart = nextBodyValue.some(
-//           (param) => param.value.value instanceof File,
-//         );
-//         return addContentTypeHeaderToState({
-//           ...state,
-//           body: {
-//             type: nextBody.type,
-//             isMultipart: shouldForceMultipart || nextBody.isMultipart,
-//             value: nextBodyValue,
-//           },
-//         });
-//       }
-//       return { ...state, body: nextBody };
-//     }
-//     case CLEAR_BODY: {
-//       const nextBody =
-//         state.body.type === "form-data"
-//           ? {
-//             type: "form-data" as const,
-//             value: enforceFormDataTerminalDraftParameter([]),
-//             isMultipart: state.body.isMultipart,
-//           }
-//           : state.body.type === "file"
-//             ? { type: state.body.type, value: undefined }
-//             : { type: state.body.type, value: "" };
-//       return { ...state, body: nextBody };
-//     }
-//     case SET_BODY_TYPE: {
-//       return addContentTypeHeaderToState(setBodyTypeReducer(state, action.payload));
-//     }
-//     case SET_WEBSOCKET_MESSAGE: {
-//       return { ...state, websocketMessage: action.payload };
-//     }
-//     case LOAD_HISTORICAL_REQUEST: {
-//       return {
-//         ...state,
-//         activeHistoryResponseTraceId: action.payload.traceId,
-//         activeResponse: null,
-//       };
-//     }
-//     case CLEAR_HISTORICAL_REQUEST: {
-//       return { ...state, activeHistoryResponseTraceId: null };
-//     }
-//     case SET_ACTIVE_RESPONSE: {
-//       return { ...state, activeResponse: action.payload };
-//     }
-//     case SET_ACTIVE_REQUESTS_PANEL_TAB: {
-//       return { ...state, activeRequestsPanelTab: action.payload };
-//     }
-//     case SET_ACTIVE_RESPONSE_PANEL_TAB: {
-//       return { ...state, activeResponsePanelTab: action.payload };
-//     }
-//     default:
-//       return state;
-//   }
-// }
-=======
-const SET_ROUTES = "SET_ROUTES" as const;
-const SET_ROUTES_AND_MIDDLEWARE = "SET_ROUTES_AND_MIDDLEWARE" as const;
-const SET_SERVICE_BASE_URL = "SET_SERVICE_BASE_URL" as const;
-const PATH_UPDATE = "PATH_UPDATE" as const;
-const METHOD_UPDATE = "METHOD_UPDATE" as const;
-const SELECT_ROUTE = "SELECT_ROUTE" as const;
-const SET_PATH_PARAMS = "SET_PATH_PARAMS" as const;
-const REPLACE_PATH_PARAM_VALUES = "REPLACE_PATH_PARAM_VALUES" as const;
-const CLEAR_PATH_PARAMS = "CLEAR_PATH_PARAMS" as const;
-const SET_QUERY_PARAMS = "SET_QUERY_PARAMS" as const;
-const SET_HEADERS = "SET_HEADERS" as const;
-const SET_BODY = "SET_BODY" as const;
-const CLEAR_BODY = "CLEAR_BODY" as const;
-const SET_BODY_TYPE = "SET_BODY_TYPE" as const;
-const SET_WEBSOCKET_MESSAGE = "SET_WEBSOCKET_MESSAGE" as const;
-const LOAD_HISTORICAL_REQUEST = "LOAD_HISTORICAL_REQUEST" as const;
-const CLEAR_HISTORICAL_REQUEST = "CLEAR_HISTORICAL_REQUEST" as const;
-const SET_ACTIVE_RESPONSE = "SET_ACTIVE_RESPONSE" as const;
-const SET_ACTIVE_REQUESTS_PANEL_TAB = "SET_ACTIVE_REQUESTS_PANEL_TAB" as const;
-const SET_ACTIVE_RESPONSE_PANEL_TAB = "SET_ACTIVE_RESPONSE_PANEL_TAB" as const;
-
-type RequestorAction =
-  | {
-      type: typeof SET_ROUTES;
-      payload: ProbedRoute[];
-    }
-  | {
-      type: typeof SET_ROUTES_AND_MIDDLEWARE;
-      payload: ProbedRoute[];
-    }
-  | {
-      type: typeof SET_SERVICE_BASE_URL;
-      payload: string;
-    }
-  | {
-      type: typeof PATH_UPDATE;
-      payload: string;
-    }
-  | {
-      type: typeof METHOD_UPDATE;
-      payload: {
-        method: RequestMethod;
-        requestType: RequestType;
-      };
-    }
-  | {
-      type: typeof SELECT_ROUTE;
-      payload: ProbedRoute;
-    }
-  | {
-      type: typeof SET_PATH_PARAMS;
-      payload: KeyValueParameter[];
-    }
-  | {
-      // NOTE - This is the action that the AI generated inputs use to "replace" existing path params
-      type: typeof REPLACE_PATH_PARAM_VALUES;
-      payload: { key: string; value: string }[];
-    }
-  | {
-      type: typeof CLEAR_PATH_PARAMS;
-    }
-  | {
-      type: typeof SET_QUERY_PARAMS;
-      payload: KeyValueParameter[];
-    }
-  | {
-      type: typeof SET_HEADERS;
-      payload: KeyValueParameter[];
-    }
-  | {
-      type: typeof SET_BODY;
-      payload: RequestorBody;
-    }
-  | {
-      type: typeof CLEAR_BODY;
-    }
-  | {
-      type: typeof SET_BODY_TYPE;
-      payload: {
-        type: RequestBodyType;
-        isMultipart?: boolean;
-      };
-    }
-  | {
-      type: typeof SET_WEBSOCKET_MESSAGE;
-      payload: string;
-    }
-  | {
-      type: typeof LOAD_HISTORICAL_REQUEST;
-      payload: {
-        traceId: string;
-      };
-    }
-  | {
-      type: typeof CLEAR_HISTORICAL_REQUEST;
-    }
-  | {
-      type: typeof SET_ACTIVE_RESPONSE;
-      payload: RequestorActiveResponse | null;
-    }
-  | {
-      type: typeof SET_ACTIVE_REQUESTS_PANEL_TAB;
-      payload: RequestsPanelTab;
-    }
-  | {
-      type: typeof SET_ACTIVE_RESPONSE_PANEL_TAB;
-      payload: ResponsePanelTab;
-    };
-
-function requestorReducer(
-  state: RequestorState,
-  action: RequestorAction,
-): RequestorState {
-  switch (action.type) {
-    case SET_ROUTES: {
-      const nextRoutes = action.payload;
-      const matchedRoute = findMatchedRoute(
-        nextRoutes,
-        removeBaseUrl(state.serviceBaseUrl, state.path),
-        state.method,
-        state.requestType,
-      );
-      const nextSelectedRoute = matchedRoute ? matchedRoute.route : null;
-
-      const nextPathParams = matchedRoute
-        ? extractMatchedPathParams(matchedRoute)
-        : extractPathParams(state.path).map(mapPathParamKey);
-
-      return {
-        ...state,
-        routes: nextRoutes,
-        selectedRoute: nextSelectedRoute,
-        pathParams: nextPathParams,
-      };
-    }
-    case SET_ROUTES_AND_MIDDLEWARE: {
-      return {
-        ...state,
-        routesAndMiddleware: action.payload,
-      };
-    }
-    case SET_SERVICE_BASE_URL: {
-      return {
-        ...state,
-        serviceBaseUrl: action.payload,
-        path: addBaseUrl(action.payload, state.path, { forceChangeHost: true }),
-      };
-    }
-    case PATH_UPDATE: {
-      const nextPath = action.payload;
-      const matchedRoute = findMatchedRoute(
-        state.routes,
-        removeBaseUrl(state.serviceBaseUrl, nextPath),
-        state.method,
-        state.requestType,
-      );
-      const nextSelectedRoute = matchedRoute ? matchedRoute.route : null;
-      // This logic will reconcile the path param values with what the user is typing
-      // When the route is in a draft state, something kinda funky happens, where a path param will appear
-      // but if you fill it in and save it, then the path params disappear...
-      // Ask Brett to explain it more if that's confusing
-      const nextPathParams = matchedRoute
-        ? extractMatchedPathParams(matchedRoute)
-        : extractPathParams(nextPath).map(mapPathParamKey);
-
-      // If the selected route changed, we want to clear the active history response trace id
-      const nextActiveHistoryResponseTraceId =
-        state.selectedRoute === nextSelectedRoute
-          ? state.activeHistoryResponseTraceId
-          : null;
-
-      return {
-        ...state,
-        path: action.payload,
-        selectedRoute: nextSelectedRoute,
-        pathParams: nextPathParams,
-        activeHistoryResponseTraceId: nextActiveHistoryResponseTraceId,
-      };
-    }
-    case METHOD_UPDATE: {
-      const { method, requestType } = action.payload;
-      const matchedRoute = findMatchedRoute(
-        state.routes,
-        removeBaseUrl(state.serviceBaseUrl, state.path),
-        method,
-        requestType,
-      );
-      const nextSelectedRoute = matchedRoute ? matchedRoute.route : null;
-      // See comment below for why we want to do this dance
-      const nextVisibleRequestsPanelTabs = getVisibleRequestPanelTabs(
-        action.payload,
-      );
-      const nextActiveRequestsPanelTab = nextVisibleRequestsPanelTabs.includes(
-        state.activeRequestsPanelTab,
-      )
-        ? state.activeRequestsPanelTab
-        : nextVisibleRequestsPanelTabs[0];
-
-      const nextVisibleResponsePanelTabs = getVisibleResponsePanelTabs(
-        action.payload,
-      );
-      const nextActiveResponsePanelTab = nextVisibleResponsePanelTabs.includes(
-        state.activeResponsePanelTab,
-      )
-        ? state.activeResponsePanelTab
-        : nextVisibleResponsePanelTabs[0];
-      return addContentTypeHeader({
-        ...state,
-        method,
-        requestType,
-        selectedRoute: nextSelectedRoute,
-
-        // Fixes the case where we had "body" tab selected, but then switch to a GET route
-        // and the "body" tab isn't visible for GET routes
-        visibleRequestsPanelTabs: nextVisibleRequestsPanelTabs,
-        activeRequestsPanelTab: nextActiveRequestsPanelTab,
-
-        // Fixes the case where the "messages" tab is selected for a websocket route,
-        // but then we switch to a non-websocket route and the "messages" tab contents remain visible
-        visibleResponsePanelTabs: nextVisibleResponsePanelTabs,
-        activeResponsePanelTab: nextActiveResponsePanelTab,
-
-        // HACK - This allows us to stop showing the response body for a historical request
-        activeHistoryResponseTraceId: null,
-      });
-    }
-    case SELECT_ROUTE: {
-      // See comment below for why we want to do this dance
-      const nextMethod = probedRouteToInputMethod(action.payload);
-      const nextRequestType = action.payload.requestType;
-
-      // The visible tabs in the requests panel are based on the request type and method
-      // If we switch to a new route, it's possible that the "Body" or "Websocket Message" tabs
-      // are no longer visible, so we need to update the currently active tab on the requests panel
-      const nextVisibleRequestsPanelTabs = getVisibleRequestPanelTabs({
-        requestType: nextRequestType,
-        method: nextMethod,
-      });
-      const nextActiveRequestsPanelTab = nextVisibleRequestsPanelTabs.includes(
-        state.activeRequestsPanelTab,
-      )
-        ? state.activeRequestsPanelTab
-        : nextVisibleRequestsPanelTabs[0];
-
-      // The visible tabs in the response panel are based on the request type (http or websocket)
-      // If we switch to a new route, it's possible that the "Websocket Message" tab
-      // is no longer visible, so we need to update the currently active tab on the response panel
-      const nextVisibleResponsePanelTabs = getVisibleResponsePanelTabs({
-        requestType: nextRequestType,
-      });
-      let nextActiveResponsePanelTab = nextVisibleResponsePanelTabs.includes(
-        state.activeResponsePanelTab,
-      )
-        ? state.activeResponsePanelTab
-        : nextVisibleResponsePanelTabs[0];
-
-      // One more thing, if the debug tab is selected but we switch to an http route,
-      // we want to switch to the "body" tab instead of the "debug" tab
-      const didSelectedRouteChange = state.selectedRoute !== action.payload;
-      const isDebugTabCurrentlySelected =
-        state.activeResponsePanelTab === "debug";
-
-      if (didSelectedRouteChange && isDebugTabCurrentlySelected) {
-        // If the selected route changed and the debug tab is selected,
-        // we want to switch to the "body" tab
-        nextActiveResponsePanelTab = "response";
-      }
-
-      return addContentTypeHeader({
-        ...state,
-        selectedRoute: action.payload,
-
-        // Reset form values, but preserve things like path params, query params, headers, etc
-        path: addBaseUrl(state.serviceBaseUrl, action.payload.path, {
-          requestType: nextRequestType,
-        }),
-        method: nextMethod,
-        requestType: nextRequestType,
-
-        // TODO - We could merge these with existing path params to re-use existing values
-        //        But maybe that'd be annoying?
-        //        Example would be: If user just had `userId` param set to `123`,
-        //        and we select a new route that has `userId` in the path, we'd
-        //        have it re-use the existing `userId` param, not create a new blank one.
-        //
-        pathParams: extractPathParams(action.payload.path).map(mapPathParamKey),
-
-        // Fixes the case where we had "body" tab selected, but then switch to a GET route
-        // and the "body" tab isn't visible for GET routes
-        visibleRequestsPanelTabs: nextVisibleRequestsPanelTabs,
-        activeRequestsPanelTab: nextActiveRequestsPanelTab,
-
-        // Fixes the case where the "messages" tab is selected for a websocket route,
-        // but then we switch to a non-websocket route and the "messages" tab contents remain visible
-        visibleResponsePanelTabs: nextVisibleResponsePanelTabs,
-        activeResponsePanelTab: nextActiveResponsePanelTab,
-
-        // HACK - This allows us to stop showing the response body for a historical request
-        activeHistoryResponseTraceId: null,
-
-        activeResponse: null,
-      });
-    }
-    case SET_PATH_PARAMS: {
-      // FIXME - This will be buggy in the case where there is a route like
-      //         `/users/:id/otheruser/:idOtherUser`
-      //         An edge case but... would be annoying
-      const nextPath = action.payload.reduce((accPath, param) => {
-        if (param.enabled) {
-          return accPath.replace(`:${param.key}`, param.value || param.key);
-        }
-
-        return accPath;
-      }, state.selectedRoute?.path ?? state.path);
-      return {
-        ...state,
-        path: addBaseUrl(state.serviceBaseUrl, nextPath),
-        pathParams: action.payload,
-      };
-    }
-    case REPLACE_PATH_PARAM_VALUES: {
-      const replacements = action.payload;
-      const nextPathParams = state.pathParams.map((pathParam) => {
-        const replacement = replacements?.find((p) => p?.key === pathParam.key);
-        if (!replacement) {
-          return pathParam;
-        }
-        return {
-          ...pathParam,
-          value: replacement.value,
-          enabled: !!replacement.value,
-        };
-      });
-      return { ...state, pathParams: nextPathParams };
-    }
-    case CLEAR_PATH_PARAMS: {
-      const nextPathParams = state.pathParams.map((pathParam) => ({
-        ...pathParam,
-        value: "",
-        enabled: false,
-      }));
-      return { ...state, pathParams: nextPathParams };
-    }
-    case SET_QUERY_PARAMS: {
-      return { ...state, queryParams: action.payload };
-    }
-    case SET_HEADERS: {
-      return { ...state, requestHeaders: action.payload };
-    }
-    case SET_BODY: {
-      const nextBody = action.payload;
-      if (nextBody.type === "form-data") {
-        const nextBodyValue = enforceFormDataTerminalDraftParameter(
-          nextBody.value,
-        );
-        const shouldForceMultipart = nextBodyValue.some(
-          (param) => param.value.value instanceof File,
-        );
-        return addContentTypeHeader({
-          ...state,
-          body: {
-            type: nextBody.type,
-            isMultipart: shouldForceMultipart || nextBody.isMultipart,
-            value: nextBodyValue,
-          },
-        });
-      }
-      // When the user adds a file, we want to use the file's type as the content type header
-      if (nextBody.type === "file") {
-        return addContentTypeHeader({ ...state, body: nextBody });
-      }
-      return { ...state, body: nextBody };
-    }
-    case CLEAR_BODY: {
-      const nextBody =
-        state.body.type === "form-data"
-          ? {
-              type: "form-data" as const,
-              value: enforceFormDataTerminalDraftParameter([]),
-              isMultipart: state.body.isMultipart,
-            }
-          : state.body.type === "file"
-            ? { type: state.body.type, value: undefined }
-            : { type: state.body.type, value: "" };
-      return { ...state, body: nextBody };
-    }
-    case SET_BODY_TYPE: {
-      return addContentTypeHeader(setBodyTypeReducer(state, action.payload));
-    }
-    case SET_WEBSOCKET_MESSAGE: {
-      return { ...state, websocketMessage: action.payload };
-    }
-    case LOAD_HISTORICAL_REQUEST: {
-      return {
-        ...state,
-        activeHistoryResponseTraceId: action.payload.traceId,
-        activeResponse: null,
-      };
-    }
-    case CLEAR_HISTORICAL_REQUEST: {
-      return { ...state, activeHistoryResponseTraceId: null };
-    }
-    case SET_ACTIVE_RESPONSE: {
-      return { ...state, activeResponse: action.payload };
-    }
-    case SET_ACTIVE_REQUESTS_PANEL_TAB: {
-      return { ...state, activeRequestsPanelTab: action.payload };
-    }
-    case SET_ACTIVE_RESPONSE_PANEL_TAB: {
-      return { ...state, activeResponsePanelTab: action.payload };
-    }
-    default:
-      return state;
-  }
-}
->>>>>>> 6bc127ae
-
 // Not in use
 export const routeEquality = (a: ProbedRoute, b: ProbedRoute): boolean => {
   return (
@@ -886,637 +29,7 @@
   );
 };
 
-/**
- * State management api for the RequestorPage
- *
- * Uses `useReducer` under the hood
- */
-<<<<<<< HEAD
-// export function useRequestor() {
-//   const [state, originalDispatch] = useReducer(
-//     requestorReducer,
-//     initialState,
-//     createInitialState,
-//   );
-
-//   // Create a custom dispatch in case we wanna do some debugging
-//   const dispatch = useCallback((action: RequestorAction) => {
-//     // NOTE - Useful for debugging!
-//     // console.log("Dispatching action:", action);
-//     originalDispatch(action);
-//   }, []);
-
-//   useSaveUiState(state);
-
-//   const setRoutes = useCallback(
-//     (routes: ProbedRoute[]) => {
-//       dispatch({ type: SET_ROUTES, payload: routes });
-//     },
-//     [dispatch],
-//   );
-
-//   const setServiceBaseUrl = useCallback(
-//     (serviceBaseUrl: string) => {
-//       dispatch({ type: SET_SERVICE_BASE_URL, payload: serviceBaseUrl });
-//     },
-//     [dispatch],
-//   );
-
-//   const updatePath = useCallback(
-//     (path: string) => {
-//       dispatch({ type: PATH_UPDATE, payload: path });
-//     },
-//     [dispatch],
-//   );
-
-//   /**
-//    * Updates the method and request type based on the input value from a RequestMethodComboBox
-//    * If the input value is "WS", the request type is set to "websocket" and the method is set to "GET"
-//    *
-//    * @param methodInputValue - Assumed to come from a RequestMethodComboBox, which could include the value "WS"
-//    */
-//   const updateMethod = useCallback(
-//     (methodInputValue: RequestMethodInputValue) => {
-//       const requestType = methodInputValue === "WS" ? "websocket" : "http";
-//       const method = methodInputValue === "WS" ? "GET" : methodInputValue;
-//       dispatch({ type: METHOD_UPDATE, payload: { method, requestType } });
-//     },
-//     [dispatch],
-//   );
-
-//   const selectRoute = useCallback(
-//     (route: ProbedRoute) => {
-//       dispatch({ type: SELECT_ROUTE, payload: route });
-//     },
-//     [dispatch],
-//   );
-
-//   const setPathParams = useCallback(
-//     (pathParams: KeyValueParameter[]) => {
-//       dispatch({ type: SET_PATH_PARAMS, payload: pathParams });
-//     },
-//     [dispatch],
-//   );
-
-//   const updatePathParamValues = useCallback(
-//     (pathParams: { key: string; value: string }[]) => {
-//       dispatch({ type: REPLACE_PATH_PARAM_VALUES, payload: pathParams });
-//     },
-//     [dispatch],
-//   );
-
-//   const clearPathParams = useCallback(() => {
-//     dispatch({ type: CLEAR_PATH_PARAMS });
-//   }, [dispatch]);
-
-//   const setQueryParams = useCallback(
-//     (queryParams: KeyValueParameter[]) => {
-//       const parametersWithDraft = enforceTerminalDraftParameter(queryParams);
-//       dispatch({ type: SET_QUERY_PARAMS, payload: parametersWithDraft });
-//     },
-//     [dispatch],
-//   );
-
-//   const setRequestHeaders = useCallback(
-//     (headers: KeyValueParameter[]) => {
-//       const parametersWithDraft = enforceTerminalDraftParameter(headers);
-//       dispatch({ type: SET_HEADERS, payload: parametersWithDraft });
-//     },
-//     [dispatch],
-//   );
-
-//   const setBody = useCallback(
-//     (body: undefined | string | RequestorBody) => {
-//       if (body === undefined) {
-//         dispatch({ type: CLEAR_BODY });
-//       } else if (typeof body === "string") {
-//         dispatch({ type: SET_BODY, payload: { type: "text", value: body } });
-//       } else {
-//         dispatch({ type: SET_BODY, payload: body });
-//       }
-//     },
-//     [dispatch],
-//   );
-
-//   const setWebsocketMessage = useCallback(
-//     (websocketMessage: string | undefined) => {
-//       dispatch({
-//         type: SET_WEBSOCKET_MESSAGE,
-//         payload: websocketMessage ?? "",
-//       });
-//     },
-//     [dispatch],
-//   );
-
-//   const handleRequestBodyTypeChange = useCallback(
-//     (requestBodyType: RequestBodyType, isMultipart?: boolean) => {
-//       dispatch({
-//         type: SET_BODY_TYPE,
-//         payload: { type: requestBodyType, isMultipart },
-//       });
-//     },
-//     [dispatch],
-//   );
-
-//   const setActiveRequestsPanelTab = useCallback(
-//     (tab: string) => {
-//       if (isRequestsPanelTab(tab)) {
-//         dispatch({ type: SET_ACTIVE_REQUESTS_PANEL_TAB, payload: tab });
-//       }
-//     },
-//     [dispatch],
-//   );
-
-//   const setActiveResponsePanelTab = useCallback(
-//     (tab: string) => {
-//       if (isResponsePanelTab(tab)) {
-//         dispatch({ type: SET_ACTIVE_RESPONSE_PANEL_TAB, payload: tab });
-//       }
-//     },
-//     [dispatch],
-//   );
-
-//   const showResponseBodyFromHistory = useCallback(
-//     (traceId: string) => {
-//       dispatch({ type: LOAD_HISTORICAL_REQUEST, payload: { traceId } });
-//     },
-//     [dispatch],
-//   );
-
-//   const clearResponseBodyFromHistory = useCallback(() => {
-//     dispatch({ type: CLEAR_HISTORICAL_REQUEST });
-//   }, [dispatch]);
-
-//   /**
-//    * When there's no selected route, we return a "draft" route,
-//    * which will not appear in the sidebar
-//    */
-//   const getActiveRoute = (): ProbedRoute => _getActiveRoute(state);
-
-//   /**
-//    * Helper that removes the service url from a path,
-//    * otherwise it returns the path unchanged
-//    */
-//   const removeServiceUrlFromPath = useCallback(
-//     (path: string) => {
-//       return removeBaseUrl(state.serviceBaseUrl, path);
-//     },
-//     [state.serviceBaseUrl],
-//   );
-
-//   /**
-//    * Helper that adds the service url to a path if it doesn't already have a host
-//    */
-//   const addServiceUrlIfBarePath = useCallback(
-//     (path: string) => {
-//       return addBaseUrl(state.serviceBaseUrl, path, {
-//         requestType: state.requestType,
-//       });
-//     },
-//     [state.serviceBaseUrl, state.requestType],
-//   );
-
-//   /**
-//    * We consider the inputs in "draft" mode when there's no matching route in the side bar
-//    */
-//   const getIsInDraftMode = useCallback((): boolean => {
-//     return !state.selectedRoute;
-//   }, [state.selectedRoute]);
-
-//   /**
-//    * Helper to determine whether or not to show a tab in the requests panel
-//    */
-//   const shouldShowRequestTab = useCallback(
-//     (tab: RequestsPanelTab): boolean => {
-//       return state.visibleRequestsPanelTabs.includes(tab);
-//     },
-//     [state.visibleRequestsPanelTabs],
-//   );
-
-//   /**
-//    * Helper to determine whether or not to show a tab in the response panel
-//    */
-//   const shouldShowResponseTab = useCallback(
-//     (tab: ResponsePanelTab): boolean => {
-//       return state.visibleResponsePanelTabs.includes(tab);
-//     },
-//     [state.visibleResponsePanelTabs],
-//   );
-
-//   /**
-//    * Sets the active response in the response panel
-//    * This refers to the ACTUAL response body returned through our proxy,
-//    * which allows us to show things like binary data in the response panel
-//    */
-//   const setActiveResponse = useCallback(
-//     (response: RequestorActiveResponse | null) => {
-//       dispatch({ type: SET_ACTIVE_RESPONSE, payload: response });
-//     },
-//     [dispatch],
-//   );
-
-//   return {
-//     state,
-//     dispatch,
-
-//     // Api
-//     setRoutes,
-//     setServiceBaseUrl,
-//     selectRoute,
-
-//     // Form fields
-//     updatePath,
-//     updateMethod,
-//     setPathParams,
-//     updatePathParamValues,
-//     clearPathParams,
-//     setQueryParams,
-//     setRequestHeaders,
-//     setBody,
-//     handleRequestBodyTypeChange,
-//     addServiceUrlIfBarePath,
-//     removeServiceUrlFromPath,
-
-//     // Websocket form
-//     setWebsocketMessage,
-
-//     // Requests Panel tabs
-//     setActiveRequestsPanelTab,
-//     shouldShowRequestTab,
-
-//     // Response Panel tabs
-//     setActiveResponsePanelTab,
-//     shouldShowResponseTab,
-
-//     // Response Panel response body
-//     setActiveResponse,
-
-//     // Selectors
-//     getActiveRoute,
-//     getIsInDraftMode,
-
-//     // History (WIP)
-//     showResponseBodyFromHistory,
-//     clearResponseBodyFromHistory,
-//   };
-// }
-
 export function probedRouteToInputMethod(route: ProbedRoute): RequestMethod {
-=======
-export function useRequestor() {
-  const [state, originalDispatch] = useReducer(
-    requestorReducer,
-    initialState,
-    createInitialState,
-  );
-
-  // Create a custom dispatch in case we wanna do some debugging
-  const dispatch = useCallback((action: RequestorAction) => {
-    // NOTE - Useful for debugging!
-    // console.log("Dispatching action:", action);
-    originalDispatch(action);
-  }, []);
-
-  useSaveUiState(state);
-
-  const setRoutes = useCallback(
-    (routes: ProbedRoute[]) => {
-      dispatch({ type: SET_ROUTES, payload: routes });
-    },
-    [dispatch],
-  );
-
-  const setRoutesAndMiddleware = useCallback(
-    (routesAndMiddleware: ProbedRoute[]) => {
-      dispatch({
-        type: SET_ROUTES_AND_MIDDLEWARE,
-        payload: routesAndMiddleware,
-      });
-    },
-    [dispatch],
-  );
-
-  const setServiceBaseUrl = useCallback(
-    (serviceBaseUrl: string) => {
-      dispatch({ type: SET_SERVICE_BASE_URL, payload: serviceBaseUrl });
-    },
-    [dispatch],
-  );
-
-  const updatePath = useCallback(
-    (path: string) => {
-      dispatch({ type: PATH_UPDATE, payload: path });
-    },
-    [dispatch],
-  );
-
-  /**
-   * Updates the method and request type based on the input value from a RequestMethodComboBox
-   * If the input value is "WS", the request type is set to "websocket" and the method is set to "GET"
-   *
-   * @param methodInputValue - Assumed to come from a RequestMethodComboBox, which could include the value "WS"
-   */
-  const updateMethod = useCallback(
-    (methodInputValue: RequestMethodInputValue) => {
-      const requestType = methodInputValue === "WS" ? "websocket" : "http";
-      const method = methodInputValue === "WS" ? "GET" : methodInputValue;
-      dispatch({ type: METHOD_UPDATE, payload: { method, requestType } });
-    },
-    [dispatch],
-  );
-
-  const selectRoute = useCallback(
-    (route: ProbedRoute) => {
-      dispatch({ type: SELECT_ROUTE, payload: route });
-    },
-    [dispatch],
-  );
-
-  const setPathParams = useCallback(
-    (pathParams: KeyValueParameter[]) => {
-      dispatch({ type: SET_PATH_PARAMS, payload: pathParams });
-    },
-    [dispatch],
-  );
-
-  const updatePathParamValues = useCallback(
-    (pathParams: { key: string; value: string }[]) => {
-      dispatch({ type: REPLACE_PATH_PARAM_VALUES, payload: pathParams });
-    },
-    [dispatch],
-  );
-
-  const clearPathParams = useCallback(() => {
-    dispatch({ type: CLEAR_PATH_PARAMS });
-  }, [dispatch]);
-
-  const setQueryParams = useCallback(
-    (queryParams: KeyValueParameter[]) => {
-      const parametersWithDraft = enforceTerminalDraftParameter(queryParams);
-      dispatch({ type: SET_QUERY_PARAMS, payload: parametersWithDraft });
-    },
-    [dispatch],
-  );
-
-  const setRequestHeaders = useCallback(
-    (headers: KeyValueParameter[]) => {
-      const parametersWithDraft = enforceTerminalDraftParameter(headers);
-      dispatch({ type: SET_HEADERS, payload: parametersWithDraft });
-    },
-    [dispatch],
-  );
-
-  const setBody = useCallback(
-    (body: undefined | string | RequestorBody) => {
-      if (body === undefined) {
-        dispatch({ type: CLEAR_BODY });
-      } else if (typeof body === "string") {
-        dispatch({ type: SET_BODY, payload: { type: "text", value: body } });
-      } else {
-        dispatch({ type: SET_BODY, payload: body });
-      }
-    },
-    [dispatch],
-  );
-
-  const setWebsocketMessage = useCallback(
-    (websocketMessage: string | undefined) => {
-      dispatch({
-        type: SET_WEBSOCKET_MESSAGE,
-        payload: websocketMessage ?? "",
-      });
-    },
-    [dispatch],
-  );
-
-  const handleRequestBodyTypeChange = useCallback(
-    (requestBodyType: RequestBodyType, isMultipart?: boolean) => {
-      dispatch({
-        type: SET_BODY_TYPE,
-        payload: { type: requestBodyType, isMultipart },
-      });
-    },
-    [dispatch],
-  );
-
-  const setActiveRequestsPanelTab = useCallback(
-    (tab: string) => {
-      if (isRequestsPanelTab(tab)) {
-        dispatch({ type: SET_ACTIVE_REQUESTS_PANEL_TAB, payload: tab });
-      }
-    },
-    [dispatch],
-  );
-
-  const setActiveResponsePanelTab = useCallback(
-    (tab: string) => {
-      if (isResponsePanelTab(tab)) {
-        dispatch({ type: SET_ACTIVE_RESPONSE_PANEL_TAB, payload: tab });
-      }
-    },
-    [dispatch],
-  );
-
-  const showResponseBodyFromHistory = useCallback(
-    (traceId: string) => {
-      dispatch({ type: LOAD_HISTORICAL_REQUEST, payload: { traceId } });
-    },
-    [dispatch],
-  );
-
-  const clearResponseBodyFromHistory = useCallback(() => {
-    dispatch({ type: CLEAR_HISTORICAL_REQUEST });
-  }, [dispatch]);
-
-  /**
-   * When there's no selected route, we return a "draft" route,
-   * which will not appear in the sidebar
-   */
-  const getActiveRoute = (): ProbedRoute => _getActiveRoute(state);
-
-  /**
-   * Helper that removes the service url from a path,
-   * otherwise it returns the path unchanged
-   */
-  const removeServiceUrlFromPath = useCallback(
-    (path: string) => {
-      return removeBaseUrl(state.serviceBaseUrl, path);
-    },
-    [state.serviceBaseUrl],
-  );
-
-  /**
-   * Helper that adds the service url to a path if it doesn't already have a host
-   */
-  const addServiceUrlIfBarePath = useCallback(
-    (path: string) => {
-      return addBaseUrl(state.serviceBaseUrl, path, {
-        requestType: state.requestType,
-      });
-    },
-    [state.serviceBaseUrl, state.requestType],
-  );
-
-  /**
-   * We consider the inputs in "draft" mode when there's no matching route in the side bar
-   */
-  const getIsInDraftMode = useCallback((): boolean => {
-    return !state.selectedRoute;
-  }, [state.selectedRoute]);
-
-  /**
-   * Helper to determine whether or not to show a tab in the requests panel
-   */
-  const shouldShowRequestTab = useCallback(
-    (tab: RequestsPanelTab): boolean => {
-      return state.visibleRequestsPanelTabs.includes(tab);
-    },
-    [state.visibleRequestsPanelTabs],
-  );
-
-  /**
-   * Helper to determine whether or not to show a tab in the response panel
-   */
-  const shouldShowResponseTab = useCallback(
-    (tab: ResponsePanelTab): boolean => {
-      return state.visibleResponsePanelTabs.includes(tab);
-    },
-    [state.visibleResponsePanelTabs],
-  );
-
-  /**
-   * Sets the active response in the response panel
-   * This refers to the ACTUAL response body returned through our proxy,
-   * which allows us to show things like binary data in the response panel
-   */
-  const setActiveResponse = useCallback(
-    (response: RequestorActiveResponse | null) => {
-      dispatch({ type: SET_ACTIVE_RESPONSE, payload: response });
-    },
-    [dispatch],
-  );
-
-  /**
-   * Looks for any middleware that will match the current request
-   */
-  const getMatchingMiddleware = useCallback(() => {
-    const path = state.path;
-    const method = state.method;
-    const requestType = state.requestType;
-
-    const canMatchMiddleware =
-      !pathHasValidBaseUrl(path) || path.startsWith(state.serviceBaseUrl);
-
-    // NOTE - We can only match middleware for the service we're monitoring anyhow
-    //        If someone is making a request to jsonplaceholder, we don't wanna
-    //        match middleware that might fire for an internal goose api call
-    if (!canMatchMiddleware) {
-      return null;
-    }
-
-    const matchedRoute = findMatchedRoute(
-      state.routes,
-      removeBaseUrl(state.serviceBaseUrl, path),
-      method,
-      requestType,
-    )?.route;
-
-    if (!matchedRoute) {
-      return null;
-    }
-
-    const indexOfMatchedRoute = matchedRoute
-      ? state.routesAndMiddleware.indexOf(matchedRoute)
-      : -1;
-
-    const registeredHandlersBeforeRoute =
-      indexOfMatchedRoute > -1
-        ? state.routesAndMiddleware.slice(indexOfMatchedRoute)
-        : [];
-
-    const filteredMiddleware = registeredHandlersBeforeRoute.filter(
-      (r) => r.handlerType === "middleware",
-    );
-
-    const middlewareMatches = findAllSmartRouterMatches(
-      filteredMiddleware,
-      removeBaseUrl(state.serviceBaseUrl, path),
-      method,
-      requestType,
-    );
-
-    // console.log("all routes and middleware", state.routesAndMiddleware);
-    // console.log("filtered middleware (before route)", filteredMiddleware);
-    // console.log("middlewareMatches", middlewareMatches ?? "NOOOOO MATCHES YO");
-
-    const middleware = [];
-    for (const m of middlewareMatches ?? []) {
-      if (m?.route && m.route?.handlerType === "middleware") {
-        middleware.push(m.route);
-      }
-    }
-    return middleware;
-  }, [
-    state.routes,
-    state.routesAndMiddleware,
-    state.path,
-    state.method,
-    state.requestType,
-    state.serviceBaseUrl,
-  ]);
-
-  return {
-    state,
-    dispatch,
-
-    // Api
-    setRoutes,
-    setRoutesAndMiddleware,
-    setServiceBaseUrl,
-    selectRoute,
-
-    // Form fields
-    updatePath,
-    updateMethod,
-    setPathParams,
-    updatePathParamValues,
-    clearPathParams,
-    setQueryParams,
-    setRequestHeaders,
-    setBody,
-    handleRequestBodyTypeChange,
-    addServiceUrlIfBarePath,
-    removeServiceUrlFromPath,
-
-    // Websocket form
-    setWebsocketMessage,
-
-    // Requests Panel tabs
-    setActiveRequestsPanelTab,
-    shouldShowRequestTab,
-
-    // Response Panel tabs
-    setActiveResponsePanelTab,
-    shouldShowResponseTab,
-
-    // Response Panel response body
-    setActiveResponse,
-
-    // Selectors
-    getActiveRoute,
-    getIsInDraftMode,
-
-    // History (WIP)
-    showResponseBodyFromHistory,
-    clearResponseBodyFromHistory,
-
-    // NOTE - This returns middleware that might fire for the current route
-    //        It's used to inject additional context to the ai request generation feature
-    getMatchingMiddleware,
-  };
-}
-function probedRouteToInputMethod(route: ProbedRoute): RequestMethod {
->>>>>>> 6bc127ae
   const method = route.method.toUpperCase();
   switch (method) {
     case "GET":
