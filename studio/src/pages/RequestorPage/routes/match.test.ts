<<<<<<< HEAD
import type { ProbedRoute, RequestMethod, RequestType } from "../types";
import { findSmartRouterMatches } from "./match";
=======
import type { ProbedRoute } from "../queries";
import type { RequestMethod, RequestType } from "../types";
import { findFirstSmartRouterMatch } from "./match";
>>>>>>> 6bc127ae

const toRoute = (
  path: string,
  method: RequestMethod,
  requestType: RequestType,
) => ({
  path,
  method,
  requestType,
  handler: "",
  handlerType: "route" as const,
  currentlyRegistered: false,
  registrationOrder: -1,
  routeOrigin: "custom" as const,
  isDraft: false,
});

describe("findSmartRouterMatch", () => {
  const routes: ProbedRoute[] = [
    toRoute("/test", "GET", "http"),
    toRoute("/test", "POST", "http"),
    toRoute("/users/:userId", "GET", "http"),
    toRoute("/users/:userId", "PATCH", "http"),
    toRoute("/users/:userId/comments/:commentId", "GET", "http"),
    toRoute("/users/:userId/comments/:commentId", "PATCH", "http"),
    toRoute("/ws", "GET", "websocket"),
  ];

  it("should return a match for the given pathname and method", () => {
    const match = findFirstSmartRouterMatch(routes, "/test", "GET", "http");
    console.log("/test match", match);
    expect(match).toBeTruthy();
  });

  it("should return a match for the given pathname and method", () => {
    const match = findFirstSmartRouterMatch(routes, "/test", "POST", "http");
    expect(match).toBeTruthy();
  });

  // NOTE - Basically just testing router behavior but this is a sanity check for me
  it("should return null if no match is found (params in route)", () => {
    const match = findFirstSmartRouterMatch(routes, "/users", "GET", "http");
    expect(match).toBeNull();
  });

  it("should return a match for the given pathname and method", () => {
    const match = findFirstSmartRouterMatch(routes, "/users/1", "GET", "http");
    expect(match).toMatchObject({
      path: "/users/:userId",
      method: "GET",
      isWs: false,
    });
  });
});

// describe("findMatchedRoute", () => {
//   const routes: ProbedRoute[] = [
//     { path: "/test", method: "GET", isWs: false },
//     { path: "/test", method: "POST", isWs: false },
//     { path: "/ws", method: "GET", isWs: true },
//   ];

//   it("should return the correct route for given pathname and method", () => {
//     const result = findMatchedRoute(routes, "/test", "GET", false);
//     expect(result).toEqual({ path: "/test", method: "GET", isWs: false });
//   });

//   it("should return undefined if no matching route is found", () => {
//     const result = findMatchedRoute(routes, "/nonexistent", "GET", false);
//     expect(result).toBeUndefined();
//   });

//   it("should return the correct WebSocket route", () => {
//     const result = findMatchedRoute(routes, "/ws", "GET", true);
//     expect(result).toEqual({ path: "/ws", method: "GET", isWs: true });
//   });
// });<|MERGE_RESOLUTION|>--- conflicted
+++ resolved
@@ -1,11 +1,5 @@
-<<<<<<< HEAD
 import type { ProbedRoute, RequestMethod, RequestType } from "../types";
-import { findSmartRouterMatches } from "./match";
-=======
-import type { ProbedRoute } from "../queries";
-import type { RequestMethod, RequestType } from "../types";
 import { findFirstSmartRouterMatch } from "./match";
->>>>>>> 6bc127ae
 
 const toRoute = (
   path: string,
