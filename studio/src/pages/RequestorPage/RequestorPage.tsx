// We need some special CSS for grid layout that tailwind cannot handle
import "./styles.css";

import {
  ResizableHandle,
  ResizablePanel,
  ResizablePanelGroup,
  usePanelConstraints,
} from "@/components/ui/resizable";
import { useIsLgScreen } from "@/hooks";
import { cn } from "@/utils";
<<<<<<< HEAD
import { useCallback, useMemo, useRef, useState } from "react";
import { useHotkeys } from "react-hotkeys-hook";
import { LogsTable } from "./LogsTable";
import { NavigationPanel } from "./NavigationPanel";
import { RequestPanel } from "./RequestPanel";
import { RequestorInput } from "./RequestorInput";
import { RequestorTimeline } from "./RequestorTimeline";
import { ResponsePanel } from "./ResponsePanel";
import { RoutesCombobox } from "./RoutesCombobox";
import { AiTestGenerationPanel, useAi } from "./ai";
import { type Requestornator, useMakeProxiedRequest } from "./queries";
import { useRoutes } from "./routes";
import { useActiveRoute, useRequestorStore } from "./store";
import { BACKGROUND_LAYER } from "./styles";
import type { Panels } from "./types";
import { useMakeWebsocketRequest } from "./useMakeWebsocketRequest";
=======
import { useCallback, useEffect } from "react";
import { useParams, useSearchParams } from "react-router-dom";
import { RequestDetailsPageV2 } from "../RequestDetailsPage/RequestDetailsPageV2";
import { NavigationPanel } from "./NavigationPanel";
import { RequestorPageContent } from "./RequestorPageContent";
import { useRoutes } from "./routes";
>>>>>>> be396306
import { useRequestorHistory } from "./useRequestorHistory";

/**
 * Estimate the size of the main section based on the window width
 */
function getMainSectionWidth() {
  return window.innerWidth - 400;
}

export const RequestorPage = () => {
  const { id, requestType } = useParams();
  // NOTE - This sets the `routes` and `serviceBaseUrl` in the reducer
  useRoutes();

  // NOTE - Use this to test overflow of requests panel
  // useEffect(() => {
  //   setQueryParams(
  //     createKeyValueParameters(
  //       Array.from({ length: 30 }).map(() => ({ key: "a", value: "" })),
  //     ),
  //   );
  // }, []);

  const {
    history,
    sessionHistory,
    recordRequestInSessionHistory,
    loadHistoricalRequest,
  } = useRequestorHistory();

<<<<<<< HEAD
  // FIXME / INVESTIGATE - Should this behavior change for websockets?
  useHotkeys(
    "mod+enter",
    () => {
      if (formRef.current) {
        formRef.current.requestSubmit();
      }
    },
    {
      enableOnFormTags: ["input"],
    },
  );

  const {
    enabled: aiEnabled,
    isLoadingParameters,
    fillInRequest,
    testingPersona,
    setTestingPersona,
    showAiGeneratedInputsBanner,
    setShowAiGeneratedInputsBanner,
    setIgnoreAiInputsBanner,
  } = useAi(history);

  useHotkeys(
    "mod+g",
    (e) => {
      if (aiEnabled) {
        // Prevent the "find in document" from opening in browser
        e.preventDefault();
        if (!isLoadingParameters) {
          toast({
            duration: 3000,
            description: "Generating request parameters with AI",
          });
          fillInRequest();
        }
      }
    },
    {
      enableOnFormTags: ["input"],
    },
  );

  const traceId = mostRecentRequestornatorForRoute?.app_responses?.traceId;

  const [openPanels, setOpenPanels] = useState<Panels>({
    aiTestGeneration: "closed",
    timeline: "closed",
    logs: "closed",
  });

  const togglePanel = useCallback((panelName: keyof Panels) => {
    setOpenPanels((prev) => ({
      ...prev,
      [panelName]: prev[panelName] === "open" ? "closed" : "open",
    }));
  }, []);

  const openPanelCount = Object.values(openPanels).filter(Boolean).length;
  const panelSize = 100 / openPanelCount;
=======
  const hasHistory = history.length > 0;
  useEffect(() => {
    if (id && hasHistory && requestType === "request") {
      loadHistoricalRequest(id);
    }
  }, [id, loadHistoricalRequest, hasHistory, requestType]);
>>>>>>> be396306

  const width = getMainSectionWidth();
  const isLgScreen = useIsLgScreen();

  const { minSize, maxSize } = usePanelConstraints({
    groupId: "requestor-page-main",
    initialGroupSize: width + 320,
    minPixelSize: 250,
    minimalGroupSize: 944,
  });

<<<<<<< HEAD
  const { minSize: requestPanelMinSize, maxSize: requestPanelMaxSize } =
    usePanelConstraints({
      // Change the groupId to `""` on small screens because we're not rendering
      // the resizable panel group
      groupId: "requestor-page-main-panel",
      initialGroupSize: getMainSectionHeight(),
      minPixelSize: 200,
      dimension: "height",
    });

  const requestContent = (
    <RequestPanel
      aiEnabled={aiEnabled}
      isLoadingParameters={isLoadingParameters}
      fillInRequest={fillInRequest}
      testingPersona={testingPersona}
      setTestingPersona={setTestingPersona}
      showAiGeneratedInputsBanner={showAiGeneratedInputsBanner}
      setShowAiGeneratedInputsBanner={setShowAiGeneratedInputsBanner}
      setIgnoreAiInputsBanner={setIgnoreAiInputsBanner}
      websocketState={websocketState}
      sendWebsocketMessage={sendWebsocketMessage}
    />
  );

  const responseContent = (
    <ResponsePanel
      tracedResponse={mostRecentRequestornatorForRoute}
      isLoading={isRequestorRequesting}
      websocketState={websocketState}
      openPanels={openPanels}
      togglePanel={togglePanel}
    />
=======
  const [searchParams] = useSearchParams();
  const generateLinkToTrace = useCallback(
    (traceId: string) => {
      const search = searchParams.toString();
      return `/requestor/request/${traceId}${search ? `?${search}` : ""}`;
    },
    [searchParams],
>>>>>>> be396306
  );

  return (
    <div
      className={cn(
        "h-[calc(100vh-40px)]",
        "flex",
        "flex-col",
        "gap-2",
        "py-4 px-2",
        "sm:px-4 sm:py-3",
        "lg:gap-4",
      )}
    >
      {/* ... existing code ... */}
      <ResizablePanelGroup
        direction="horizontal"
        id="requestor-page-main"
        className="w-full"
      >
        {isLgScreen && (
          <>
            <ResizablePanel
              id="routes"
              order={0}
              minSize={minSize}
              maxSize={maxSize}
              defaultSize={(320 / width) * 100}
            >
              <NavigationPanel />
            </ResizablePanel>
            <ResizableHandle
              hitAreaMargins={{ coarse: 20, fine: 10 }}
              className="mr-2 w-0"
            />
          </>
        )}
        <ResizablePanel id="main" order={1}>
          {requestType === "history" && !!id ? (
            <RequestDetailsPageV2
              traceId={id}
              paginationHidden
              generateLinkToTrace={generateLinkToTrace}
            />
<<<<<<< HEAD
            <ResizablePanelGroup
              direction="vertical"
              id="requestor-page-main-panel"
            >
              <ResizablePanel defaultSize={panelSize}>
                <ResizablePanelGroup
                  direction={isLgScreen ? "horizontal" : "vertical"}
                  id="requestor-page-request-panel-group"
                  className={cn(
                    "rounded-md",
                    // HACK - This defensively prevents overflow from getting too excessive,
                    //        In the case where the inner content expands beyond the parent
                    "max-w-screen",
                    "max-h-full",
                    // "gap-1",
                  )}
                >
                  <ResizablePanel
                    order={1}
                    className={cn(BACKGROUND_LAYER, "relative")}
                    id="request-panel"
                    minSize={requestPanelMinSize}
                    maxSize={requestPanelMaxSize}
                  >
                    {requestContent}
                  </ResizablePanel>
                  <ResizableHandle
                    hitAreaMargins={{ coarse: 20, fine: 10 }}
                    className="bg-transparent"
                  />
                  <ResizablePanel
                    id="response-panel"
                    order={4}
                    minSize={10}
                    className={cn(BACKGROUND_LAYER)}
                  >
                    {responseContent}
                  </ResizablePanel>
                </ResizablePanelGroup>
              </ResizablePanel>
              {openPanels.timeline === "open" && traceId && (
                <>
                  <ResizableHandle
                    hitAreaMargins={{ coarse: 20, fine: 10 }}
                    className="bg-transparent"
                  />
                  <ResizablePanel
                    order={2}
                    id="timeline-panel"
                    className={cn(
                      BACKGROUND_LAYER,
                      "rounded-md",
                      "border",
                      "h-full",
                      "mt-2",
                    )}
                  >
                    <RequestorTimeline
                      traceId={traceId}
                      togglePanel={togglePanel}
                    />
                  </ResizablePanel>
                </>
              )}
              {openPanels.logs === "open" && traceId && (
                <>
                  <ResizableHandle
                    hitAreaMargins={{ coarse: 20, fine: 10 }}
                    className="bg-transparent"
                  />
                  <ResizablePanel
                    id="logs"
                    order={3}
                    className={cn(
                      BACKGROUND_LAYER,
                      "h-full",
                      "mt-2",
                      "rounded-md",
                      "border",
                    )}
                  >
                    <LogsTable traceId={traceId} togglePanel={togglePanel} />
                  </ResizablePanel>
                </>
              )}
              {openPanels.aiTestGeneration === "open" && (
                <>
                  <ResizableHandle
                    hitAreaMargins={{ coarse: 20, fine: 10 }}
                    className="bg-transparent"
                  />
                  <ResizablePanel
                    order={3}
                    id="ai-panel"
                    className={cn(
                      BACKGROUND_LAYER,
                      "rounded-md",
                      "border",
                      "h-full",
                      "mt-2",
                    )}
                  >
                    <AiTestGenerationPanel
                      // TODO - Only use history for recent matching route
                      history={history}
                      togglePanel={togglePanel}
                    />
                  </ResizablePanel>
                </>
              )}
            </ResizablePanelGroup>
          </div>
=======
          ) : (
            <RequestorPageContent
              history={history}
              sessionHistory={sessionHistory}
              recordRequestInSessionHistory={recordRequestInSessionHistory}
              traceId={id}
            />
          )}
>>>>>>> be396306
        </ResizablePanel>
      </ResizablePanelGroup>
    </div>
  );
};

export default RequestorPage;<|MERGE_RESOLUTION|>--- conflicted
+++ resolved
@@ -9,31 +9,12 @@
 } from "@/components/ui/resizable";
 import { useIsLgScreen } from "@/hooks";
 import { cn } from "@/utils";
-<<<<<<< HEAD
-import { useCallback, useMemo, useRef, useState } from "react";
-import { useHotkeys } from "react-hotkeys-hook";
-import { LogsTable } from "./LogsTable";
-import { NavigationPanel } from "./NavigationPanel";
-import { RequestPanel } from "./RequestPanel";
-import { RequestorInput } from "./RequestorInput";
-import { RequestorTimeline } from "./RequestorTimeline";
-import { ResponsePanel } from "./ResponsePanel";
-import { RoutesCombobox } from "./RoutesCombobox";
-import { AiTestGenerationPanel, useAi } from "./ai";
-import { type Requestornator, useMakeProxiedRequest } from "./queries";
-import { useRoutes } from "./routes";
-import { useActiveRoute, useRequestorStore } from "./store";
-import { BACKGROUND_LAYER } from "./styles";
-import type { Panels } from "./types";
-import { useMakeWebsocketRequest } from "./useMakeWebsocketRequest";
-=======
 import { useCallback, useEffect } from "react";
 import { useParams, useSearchParams } from "react-router-dom";
 import { RequestDetailsPageV2 } from "../RequestDetailsPage/RequestDetailsPageV2";
 import { NavigationPanel } from "./NavigationPanel";
 import { RequestorPageContent } from "./RequestorPageContent";
 import { useRoutes } from "./routes";
->>>>>>> be396306
 import { useRequestorHistory } from "./useRequestorHistory";
 
 /**
@@ -64,76 +45,12 @@
     loadHistoricalRequest,
   } = useRequestorHistory();
 
-<<<<<<< HEAD
-  // FIXME / INVESTIGATE - Should this behavior change for websockets?
-  useHotkeys(
-    "mod+enter",
-    () => {
-      if (formRef.current) {
-        formRef.current.requestSubmit();
-      }
-    },
-    {
-      enableOnFormTags: ["input"],
-    },
-  );
-
-  const {
-    enabled: aiEnabled,
-    isLoadingParameters,
-    fillInRequest,
-    testingPersona,
-    setTestingPersona,
-    showAiGeneratedInputsBanner,
-    setShowAiGeneratedInputsBanner,
-    setIgnoreAiInputsBanner,
-  } = useAi(history);
-
-  useHotkeys(
-    "mod+g",
-    (e) => {
-      if (aiEnabled) {
-        // Prevent the "find in document" from opening in browser
-        e.preventDefault();
-        if (!isLoadingParameters) {
-          toast({
-            duration: 3000,
-            description: "Generating request parameters with AI",
-          });
-          fillInRequest();
-        }
-      }
-    },
-    {
-      enableOnFormTags: ["input"],
-    },
-  );
-
-  const traceId = mostRecentRequestornatorForRoute?.app_responses?.traceId;
-
-  const [openPanels, setOpenPanels] = useState<Panels>({
-    aiTestGeneration: "closed",
-    timeline: "closed",
-    logs: "closed",
-  });
-
-  const togglePanel = useCallback((panelName: keyof Panels) => {
-    setOpenPanels((prev) => ({
-      ...prev,
-      [panelName]: prev[panelName] === "open" ? "closed" : "open",
-    }));
-  }, []);
-
-  const openPanelCount = Object.values(openPanels).filter(Boolean).length;
-  const panelSize = 100 / openPanelCount;
-=======
   const hasHistory = history.length > 0;
   useEffect(() => {
     if (id && hasHistory && requestType === "request") {
       loadHistoricalRequest(id);
     }
   }, [id, loadHistoricalRequest, hasHistory, requestType]);
->>>>>>> be396306
 
   const width = getMainSectionWidth();
   const isLgScreen = useIsLgScreen();
@@ -145,41 +62,6 @@
     minimalGroupSize: 944,
   });
 
-<<<<<<< HEAD
-  const { minSize: requestPanelMinSize, maxSize: requestPanelMaxSize } =
-    usePanelConstraints({
-      // Change the groupId to `""` on small screens because we're not rendering
-      // the resizable panel group
-      groupId: "requestor-page-main-panel",
-      initialGroupSize: getMainSectionHeight(),
-      minPixelSize: 200,
-      dimension: "height",
-    });
-
-  const requestContent = (
-    <RequestPanel
-      aiEnabled={aiEnabled}
-      isLoadingParameters={isLoadingParameters}
-      fillInRequest={fillInRequest}
-      testingPersona={testingPersona}
-      setTestingPersona={setTestingPersona}
-      showAiGeneratedInputsBanner={showAiGeneratedInputsBanner}
-      setShowAiGeneratedInputsBanner={setShowAiGeneratedInputsBanner}
-      setIgnoreAiInputsBanner={setIgnoreAiInputsBanner}
-      websocketState={websocketState}
-      sendWebsocketMessage={sendWebsocketMessage}
-    />
-  );
-
-  const responseContent = (
-    <ResponsePanel
-      tracedResponse={mostRecentRequestornatorForRoute}
-      isLoading={isRequestorRequesting}
-      websocketState={websocketState}
-      openPanels={openPanels}
-      togglePanel={togglePanel}
-    />
-=======
   const [searchParams] = useSearchParams();
   const generateLinkToTrace = useCallback(
     (traceId: string) => {
@@ -187,7 +69,6 @@
       return `/requestor/request/${traceId}${search ? `?${search}` : ""}`;
     },
     [searchParams],
->>>>>>> be396306
   );
 
   return (
@@ -232,120 +113,6 @@
               paginationHidden
               generateLinkToTrace={generateLinkToTrace}
             />
-<<<<<<< HEAD
-            <ResizablePanelGroup
-              direction="vertical"
-              id="requestor-page-main-panel"
-            >
-              <ResizablePanel defaultSize={panelSize}>
-                <ResizablePanelGroup
-                  direction={isLgScreen ? "horizontal" : "vertical"}
-                  id="requestor-page-request-panel-group"
-                  className={cn(
-                    "rounded-md",
-                    // HACK - This defensively prevents overflow from getting too excessive,
-                    //        In the case where the inner content expands beyond the parent
-                    "max-w-screen",
-                    "max-h-full",
-                    // "gap-1",
-                  )}
-                >
-                  <ResizablePanel
-                    order={1}
-                    className={cn(BACKGROUND_LAYER, "relative")}
-                    id="request-panel"
-                    minSize={requestPanelMinSize}
-                    maxSize={requestPanelMaxSize}
-                  >
-                    {requestContent}
-                  </ResizablePanel>
-                  <ResizableHandle
-                    hitAreaMargins={{ coarse: 20, fine: 10 }}
-                    className="bg-transparent"
-                  />
-                  <ResizablePanel
-                    id="response-panel"
-                    order={4}
-                    minSize={10}
-                    className={cn(BACKGROUND_LAYER)}
-                  >
-                    {responseContent}
-                  </ResizablePanel>
-                </ResizablePanelGroup>
-              </ResizablePanel>
-              {openPanels.timeline === "open" && traceId && (
-                <>
-                  <ResizableHandle
-                    hitAreaMargins={{ coarse: 20, fine: 10 }}
-                    className="bg-transparent"
-                  />
-                  <ResizablePanel
-                    order={2}
-                    id="timeline-panel"
-                    className={cn(
-                      BACKGROUND_LAYER,
-                      "rounded-md",
-                      "border",
-                      "h-full",
-                      "mt-2",
-                    )}
-                  >
-                    <RequestorTimeline
-                      traceId={traceId}
-                      togglePanel={togglePanel}
-                    />
-                  </ResizablePanel>
-                </>
-              )}
-              {openPanels.logs === "open" && traceId && (
-                <>
-                  <ResizableHandle
-                    hitAreaMargins={{ coarse: 20, fine: 10 }}
-                    className="bg-transparent"
-                  />
-                  <ResizablePanel
-                    id="logs"
-                    order={3}
-                    className={cn(
-                      BACKGROUND_LAYER,
-                      "h-full",
-                      "mt-2",
-                      "rounded-md",
-                      "border",
-                    )}
-                  >
-                    <LogsTable traceId={traceId} togglePanel={togglePanel} />
-                  </ResizablePanel>
-                </>
-              )}
-              {openPanels.aiTestGeneration === "open" && (
-                <>
-                  <ResizableHandle
-                    hitAreaMargins={{ coarse: 20, fine: 10 }}
-                    className="bg-transparent"
-                  />
-                  <ResizablePanel
-                    order={3}
-                    id="ai-panel"
-                    className={cn(
-                      BACKGROUND_LAYER,
-                      "rounded-md",
-                      "border",
-                      "h-full",
-                      "mt-2",
-                    )}
-                  >
-                    <AiTestGenerationPanel
-                      // TODO - Only use history for recent matching route
-                      history={history}
-                      togglePanel={togglePanel}
-                    />
-                  </ResizablePanel>
-                </>
-              )}
-            </ResizablePanelGroup>
-          </div>
-=======
           ) : (
             <RequestorPageContent
               history={history}
@@ -354,7 +121,6 @@
               traceId={id}
             />
           )}
->>>>>>> be396306
         </ResizablePanel>
       </ResizablePanelGroup>
     </div>
