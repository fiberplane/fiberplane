--- conflicted
+++ resolved
@@ -20,13 +20,9 @@
   CodeMirrorJsonEditor,
   CodeMirrorTextEditor,
 } from "@/components/CodeMirrorEditor";
-<<<<<<< HEAD
 import { useStudioStore } from "../store";
-=======
-import { useRequestorStore } from "../store";
 import { RouteDocumentation } from "./RouteDocumentation/RouteDocumentation";
 import { isOpenApiOperation } from "./RouteDocumentation/openapi";
->>>>>>> c494974d
 
 type RequestPanelProps = {
   aiEnabled: boolean;
@@ -77,12 +73,8 @@
     websocketMessage,
     setWebsocketMessage,
     visibleRequestsPanelTabs,
-<<<<<<< HEAD
+    activeRoute,
   } = useStudioStore(
-=======
-    activeRoute,
-  } = useRequestorStore(
->>>>>>> c494974d
     "path",
     "body",
     "method",
