import { type OtelSpans, useOtelTrace } from "@/queries";
import {
  getRequestMethod,
  getRequestUrl,
  getResponseBody,
  getResponseHeaders,
  hasHttpError,
  isErrorLogEvent,
  isFetchSpan,
<<<<<<< HEAD
} from "@/pages/RequestDetailsPage/v2/otel-helpers";
import { useOtelTrace } from "@/queries";
=======
} from "@/utils";
>>>>>>> 94478883
import { formatHeaders, redactSensitiveHeaders } from "@/utils";
import type { OtelSpan } from "@fiberplane/fpx-types";
import { useMemo } from "react";
import type { Requestornator } from "../queries";
import { appRequestToHttpRequest, appResponseToHttpRequest } from "./utils";

function createRequestDescription(request: Requestornator | null): string {
  if (!request) {
    return "NO_MATCHING_REQUEST_FOUND";
  }

  const appRequest = request.app_requests;
  const route = appRequest?.requestRoute;

  return [
    `<matched-route>${route}</matched-route>`,
    appRequestToHttpRequest(request),
  ].join("\n");
}

function createResponseDescription(response: Requestornator | null) {
  if (!response) {
    return "NO_MATCHING_RESPONSE_FOUND";
  }
  return appResponseToHttpRequest(response);
}

export function usePrompt(
  latestRequest: Requestornator | null,
  userInput: string,
) {
  const traceId = latestRequest?.app_responses?.traceId ?? "";
  const { data: trace } = useOtelTrace(traceId);

  const requestDescription = createRequestDescription(latestRequest);
  const responseDescription = createResponseDescription(latestRequest);
  const appLogs = trace ? serializeTraceForLLM(trace) : "NO_LOGS_FOUND";

  const prompt = useMemo(() => {
    return createTestPrompt(
      requestDescription,
      responseDescription,
      appLogs,
      userInput,
    );
  }, [requestDescription, responseDescription, appLogs, userInput]);

  return prompt;
}

function createTestPrompt(
  requestDescription: string,
  responseDescription: string,
  appLogs: string,
  userInput: string,
) {
  return cleanPrompt(
    `
I tested my API with the following request

${requestDescription}

And I got the following response:

${responseDescription}

My app produced the following error logs and exceptions:

<app-logs>
${appLogs}
</app-logs>

Please write one or several tests for my api route based off of what I say below.
When possible, follow conventions used in my codebase's test files.

${userInput}
`.trim(),
  );
}

// FIXME - Trimming whitespace could mess up data we're injecting
function cleanPrompt(prompt: string) {
  return prompt
    .trim()
    .split("\n")
    .map((l) => l.trimStart())
    .join("\n");
}

// NOTE - This only focuses on exceptions! Will need to improve it in the future
// TODO - Also add error logs or fetch errors
function serializeTraceForLLM(trace: Array<OtelSpan>) {
  const events = trace.flatMap((span) => span.events ?? []);
  const exceptions = events.filter((event) => event?.name === "exception");
  const exceptionsContext = exceptions.reduce(
    (result, exception) => {
      result.push(
        trimLines(`
      <Exception>
      Message: ${JSON.stringify(exception?.attributes?.message)}
      Stack: ${JSON.stringify(exception?.attributes?.stacktrace)}
      </Exception>
      `),
      );
      return result;
    },
    [] as Array<string>,
  );

  // TODO - Find out why error logs are so much less helpful with otel middleware
  const errorLogs = events.filter(isErrorLogEvent);
  const errorLogsContext = errorLogs.reduce(
    (result, log) => {
      result.push(
        trimLines(`
      <ErrorLog>
      Message: ${log?.attributes?.message}
      Arguments: ${log?.attributes?.arguments}
      </ErrorLog>
      `),
      );
      return result;
    },
    [] as Array<string>,
  );

  // TODO - Serialize fetches somehow for context
  //
  const fetches = trace.filter(isFetchSpan);
  const errorFetches = fetches.filter(hasHttpError);
  const fetchContext = errorFetches.reduce(
    (result, fetchSpan) => {
      result.push(
        trimLines(`
      <FetchError>
      ${getRequestMethod(fetchSpan)} ${getRequestUrl(fetchSpan)}
      <headers>
        ${formatHeaders(redactSensitiveHeaders(getResponseHeaders(fetchSpan)) ?? {})}
      </headers>
      <body>
        ${getResponseBody(fetchSpan)}
      </body>
      </FetchError>
      `),
      );
      return result;
    },
    [] as Array<string>,
  );

  return [...exceptionsContext, ...errorLogsContext, ...fetchContext].join(
    "\n",
  );
}

function trimLines(input: string) {
  return input
    .trim()
    .split("\n")
    .map((l) => l.trim())
    .join("\n");
}<|MERGE_RESOLUTION|>--- conflicted
+++ resolved
@@ -1,4 +1,3 @@
-import { type OtelSpans, useOtelTrace } from "@/queries";
 import {
   getRequestMethod,
   getRequestUrl,
@@ -7,12 +6,8 @@
   hasHttpError,
   isErrorLogEvent,
   isFetchSpan,
-<<<<<<< HEAD
-} from "@/pages/RequestDetailsPage/v2/otel-helpers";
+} from "@/utils";
 import { useOtelTrace } from "@/queries";
-=======
-} from "@/utils";
->>>>>>> 94478883
 import { formatHeaders, redactSensitiveHeaders } from "@/utils";
 import type { OtelSpan } from "@fiberplane/fpx-types";
 import { useMemo } from "react";
