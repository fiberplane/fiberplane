--- conflicted
+++ resolved
@@ -2,11 +2,8 @@
 import { Badge } from "@/components/ui/badge";
 import { CF_BINDING_METHOD, CF_BINDING_NAME } from "@/constants";
 import { cn, getString } from "@/utils";
-<<<<<<< HEAD
 import type { OtelSpan } from "@fiberplane/fpx-types";
-=======
 import { TextOrJsonViewer } from "../../TextJsonViewer";
->>>>>>> 833cbe37
 
 export function CfBindingOverview({
   span,
