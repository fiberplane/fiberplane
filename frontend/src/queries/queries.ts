import {
  QueryClient,
  QueryClientProvider,
  QueryFunctionContext,
  useQuery,
} from "react-query";

import { objectWithKeyAndValue } from "@/utils";
import {
  DependenciesSchema,
  GitHubIssuesSchema,
  MizuApiLogResponseSchema,
  type MizuLog,
  type MizuRequestEnd,
  type MizuRequestStart,
  type MizuTrace,
  isMizuRequestEndMessage,
  isMizuRequestStartMessage,
} from "./types";

export const queryClient = new QueryClient();
export { QueryClientProvider };

export function useMizuTraces() {
  return useQuery({
    queryKey: ["mizuTraces"],
    queryFn: fetchMizuTraces,
  });
}

async function fetchMizuTraces() {
  try {
    const response = await fetch("/v0/logs", {
      mode: "cors",
    });
    const responseData = await response.json();
    const { logs: transformedLogs } =
      MizuApiLogResponseSchema.parse(responseData);
    transformedLogs.sort((a, b) => b.timestamp.localeCompare(a.timestamp));
    const tracesMap: Map<string, MizuTrace> = transformedLogs.reduce(
      (map: Map<string, MizuTrace>, log: MizuLog) => {
        if (!map.has(log.traceId)) {
          map.set(log.traceId, {
            id: log.traceId,
            description: "",
            status: "",
            method: "",
            path: "",
            duration: "",
            logs: [] as Array<MizuLog>,
            size: null,
          });
        }
        const trace = map.get(log.traceId);
        // trace should never be undefined here since we just set it
        trace?.logs.push(log);
        return map;
      },
      new Map<string, MizuTrace>(),
    );

    const traces: Array<MizuTrace> = [];
    for (const [, trace] of tracesMap.entries()) {
      trace.logs.sort((a, b) => {
        const comparison = a.timestamp.localeCompare(b.timestamp);
        // HACK - tie-breaking logic for logs with the same timestamp, defer to the lifecycle field
        if (comparison === 0) {
          if (
            objectWithKeyAndValue(a.message, "lifecycle", "response") ||
            objectWithKeyAndValue(b.message, "lifecycle", "request")
          ) {
            return 1;
          }

          if (
            objectWithKeyAndValue(a.message, "lifecycle", "request") ||
            objectWithKeyAndValue(b.message, "lifecycle", "response")
          ) {
            return -1;
          }
        }
        return comparison;
      });

      // We're currently not using the description field, so we may want to remove this
      trace.description = getTraceDescription(trace);

      const response = trace.logs.find((l) =>
        isMizuRequestEndMessage(l.message),
      ) as (MizuLog & { message: MizuRequestEnd }) | undefined;
      const request = trace.logs.find((l) =>
        isMizuRequestStartMessage(l.message),
      ) as (MizuLog & { message: MizuRequestStart }) | undefined;

      const status = response?.message.status;
      trace.status = typeof status === "string" ? status : "unknown";
      const size = response?.message.body.length;
      trace.size = typeof size === "number" ? size : null;
      const duration = response?.message.elapsed;
      trace.duration = typeof duration === "string" ? duration : "-";

      const method = request?.message.method;
      trace.method = typeof method === "string" ? method : "unknown";
      const path = request?.message.path;
      trace.path = typeof path === "string" ? path : "unknown";
      traces.push(trace);
    }

    // Sort traces by most recent to least recent timestamp
    // based off of the first log in the trace
    traces.sort((a, b) =>
      b.logs[0].timestamp.localeCompare(a.logs[0].timestamp),
    );

    return traces;
  } catch (e: unknown) {
    console.error("Error fetching logs: ", e);
    throw e;
  }
}

export function getTraceDescription(trace: MizuTrace) {
  const request = trace.logs.find((l) =>
    isMizuRequestStartMessage(l.message),
  ) as (MizuLog & { message: MizuRequestStart }) | undefined;
  const response = trace.logs.find((l) => isMizuRequestEndMessage(l.message)) as
    | (MizuLog & { message: MizuRequestEnd })
    | undefined;

  const method = request?.message.method;
  const path = request?.message.path;
  const status = request?.message.status;

  if (path === "/favicon.ico" && status === "404") {
    return "favicon not found";
  }

  if (request && response) {
    return `${method} ${path}`;
  }
  return "Unknown trace";
}

export function useRelevantIssues(traceId: string) {
  return useQuery({
    queryKey: ["relevantIssues", traceId],
    queryFn: fetchRelevantIssues,
  });
}

async function fetchRelevantIssues(
  context: QueryFunctionContext<[string, string]>,
) {
  const traceId = context.queryKey[1];
  try {
    const response = await fetch(`/v0/relevant-issues/${traceId}`, {
      mode: "cors",
    });
    const data = await response.json();
    return GitHubIssuesSchema.parse(data);
  } catch (e: unknown) {
    console.error("Error fetching GitHub issue for a trace: ", e);
<<<<<<< HEAD
=======
    throw e;
>>>>>>> a803f0e4
  }
}

export function useDependencies() {
  return useQuery({
    queryKey: ["dependencies"],
    queryFn: fetchDependencies,
  });
}

async function fetchDependencies() {
  try {
    const response = await fetch("/v0/dependencies", {
      mode: "cors",
    });

    const data = await response.json();
    return DependenciesSchema.parse(data);
  } catch (e: unknown) {
    console.error("Error fetching dependencies: ", e);
<<<<<<< HEAD
  }
}

export function useGitHubIssues(owner: string, repo: string) {
  return useQuery({
    queryKey: ["githubIssues", owner, repo],
    queryFn: fetchGitHubIssues,
  });
}

async function fetchGitHubIssues(
  context: QueryFunctionContext<[string, string, string]>,
) {
  const owner = context.queryKey[1];
  const repo = context.queryKey[2];
  try {
    const response = await fetch(`/v0/github-issues/${owner}/${repo}`, {
      mode: "cors",
    });

    const data = await response.json();
    return GitHubIssuesSchema.parse(data);
  } catch (e: unknown) {
    console.error("Error fetching dependencies: ", e);
=======
    throw e;
>>>>>>> a803f0e4
  }
}<|MERGE_RESOLUTION|>--- conflicted
+++ resolved
@@ -160,10 +160,7 @@
     return GitHubIssuesSchema.parse(data);
   } catch (e: unknown) {
     console.error("Error fetching GitHub issue for a trace: ", e);
-<<<<<<< HEAD
-=======
-    throw e;
->>>>>>> a803f0e4
+    throw e;
   }
 }
 
@@ -184,7 +181,7 @@
     return DependenciesSchema.parse(data);
   } catch (e: unknown) {
     console.error("Error fetching dependencies: ", e);
-<<<<<<< HEAD
+    throw e;
   }
 }
 
@@ -208,9 +205,7 @@
     const data = await response.json();
     return GitHubIssuesSchema.parse(data);
   } catch (e: unknown) {
-    console.error("Error fetching dependencies: ", e);
-=======
-    throw e;
->>>>>>> a803f0e4
+    console.error("Error fetching GitHub issues: ", e);
+    throw e;
   }
 }