import {
  QueryClient,
  QueryClientProvider,
  useQuery,
} from 'react-query'

import { 
  MizuApiLogResponseSchema,
  MizuLog, 
  MizuRequestEnd, 
  MizuRequestStart, 
  MizuTrace, 
  isMizuRequestEndMessage, 
  isMizuRequestStartMessage } from './types';
import { objectWithKeyAndValue } from '@/utils';

export const queryClient = new QueryClient();
export { QueryClientProvider };

export function useMizuTraces() {
  return useQuery({ 
    queryKey: ['mizuTraces'], 
    queryFn: fetchMizuTraces
  });
}

async function fetchMizuTraces() {
  try {
    const response = await fetch("http://localhost:8788/v0/logs", { mode: "cors" });
    const responseData = await response.json();
    const {logs: transformedLogs} = MizuApiLogResponseSchema.parse(responseData);
    transformedLogs.sort((a, b) => b.timestamp.localeCompare(a.timestamp));
    const tracesMap: Map<string, MizuTrace> = transformedLogs.reduce(
      (map: Map<string, MizuTrace>, log: MizuLog) => {
        if (!map.has(log.traceId)) {
          map.set(log.traceId, {
            id: log.traceId,
            description: "",
            status: "",
            duration: "",
            logs: [] as Array<MizuLog>,
          });
        }
        map.get(log.traceId)!.logs.push(log);
        return map;
      },
      new Map<string, MizuTrace>(),
    );

    const traces: Array<MizuTrace> = []
    for (const [, trace] of tracesMap.entries()) {
      trace.logs.sort((a, b) => {
        const comparison = a.timestamp.localeCompare(b.timestamp);
        // HACK - tie-breaking logic for logs with the same timestamp, defer to the lifecycle field
        if (comparison === 0) {
          if (objectWithKeyAndValue(a.message, "lifecycle", "response") || objectWithKeyAndValue(b.message, "lifecycle", "request")) {
            return 1;
          }

          if (objectWithKeyAndValue(a.message, "lifecycle", "request") || objectWithKeyAndValue(b.message, "lifecycle", "response")) {
            return -1;
          }
        }
        return comparison;
      });

      trace.duration = "TODO";
      trace.description = getTraceDescription(trace);

      const response = trace.logs.find(l => isMizuRequestEndMessage(l.message)) as (MizuLog & { message: MizuRequestEnd }) | undefined;
      const status = response?.message.status;
      trace.status = typeof status === "string" ? status : "unknown";
      traces.push(trace);
    }

    // Sort traces by most recent to least recent timestamp
    // based off of the first log in the trace
    traces.sort((a, b) =>
      b.logs[0].timestamp.localeCompare(a.logs[0].timestamp),
    );

    return traces;
  } catch (e: unknown) {
    console.error("Error fetching logs: ", e);
<<<<<<< HEAD
    if (e instanceof Error) {
      alert(`Error fetching logs: ${e.message}`);
    }
=======
>>>>>>> 8fc0c25e
  }
}

export function getTraceDescription(trace: MizuTrace) {
  const request = trace.logs.find(l => isMizuRequestStartMessage(l.message)) as (MizuLog & { message: MizuRequestStart }) | undefined;
  const response = trace.logs.find(l => isMizuRequestEndMessage(l.message)) as (MizuLog & { message: MizuRequestEnd }) | undefined;

  const method = request?.message.method;
  const path = request?.message.path;
  const status = request?.message.status;
  
  if (path === "/favicon.ico" && status === "404") {
    return "favicon not found";
  }

  if (request && response) {
    return `${method} ${path}`;
  }
  return "Unknown trace";
}<|MERGE_RESOLUTION|>--- conflicted
+++ resolved
@@ -1,110 +1,116 @@
+import { QueryClient, QueryClientProvider, useQuery } from "react-query";
+
 import {
-  QueryClient,
-  QueryClientProvider,
-  useQuery,
-} from 'react-query'
-
-import { 
-  MizuApiLogResponseSchema,
-  MizuLog, 
-  MizuRequestEnd, 
-  MizuRequestStart, 
-  MizuTrace, 
-  isMizuRequestEndMessage, 
-  isMizuRequestStartMessage } from './types';
-import { objectWithKeyAndValue } from '@/utils';
+	MizuApiLogResponseSchema,
+	MizuLog,
+	MizuRequestEnd,
+	MizuRequestStart,
+	MizuTrace,
+	isMizuRequestEndMessage,
+	isMizuRequestStartMessage,
+} from "./types";
+import { objectWithKeyAndValue } from "@/utils";
 
 export const queryClient = new QueryClient();
 export { QueryClientProvider };
 
 export function useMizuTraces() {
-  return useQuery({ 
-    queryKey: ['mizuTraces'], 
-    queryFn: fetchMizuTraces
-  });
+	return useQuery({
+		queryKey: ["mizuTraces"],
+		queryFn: fetchMizuTraces,
+	});
 }
 
 async function fetchMizuTraces() {
-  try {
-    const response = await fetch("http://localhost:8788/v0/logs", { mode: "cors" });
-    const responseData = await response.json();
-    const {logs: transformedLogs} = MizuApiLogResponseSchema.parse(responseData);
-    transformedLogs.sort((a, b) => b.timestamp.localeCompare(a.timestamp));
-    const tracesMap: Map<string, MizuTrace> = transformedLogs.reduce(
-      (map: Map<string, MizuTrace>, log: MizuLog) => {
-        if (!map.has(log.traceId)) {
-          map.set(log.traceId, {
-            id: log.traceId,
-            description: "",
-            status: "",
-            duration: "",
-            logs: [] as Array<MizuLog>,
-          });
-        }
-        map.get(log.traceId)!.logs.push(log);
-        return map;
-      },
-      new Map<string, MizuTrace>(),
-    );
+	try {
+		const response = await fetch("http://localhost:8788/v0/logs", {
+			mode: "cors",
+		});
+		const responseData = await response.json();
+		const { logs: transformedLogs } =
+			MizuApiLogResponseSchema.parse(responseData);
+		transformedLogs.sort((a, b) => b.timestamp.localeCompare(a.timestamp));
+		const tracesMap: Map<string, MizuTrace> = transformedLogs.reduce(
+			(map: Map<string, MizuTrace>, log: MizuLog) => {
+				if (!map.has(log.traceId)) {
+					map.set(log.traceId, {
+						id: log.traceId,
+						description: "",
+						status: "",
+						duration: "",
+						logs: [] as Array<MizuLog>,
+					});
+				}
+				map.get(log.traceId)!.logs.push(log);
+				return map;
+			},
+			new Map<string, MizuTrace>(),
+		);
 
-    const traces: Array<MizuTrace> = []
-    for (const [, trace] of tracesMap.entries()) {
-      trace.logs.sort((a, b) => {
-        const comparison = a.timestamp.localeCompare(b.timestamp);
-        // HACK - tie-breaking logic for logs with the same timestamp, defer to the lifecycle field
-        if (comparison === 0) {
-          if (objectWithKeyAndValue(a.message, "lifecycle", "response") || objectWithKeyAndValue(b.message, "lifecycle", "request")) {
-            return 1;
-          }
+		const traces: Array<MizuTrace> = [];
+		for (const [, trace] of tracesMap.entries()) {
+			trace.logs.sort((a, b) => {
+				const comparison = a.timestamp.localeCompare(b.timestamp);
+				// HACK - tie-breaking logic for logs with the same timestamp, defer to the lifecycle field
+				if (comparison === 0) {
+					if (
+						objectWithKeyAndValue(a.message, "lifecycle", "response") ||
+						objectWithKeyAndValue(b.message, "lifecycle", "request")
+					) {
+						return 1;
+					}
 
-          if (objectWithKeyAndValue(a.message, "lifecycle", "request") || objectWithKeyAndValue(b.message, "lifecycle", "response")) {
-            return -1;
-          }
-        }
-        return comparison;
-      });
+					if (
+						objectWithKeyAndValue(a.message, "lifecycle", "request") ||
+						objectWithKeyAndValue(b.message, "lifecycle", "response")
+					) {
+						return -1;
+					}
+				}
+				return comparison;
+			});
 
-      trace.duration = "TODO";
-      trace.description = getTraceDescription(trace);
+			trace.duration = "TODO";
+			trace.description = getTraceDescription(trace);
 
-      const response = trace.logs.find(l => isMizuRequestEndMessage(l.message)) as (MizuLog & { message: MizuRequestEnd }) | undefined;
-      const status = response?.message.status;
-      trace.status = typeof status === "string" ? status : "unknown";
-      traces.push(trace);
-    }
+			const response = trace.logs.find((l) =>
+				isMizuRequestEndMessage(l.message),
+			) as (MizuLog & { message: MizuRequestEnd }) | undefined;
+			const status = response?.message.status;
+			trace.status = typeof status === "string" ? status : "unknown";
+			traces.push(trace);
+		}
 
-    // Sort traces by most recent to least recent timestamp
-    // based off of the first log in the trace
-    traces.sort((a, b) =>
-      b.logs[0].timestamp.localeCompare(a.logs[0].timestamp),
-    );
+		// Sort traces by most recent to least recent timestamp
+		// based off of the first log in the trace
+		traces.sort((a, b) =>
+			b.logs[0].timestamp.localeCompare(a.logs[0].timestamp),
+		);
 
-    return traces;
-  } catch (e: unknown) {
-    console.error("Error fetching logs: ", e);
-<<<<<<< HEAD
-    if (e instanceof Error) {
-      alert(`Error fetching logs: ${e.message}`);
-    }
-=======
->>>>>>> 8fc0c25e
-  }
+		return traces;
+	} catch (e: unknown) {
+		console.error("Error fetching logs: ", e);
+	}
 }
 
 export function getTraceDescription(trace: MizuTrace) {
-  const request = trace.logs.find(l => isMizuRequestStartMessage(l.message)) as (MizuLog & { message: MizuRequestStart }) | undefined;
-  const response = trace.logs.find(l => isMizuRequestEndMessage(l.message)) as (MizuLog & { message: MizuRequestEnd }) | undefined;
+	const request = trace.logs.find((l) =>
+		isMizuRequestStartMessage(l.message),
+	) as (MizuLog & { message: MizuRequestStart }) | undefined;
+	const response = trace.logs.find((l) => isMizuRequestEndMessage(l.message)) as
+		| (MizuLog & { message: MizuRequestEnd })
+		| undefined;
 
-  const method = request?.message.method;
-  const path = request?.message.path;
-  const status = request?.message.status;
-  
-  if (path === "/favicon.ico" && status === "404") {
-    return "favicon not found";
-  }
+	const method = request?.message.method;
+	const path = request?.message.path;
+	const status = request?.message.status;
 
-  if (request && response) {
-    return `${method} ${path}`;
-  }
-  return "Unknown trace";
+	if (path === "/favicon.ico" && status === "404") {
+		return "favicon not found";
+	}
+
+	if (request && response) {
+		return `${method} ${path}`;
+	}
+	return "Unknown trace";
 }