--- conflicted
+++ resolved
@@ -7,25 +7,26 @@
 export const queryClient = new QueryClient()
 export { QueryClientProvider };
 
-<<<<<<< HEAD
-import { MizuLog, MizuTrace, transformToLog } from "./decoders";
-import { objectWithKey, objectWithKeyAndValue } from '@/utils';
-=======
-import { MizuLog, MizuTrace } from "./decoders";
-import { MizuLogSchema } from './zod-experiment';
->>>>>>> 9956baa4
+// import { MizuLog, MizuTrace } from "./decoders";
+import { MizuLog, MizuLogSchema, MizuRequestEnd, MizuRequestStart, MizuTrace, isMizuRequestEndMessage, isMizuRequestStartMessage } from './zod-experiment';
+import { objectWithKeyAndValue } from '@/utils';
+import { z } from 'zod';
+// import { transformToLog } from './decoders';
 
 export function useMizuTraces() {
   return useQuery({ queryKey: ['mizuTraces'], queryFn: fetchMizuTraces })
 }
 
-<<<<<<< HEAD
+const MizuLogsSchema = z.array(MizuLogSchema);
+
 async function fetchMizuTraces() {
   try {
 
     const response = await fetch("http://localhost:8788/v0/logs", { mode: "cors" });
     const jsonResponse = await response.json();
-    const transformedLogs: Array<MizuLog> = jsonResponse.logs.map(transformToLog)
+
+    // const transformedLogs: Array<MizuLog> = MizuLogs.parse(jsonResponse);
+    const transformedLogs: Array<MizuLog> = MizuLogsSchema.parse(jsonResponse);
     transformedLogs.sort((a, b) => b.timestamp.localeCompare(a.timestamp));
     const tracesMap: Map<string, MizuTrace> = transformedLogs.reduce((map: Map<string, MizuTrace>, log: MizuLog) => {
       if (!map.has(log.traceId)) {
@@ -50,34 +51,6 @@
           if (objectWithKeyAndValue(a.message, "lifecycle", "response") || objectWithKeyAndValue(b.message, "lifecycle", "request")) {
             return 1;
           }
-=======
-export function fetchMizuTraces() {
-  return fetch("http://localhost:8788/v0/logs", { mode: "cors" }).then(r => r.json())
-    .then(j => {
-      // const transformedLogs: Array<MizuLog> = j.logs.map(transformToLog)
-      const transformedLogs: Array<MizuLog> = j.logs.map((log: unknown) => {
-        const parsedLog = MizuLogSchema.safeParse(log);
-        if (!parsedLog.success) {
-          throw new Error(`Invalid log format: ${parsedLog.error.message}`);
-        }
-        return parsedLog.data;
-      });
-
-      transformedLogs.sort((a, b) => b.timestamp.localeCompare(a.timestamp));
-      const tracesMap: Map<string, MizuTrace> = transformedLogs.reduce((map: Map<string, MizuTrace>, log: MizuLog) => {
-        if (!map.has(log.traceId)) {
-          map.set(log.traceId, {
-            id: log.traceId,
-            description: "",
-            status: "",
-            duration: "",
-            logs: [] as Array<MizuLog>,
-          })
-        }
-        map.get(log.traceId)!.logs.push(log)
-        return map
-      }, new Map<string, MizuTrace>());
->>>>>>> 9956baa4
 
           if (objectWithKeyAndValue(a.message, "lifecycle", "request") || objectWithKeyAndValue(b.message, "lifecycle", "response")) {
             return -1;
@@ -89,8 +62,9 @@
       trace.duration = "TODO";
       trace.description = getTraceDescription(trace);
 
-      const response = trace.logs.find(l => objectWithKeyAndValue(l.message, "lifecycle", "response"));
-      const status = objectWithKey(response?.message, "status") ? response.message.status : undefined;
+      const response = trace.logs.find(l => isMizuRequestEndMessage(l.message)) as (MizuLog & { message: MizuRequestEnd }) | undefined;
+      // const response = trace.logs.find(l => objectWithKeyAndValue(l.message, "lifecycle", "response"));
+      const status = response?.message.status;
       trace.status = typeof status === "string" ? status : "unknown";
       traces.push(trace);
     }
@@ -110,12 +84,12 @@
 }
 
 export function getTraceDescription(trace: MizuTrace) {
-  const request = trace.logs.find(l => objectWithKeyAndValue(l.message, "lifecycle","request"));
-  const response = trace.logs.find(l => objectWithKeyAndValue(l.message, "lifecycle" , "response"));
+  const request = trace.logs.find(l => isMizuRequestStartMessage(l.message)) as (MizuLog & { message: MizuRequestStart }) | undefined;
+  const response = trace.logs.find(l => isMizuRequestEndMessage(l.message)) as (MizuLog & { message: MizuRequestEnd }) | undefined;
 
-  const method = objectWithKey(request?.message, "method") ? request.message.method : undefined;
-  const path = objectWithKey(request?.message, "path") ? request.message.path : undefined;
-  const status = objectWithKey(request?.message, "status") ? request.message.status : undefined;
+  const method = request?.message.method;
+  const path = request?.message.path;
+  const status = request?.message.status;
   
   if (path === "/favicon.ico" && status === "404") {
     return "favicon not found";
