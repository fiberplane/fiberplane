--- conflicted
+++ resolved
@@ -52,14 +52,10 @@
     });
     const fetchSourceLocation = async () => {
       try {
-<<<<<<< HEAD
-        const pos = await fetch(`/v0/source-function?${query.toString()}`, { method: "POST" }).then(r => {
-=======
         const pos = await fetch(
-          `http://localhost:8788/v0/source-function?${query.toString()}`,
+          `/v0/source-function?${query.toString()}`,
           { method: "POST" },
         ).then((r) => {
->>>>>>> 1833002f
           if (!r.ok) {
             throw new Error(
               `Failed to fetch source location from source map: ${r.status}`,
@@ -97,14 +93,10 @@
     const fetchAiAnalysis = async () => {
       setLoading(true);
       try {
-<<<<<<< HEAD
-        const r = await fetch("/v0/analyze-error", { method: "POST", body }).then(r => {
-=======
-        const r = await fetch("http://localhost:8788/v0/analyze-error", {
+        const r = await fetch("/v0/analyze-error", {
           method: "POST",
           body,
         }).then((r) => {
->>>>>>> 1833002f
           if (!r.ok) {
             throw new Error(
               `Failed to fetch source location from source map: ${r.status}`,
