import {
  CaretDownIcon,
  CaretRightIcon,
  CaretSortIcon,
  CodeIcon,
  MagicWandIcon,
} from "@radix-ui/react-icons";
import { type ReactNode, useCallback, useEffect, useState } from "react";
import ReactMarkdown from "react-markdown";

import { Badge } from "@/components/ui/badge";
import { Button } from "@/components/ui/button";
import {
  Collapsible,
  CollapsibleContent,
  CollapsibleTrigger,
} from "@/components/ui/collapsible";
import { Separator } from "@/components/ui/separator";
import {
  getVSCodeLinkFromCallerLocation,
  getVSCodeLinkFromError,
  isMizuFetchErrorMessage,
  isMizuFetchLoggingErrorMessage,
} from "@/queries";
import {
  type CallerLocation,
  KeyValueSchema,
  type MizuErrorMessage,
  type MizuLog,
  type MizuMessage,
  type MizuRequestEnd,
  type MizuRequestStart,
  type MizuTrace,
  isKnownMizuMessage,
  isMizuErrorMessage,
  isMizuFetchEndMessage,
  isMizuFetchStartMessage,
  isMizuRequestEndMessage,
  isMizuRequestStartMessage,
} from "@/queries";
import { StackTrace } from "./StackTrace";

function useHandlerSourceCode(source?: string, handler?: string) {
  const [handlerSourceCode, setHandlerSourceCode] = useState<string | null>(
    null,
  );
  useEffect(() => {
    if (!source) {
      return;
    }
    if (!handler) {
      return;
    }
    const query = new URLSearchParams({
      source,
      handler,
    });
    const fetchSourceLocation = async () => {
      try {
        const pos = await fetch(`/v0/source-function?${query.toString()}`, {
          method: "POST",
        }).then((r) => {
          if (!r.ok) {
            throw new Error(
              `Failed to fetch source location from source map: ${r.status}`,
            );
          }
          return r.json().then((r) => setHandlerSourceCode(r.functionText));
        });
        return pos;
      } catch (err) {
        console.debug("Could not fetch source location from source map", err);
        return null;
      }
    };

    fetchSourceLocation();
  }, [handler, source]);

  return handlerSourceCode;
}

function useAiAnalysis(handlerSourceCode: string, errorMessage: string) {
  const [response, setResponse] = useState<string | null>(null);
  const [loading, setLoading] = useState(false);
  const query = useCallback(() => {
    if (!handlerSourceCode) {
      return;
    }
    if (!errorMessage) {
      return;
    }
    const body = JSON.stringify({
      handlerSourceCode,
      errorMessage,
    });
    const fetchAiAnalysis = async () => {
      setLoading(true);
      try {
        const r = await fetch("/v0/analyze-error", {
          method: "POST",
          body,
        }).then((r) => {
          if (!r.ok) {
            throw new Error(
              `Failed to fetch source location from source map: ${r.status}`,
            );
          }
          return r.json();
        });
        setResponse(r?.suggestion);
        setLoading(false);
      } catch (err) {
        console.debug("Could not fetch source location from source map", err);
        setLoading(false);
        return null;
      }
    };

    fetchAiAnalysis();
  }, [handlerSourceCode, errorMessage]);

  return { response, loading, query };
}

export const TraceDetails = ({ trace }: { trace: MizuTrace }) => {
  const request = trace.logs.find((log) =>
    isMizuRequestStartMessage(log.message),
  );
  const response = trace.logs.find((log) =>
    isMizuRequestEndMessage(log.message),
  );
  const source = (request?.message as MizuRequestStart)?.file;
  const handler = (response?.message as MizuRequestEnd)?.handler;
  const handlerSourceCode = useHandlerSourceCode(source, handler) ?? "";

  return (
    <>
      {trace.logs.map((log) => (
        <LogDetails
          log={log}
          key={log.id}
          handlerSourceCode={handlerSourceCode}
        />
      ))}
    </>
  );
};

const LogCard = ({ children }: { children: React.ReactNode }) => {
  return (
    <div className="rounded-md border mt-2 px-4 pt-2 pb-3 font-mono text-sm shadow-sm">
      {children}
    </div>
  );
};

const RequestLog = ({ log }: { log: MizuLog }) => {
  const description = isMizuRequestStartMessage(log.message)
    ? `${log.message.method} ${log.message.path}`
    : "";

  return (
    <LogCard>
      <LogDetailsHeader
        timestamp={log.timestamp}
        traceId={log.traceId}
        eventName="Incoming Request"
        description={description}
      />
      <div className="mt-2">
        <KeyValueGrid data={log.message} />
      </div>
    </LogCard>
  );
};

const FetchRequestLog = ({ log }: { log: MizuLog }) => {
  const url = isMizuFetchStartMessage(log.message)
    ? log?.message?.url
    : "UNKNOWN_URL";
  const description = `Fetch Request: ${url}`;

  return (
    <LogCard>
      <LogDetailsHeader
        timestamp={log.timestamp}
        traceId={log.traceId}
        eventName="Fetch Start"
        description={description}
      />

      <div className="mt-2">
        <KeyValueGrid data={log.message} />
      </div>
    </LogCard>
  );
};

const FetchResponseLog = ({ log }: { log: MizuLog }) => {
  const url = isMizuFetchEndMessage(log.message)
    ? log?.message?.url
    : "UNKNOWN_URL";
  const description = `Fetch Response: ${url}`;

  return (
    <LogCard>
      <LogDetailsHeader
        timestamp={log.timestamp}
        traceId={log.traceId}
        eventName="Fetch Response"
        description={description}
      />

      <div className="mt-2">
        <KeyValueGrid data={log.message} />
      </div>
    </LogCard>
  );
};

const FetchErrorLog = ({ log }: { log: MizuLog }) => {
  const url = isMizuFetchErrorMessage(log.message)
    ? log?.message?.url
    : "UNKNOWN_URL";
  const description = `Fetch Error: ${url}`;
  console.log("FETCH HAD ERROR", url, log.args);

  return (
    <LogCard>
      <LogDetailsHeader
        timestamp={log.timestamp}
        traceId={log.traceId}
        eventName="Fetch Error"
        description={description}
      />

      <div className="mt-2">
        <KeyValueGrid data={log.message} />
      </div>
    </LogCard>
  );
};

// Displayed when mizu couldn't parse the response of a fetch request
const FetchLoggingErrorLog = ({ log }: { log: MizuLog }) => {
  const url = isMizuFetchLoggingErrorMessage(log.message)
    ? log?.message?.url
    : "UNKNOWN_URL";
  const description = `Fetch Result Unknown: ${url}`;
  console.log("FETCH RESPONSE COULD NOT BE PARSED BY MIZU MIDDLEWARE", log);

  return (
    <LogCard>
      <LogDetailsHeader
        timestamp={log.timestamp}
        traceId={log.traceId}
        eventName="Fetch Result Unknown"
        description={description}
      />

      <div className="mt-2">
        <KeyValueGrid data={log.message} />
      </div>
    </LogCard>
  );
};

/**
 * As of writing, only handles 404 for favicon
 */
function getResponseMagicSuggestion({
  log,
}: { log: MizuLog; trace?: MizuTrace }) {
  if (
    isMizuRequestEndMessage(log.message) &&
    log.message.method === "GET" &&
    log.message.path === "/favicon.ico" &&
    log.message.status === "404"
  ) {
    return (
      <div className="flex flex-col">
        If you want to silence this error locally, add the following to your
        app:
        <code className="text-mono text-gray-700 whitespace-break-spaces mt-2">
          {`// TODO - Add favicon
app.get('/favicon.ico', (c) => c.text('No favicon') ) 
`}
        </code>
      </div>
    );
  }
  return null;
}

const ResponseLog = ({ log }: { log: MizuLog }) => {
  const {
    status = "",
    method = "",
    path = "",
  } = isMizuRequestEndMessage(log.message) ? log.message : {};
  const description = `${status} ${method} ${path}`;
  const magicSuggestion = getResponseMagicSuggestion({ log });
  return (
    <LogCard>
      <LogDetailsHeader
        eventName="Outgoing Response"
        timestamp={log.timestamp}
        traceId={log.traceId}
        description={description}
      />
      {magicSuggestion && <MagicSuggestion suggestion={magicSuggestion} />}
      <div className="mt-2">
        <KeyValueGrid data={log.message} />
      </div>
    </LogCard>
  );
};
function useCallerLocation(callerLocation: CallerLocation | null) {
  const [vsCodeLink, setVSCodeLink] = useState<string | null>(null);
  useEffect(() => {
    if (callerLocation) {
      getVSCodeLinkFromCallerLocation(callerLocation).then((link) => {
        setVSCodeLink(link);
      });
    }
  }, [callerLocation]);

  return vsCodeLink;
}

function getMagicSuggestion({
  messagePayload,
}: { messagePayload: MizuMessage; trace?: MizuTrace }) {
  if (!isKnownMizuMessage(messagePayload)) {
    return null;
  }

  if (messagePayload.message === "process is not defined") {
    return "Change process.env to c.env";
  }

  if (
    messagePayload.message ===
    "No database connection string was provided to `neon()`. Perhaps an environment variable has not been set?"
  ) {
    return "Add a database connection string to `.dev.vars`. If you already did this, make sure to restart your dev server!";
  }

  return null;
}

const ErrorLog = ({
  message: messagePayload,
  callerLocation,
  handlerSourceCode,
  traceId,
  timestamp,
}: { message: MizuErrorMessage; handlerSourceCode?: string | null } & Pick<
  MizuLog,
  "traceId" | "timestamp" | "callerLocation"
>) => {
  const description = `${messagePayload.message}`;
  const magicSuggestion = getMagicSuggestion({ messagePayload });

  const stack = messagePayload.stack;
  const [vsCodeLink, setVSCodeLink] = useState<string | null>(null);

  const shouldFindCallerLocation = !stack;
  const vsCodeLinkAlt = useCallerLocation(
    shouldFindCallerLocation ? callerLocation ?? null : null,
  );

  const { response: aiResponse, query: execAiQuery } = useAiAnalysis(
    handlerSourceCode ?? "",
    messagePayload.message,
  );

  useEffect(() => {
    if (stack) {
      getVSCodeLinkFromError({ stack }).then((link) => {
        setVSCodeLink(link);
      });
    }
  }, [stack]);

  const [isOpen, setIsOpen] = useState(false);

  const vscodeLink = vsCodeLink || vsCodeLinkAlt;
  return (
    <LogCard>
      <LogDetailsHeader
        eventName="Error"
        timestamp={timestamp}
        traceId={traceId}
        description={description}
      />

      <div>
        {magicSuggestion && <MagicSuggestion suggestion={magicSuggestion} />}

        {aiResponse && <AiMagicSuggestion suggestion={aiResponse} />}

        {vscodeLink && (
          <div className="mt-2 flex justify-end">
            <Button size="sm" className="w-full">
              <CodeIcon className="mr-2" />
              <a href={vscodeLink}>Go to Code</a>
            </Button>
          </div>
        )}

        {handlerSourceCode && messagePayload.message && (
          <div className="mt-2 flex justify-end">
            <Button
              size="sm"
              className="w-full"
              variant="secondary"
              onClick={execAiQuery}
            >
              <MagicWandIcon className="mr-2" />
              Do AI stuff
            </Button>
          </div>
        )}

        <Collapsible
          open={isOpen}
          onOpenChange={setIsOpen}
          className="space-y-2 mt-4"
        >
          <div className="flex items-center space-x-1 ">
            <CollapsibleTrigger asChild>
              <Button className="p-0 h-3" variant="link" size="sm">
                {!isOpen ? (
                  <CaretRightIcon className="h-4 w-4 text-cyan-400" />
                ) : (
                  <CaretDownIcon className="h-4 w-4 text-cyan-400" />
                )}
                <span className="sr-only">{isOpen ? "Hide" : "Show"}</span>
              </Button>
            </CollapsibleTrigger>
            <div
              className="font-bold cursor-pointer"
              onClick={() => setIsOpen((o) => !o)}
            >
              Stack Trace
            </div>
          </div>
          <CollapsibleContent className="space-y-2">
            <Separator className="my-1" />
<<<<<<< HEAD
            <div className="mt-2 max-h-[200px] overflow-y-scroll text-gray-500 hover:text-gray-700 ">
              <pre className="font-mono p-1">
                <code>
                  <StackTrace stackTrace={stack ?? ""} />
                </code>
              </pre>
=======
            <div className="mt-2 max-h-[200px] overflow-y-scroll text-gray-400 hover:text-gray-200 ">
              {messagePayload.stack}
>>>>>>> df56296c
            </div>
          </CollapsibleContent>
        </Collapsible>
      </div>
    </LogCard>
  );
};

const InfoLog = ({ log }: { log: MizuLog }) => {
  const description = `${log.message}`;
  const vsCodeLink = useCallerLocation(log.callerLocation ?? null);
  return (
    <LogCard>
      <LogDetailsHeader
        eventName={`console.${log.level}`}
        traceId={log.traceId}
        timestamp={log.timestamp}
        description={""}
      />
      <div className="mt-2 font-sans">{description}</div>
      <div className="mt-2 max-h-[200px] overflow-y-scroll text-gray-500 hover:text-gray-700 ">
        {JSON.stringify(log.args, null, 2)}
      </div>

      {vsCodeLink && (
        <div className="mt-2 flex justify-end">
          <Button size="sm" className="w-full">
            <CodeIcon className="mr-2" />
            <a href={vsCodeLink}>Go to Code</a>
          </Button>
        </div>
      )}
    </LogCard>
  );
};

const MagicSuggestion = ({
  suggestion,
  children,
}: { suggestion: ReactNode | string; children?: ReactNode }) => {
  return (
    <div className="font-sans rounded-lg border border-primary-foreground bg-primary mt-4 px-2 py-3 text-sm shadow-md">
      <div className="grid grid-cols-[auto_1fr] gap-y-1 gap-x-2">
        <div className="text-primary-foreground flex items-center">
          <MagicWandIcon className="h-3.5 w-3.5" />{" "}
          {/* Adjusted icon size for better visual balance */}
        </div>
        <div className="text-left flex items-center">
          <div className="text-primary-foreground">
            <span className="font-semibold mr-2">Suggestion</span>
          </div>
        </div>
        <div />
        <div className="text-primary-foreground">{suggestion}</div>
      </div>
      {children}
    </div>
  );
};

const AiMagicSuggestion = ({
  suggestion,
  children,
}: { suggestion: string; children?: ReactNode }) => {
  return (
    <div className="font-sans rounded-lg border border-purple-400 bg-purple-50 mt-4 px-2 py-3 text-sm shadow-md overflow-auto">
      <div className="grid grid-cols-[auto_1fr] gap-y-1 gap-x-2">
        <div className="text-purple-800 flex items-center">
          <MagicWandIcon className="h-3.5 w-3.5" />{" "}
          {/* Adjusted icon size for better visual balance */}
        </div>
        <div className="text-left flex items-center">
          <div className="text-purple-800">
            <span className="font-semibold mr-2">AI Suggestion</span>
          </div>
        </div>
        <div />
        <div className="text-gray-700">
          <ReactMarkdown>{suggestion}</ReactMarkdown>
        </div>
      </div>
      {children}
    </div>
  );
};

const LogDetailsHeader = ({
  eventName,
  description,
  traceId,
  timestamp,
}: { eventName: string; description: string } & Pick<
  MizuLog,
  "traceId" | "timestamp"
>) => {
  return (
    <div>
      <div className="font-mono text-gray-500 w-full flex flex-col sm:flex-row md:space-0 justify-between items-center">
        <div className="font-bold" style={{ marginLeft: "-.625rem" }}>
          {" "}
          {/* HACK - Do this properly eventually */}
          <Badge className="mr-2" variant="secondary">
            {eventName}
          </Badge>
        </div>
        <span className="text-xs my-1 sm:my-0">[{timestamp}]</span>
        <span className="hidden">{traceId}</span>
      </div>
      {description && <div className="mt-1">{description}</div>}
    </div>
  );
};

// eslint-disable-next-line @typescript-eslint/no-explicit-any
type KVGridProps = { data: string | Record<string, any> };

const KeyValueGrid: React.FC<KVGridProps> = ({ data }) => {
  const [isOpen, setIsOpen] = useState(false);
  // const { lifecycle, method, path, ...message } = data; // TODO - extract these
  return (
    <Collapsible open={isOpen} onOpenChange={setIsOpen} className="space-y-2">
      <div className="flex items-center justify-between space-x-4 ">
        {/* <h4 className="text-sm font-semibold">
          Context
        </h4> */}
        <CollapsibleTrigger asChild>
          <Button
            className="group p-0 h-4 text-cyan-500"
            variant="link"
            size="sm"
          >
            Show {isOpen ? "Less" : "More"}
            <CaretSortIcon className="h-4 w-4" />
            <span className="sr-only">Show {isOpen ? "Less" : "More"}</span>
          </Button>
        </CollapsibleTrigger>
      </div>
      <CollapsibleContent className="space-y-2">
        <Separator className="my-1" />
        <div className="flex flex-col gap-4">
          {typeof data === "string"
            ? data
            : Object.entries(data).map(([key, value]) => {
                const keyValue =
                  (key === "env" || key === "headers") &&
                  KeyValueSchema.safeParse(value).data;
                return (
                  <div key={key}>
                    <div className="font-mono font-semibold text-gray-300">
                      {key}
                    </div>
                    <div className="font-sans text-gray-200 max-h-[200px] overflow-y-auto mt-1">
                      {keyValue ? (
                        <EnvGrid env={keyValue} />
                      ) : (
                        formatValue(value)
                      )}
                    </div>
                    <Separator className="my-1" />
                  </div>
                );
              })}
        </div>
      </CollapsibleContent>
    </Collapsible>
  );
};

const EnvGrid = ({ env }: { env: Record<string, string> }) => {
  return (
    <div className="flex flex-col">
      {Object.entries(env).map(([key, value]) => {
        return (
          <div className="mt-2 font-mono" key={key}>
            <div className="col-span-1 font-semibold text-xs">{key}</div>
            <div className="col-span-1 text-mono">{value}</div>
          </div>
        );
      })}
    </div>
  );
};

export const LogDetails = ({
  log,
  handlerSourceCode,
}: { log: MizuLog; handlerSourceCode: string }) => {
  const { message } = log;
  const lifecycle =
    typeof message === "object" && "lifecycle" in message
      ? message.lifecycle
      : null;

  if (lifecycle === "request") {
    return <RequestLog log={log} />;
  }

  if (lifecycle === "fetch_start") {
    return <FetchRequestLog log={log} />;
  }

  if (lifecycle === "fetch_end") {
    return <FetchResponseLog log={log} />;
  }

  if (lifecycle === "fetch_error") {
    return <FetchErrorLog log={log} />;
  }

  if (lifecycle === "fetch_logging_error") {
    return <FetchLoggingErrorLog log={log} />;
  }

  if (lifecycle === "response") {
    return <ResponseLog log={log} />;
  }

  if (isMizuErrorMessage(message)) {
    return (
      <ErrorLog
        handlerSourceCode={handlerSourceCode}
        message={message}
        timestamp={log.timestamp}
        traceId={log.traceId}
        callerLocation={log.callerLocation ?? null}
      />
    );
  }

  if (typeof message === "string") {
    return <InfoLog log={log} />;
  }

  return (
    <div className="rounded-md border mt-2 px-4 py-2 font-mono text-sm shadow-sm">
      {message &&
        typeof message === "object" &&
        Object.entries(message).map(([key, value]) => {
          return (
            <div
              key={key}
              className="rounded-md border mt-2 px-4 py-2 font-mono text-sm shadow-sm"
            >
              {key}: {formatValue(value)}
            </div>
          );
        })}
    </div>
  );
};

function formatValue(value: unknown): ReactNode {
  // handle undefined
  if (value === undefined) {
    return <em>Undefined</em>;
  }

  if (value === null) {
    return <em>null</em>;
  }

  if (typeof value === "object") {
    return JSON.stringify(value, null, 2);
  }

  return value.toString();
}<|MERGE_RESOLUTION|>--- conflicted
+++ resolved
@@ -449,17 +449,13 @@
           </div>
           <CollapsibleContent className="space-y-2">
             <Separator className="my-1" />
-<<<<<<< HEAD
-            <div className="mt-2 max-h-[200px] overflow-y-scroll text-gray-500 hover:text-gray-700 ">
+            <div className="mt-2 max-h-[200px] overflow-y-scroll text-gray-400 hover:text-gray-200 ">
+
               <pre className="font-mono p-1">
                 <code>
                   <StackTrace stackTrace={stack ?? ""} />
                 </code>
               </pre>
-=======
-            <div className="mt-2 max-h-[200px] overflow-y-scroll text-gray-400 hover:text-gray-200 ">
-              {messagePayload.stack}
->>>>>>> df56296c
             </div>
           </CollapsibleContent>
         </Collapsible>
@@ -603,25 +599,25 @@
           {typeof data === "string"
             ? data
             : Object.entries(data).map(([key, value]) => {
-                const keyValue =
-                  (key === "env" || key === "headers") &&
-                  KeyValueSchema.safeParse(value).data;
-                return (
-                  <div key={key}>
-                    <div className="font-mono font-semibold text-gray-300">
-                      {key}
-                    </div>
-                    <div className="font-sans text-gray-200 max-h-[200px] overflow-y-auto mt-1">
-                      {keyValue ? (
-                        <EnvGrid env={keyValue} />
-                      ) : (
-                        formatValue(value)
-                      )}
-                    </div>
-                    <Separator className="my-1" />
+              const keyValue =
+                (key === "env" || key === "headers") &&
+                KeyValueSchema.safeParse(value).data;
+              return (
+                <div key={key}>
+                  <div className="font-mono font-semibold text-gray-300">
+                    {key}
                   </div>
-                );
-              })}
+                  <div className="font-sans text-gray-200 max-h-[200px] overflow-y-auto mt-1">
+                    {keyValue ? (
+                      <EnvGrid env={keyValue} />
+                    ) : (
+                      formatValue(value)
+                    )}
+                  </div>
+                  <Separator className="my-1" />
+                </div>
+              );
+            })}
         </div>
       </CollapsibleContent>
     </Collapsible>
