--- conflicted
+++ resolved
@@ -10,17 +10,11 @@
 } from "@/components/ui/card";
 
 import { Tabs, TabsContent, TabsList, TabsTrigger } from "@/components/ui/tabs";
-<<<<<<< HEAD
-import { useParams } from "react-router-dom";
 
 import { useRequestDetails } from "@/hooks";
-=======
-import { useMizuTraces } from "@/queries";
-import { isError } from "react-query";
 import { useNavigate, useParams } from "react-router-dom";
 
 import { useKeySequence } from "@/hooks";
->>>>>>> 4b6ddb4a
 import { TraceDetails } from "./RequestDetails";
 import { RelatedIssueCounter, RelatedIssuesContent } from "./RequestIssues";
 
