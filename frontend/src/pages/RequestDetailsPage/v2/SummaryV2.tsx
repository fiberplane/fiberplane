--- conflicted
+++ resolved
@@ -3,55 +3,47 @@
 import { Badge } from "@/components/ui/badge";
 import { BadgeProps } from "@/components/ui/badge/Badge";
 import { Status } from "@/components/ui/status";
-<<<<<<< HEAD
+import {
+  Tooltip,
+  TooltipContent,
+  TooltipTrigger,
+} from "@/components/ui/tooltip";
 import { OtelSpan } from "@/queries/traces-otel";
 import {
   SEMATTRS_EXCEPTION_MESSAGE,
   SEMATTRS_EXCEPTION_TYPE,
 } from "@opentelemetry/semantic-conventions";
-=======
-import {
-  Tooltip,
-  TooltipContent,
-  TooltipTrigger,
-} from "@/components/ui/tooltip";
-import { MizuTraceV2, isMizuRootRequestSpan } from "@/queries";
-import { isMizuErrorMessage, isMizuFetchErrorMessage } from "@/queries/types";
->>>>>>> 0283d26a
 import { useMemo } from "react";
 import { FpxCard, RequestMethod } from "../shared";
 import { BodyViewerV2 } from "./BodyViewerV2";
 import {
   getPathWithSearch,
-<<<<<<< HEAD
+  getRequestHeaders,
   getRequestMethod,
-=======
-  getRequestHeaders,
->>>>>>> 0283d26a
   getResponseBody,
   getStatusCode,
   getString,
 } from "./otel-helpers";
 
-export function SummaryV2({ trace }: { trace: OtelSpan }) {
+export function SummaryV2({ requestSpan }: { requestSpan: OtelSpan }) {
   const errors = useMemo(
     () =>
-      trace.events
+      requestSpan.events
         .filter((event) => event.name === "exception")
         .map((event) => ({
           name: getString(event.attributes[SEMATTRS_EXCEPTION_TYPE]),
           message: getString(event.attributes[SEMATTRS_EXCEPTION_MESSAGE]),
         })),
-    [trace],
+    [requestSpan],
   );
   const hasErrors = errors.length > 0;
-  const body = useMemo(() => getResponseBody(trace) ?? "", [trace]);
+  const body = useMemo(() => getResponseBody(requestSpan) ?? "", [requestSpan]);
   return (
     <div className="grid gap-2 grid-rows-[auto_1fr] overflow-hidden">
       <FpxCard className="bg-muted/20">
         <CardContent className="grid gap-4 grid-rows-[auto_1fr] p-4">
           <div className="md:hidden">
-            <HttpSummary trace={trace} />
+            <HttpSummary trace={requestSpan} />
           </div>
           <div className="grid gap-2 overflow-x-auto">
             <h4 className="uppercase text-xs text-muted-foreground">
@@ -88,19 +80,11 @@
   );
 }
 
-<<<<<<< HEAD
 export function HttpSummary({ trace }: { trace: OtelSpan }) {
   const statusCode = useMemo(() => getStatusCode(trace), [trace]);
   const path = useMemo(() => getPathWithSearch(trace), [trace]);
   const method = useMemo(() => getRequestMethod(trace), [trace]);
-=======
-export function HttpSummary({ trace }: { trace: MizuTraceV2 }) {
-  const statusCode = useMemo(() => selectStatusCode(trace), [trace]);
-  const path = useMemo(() => selectPath(trace), [trace]);
-  const method = useMemo(() => selectMethod(trace), [trace]);
   const isProxied = useMemo(() => selectIsProxied(trace), [trace]);
->>>>>>> 0283d26a
-
   return (
     <div className="flex gap-2 items-center">
       {statusCode !== undefined && (
@@ -115,8 +99,6 @@
       )}
     </div>
   );
-<<<<<<< HEAD
-=======
 }
 
 function ProxiedBadge(props: BadgeProps) {
@@ -136,73 +118,7 @@
   );
 }
 
-function selectIsProxied(trace: MizuTraceV2) {
-  const requestSpan = trace.spans.find(isMizuRootRequestSpan);
-  if (!requestSpan) {
-    console.warn("No request span found");
-    return false;
-  }
+function selectIsProxied(requestSpan: OtelSpan) {
   const headers = getRequestHeaders(requestSpan);
   return !!headers["x-fpx-webhonc-id"];
-}
-
-function selectStatusCode(trace: MizuTraceV2) {
-  for (const span of trace.spans) {
-    if (isMizuRootRequestSpan(span)) {
-      return getStatusCode(span);
-    }
-  }
-  return "—";
-}
-
-function selectPath(trace: MizuTraceV2) {
-  for (const span of trace.spans) {
-    if (isMizuRootRequestSpan(span)) {
-      return getPathWithSearch(span);
-    }
-  }
-  return "—";
-}
-
-function selectMethod(trace: MizuTraceV2) {
-  for (const span of trace.spans) {
-    if (isMizuRootRequestSpan(span)) {
-      return getMethod(span);
-    }
-  }
-  return "—";
-}
-
-function selectErrors(trace: MizuTraceV2) {
-  return trace?.logs
-    .filter((log) => {
-      return (
-        isMizuErrorMessage(log.message) || isMizuFetchErrorMessage(log.message)
-      );
-    })
-    .map((error) => {
-      if (isMizuErrorMessage(error.message)) {
-        return {
-          name: error.message.name,
-          message: error.message.message,
-        };
-      }
-
-      if (isMizuFetchErrorMessage(error.message)) {
-        return {
-          name: error.message.statusText,
-          message: error.message.body,
-        };
-      }
-    });
-}
-
-function selectResponseBody(trace: MizuTraceV2) {
-  for (const span of trace.waterfall) {
-    if (isMizuRootRequestSpan(span)) {
-      return getResponseBody(span);
-    }
-  }
-  return null;
->>>>>>> 0283d26a
 }