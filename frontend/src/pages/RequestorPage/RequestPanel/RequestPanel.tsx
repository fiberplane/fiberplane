--- conflicted
+++ resolved
@@ -9,11 +9,6 @@
 import { KeyValueForm, KeyValueParameter } from "../KeyValueForm";
 import { CustomTabTrigger, CustomTabsContent, CustomTabsList } from "../Tabs";
 import { AiTestingPersona } from "../ai";
-<<<<<<< HEAD
-import { FORM_BODY_FEATURE_FLAG_ENABLED } from "../formBodyFeatureFlag";
-=======
-import { useResizableWidth, useStyleWidth } from "../hooks";
->>>>>>> c2a7e162
 import type {
   RequestBodyType,
   RequestorBody,
