import { useToast } from "@/components/ui/use-toast";
import { useWebsocketQueryInvalidation } from "@/hooks";
<<<<<<< HEAD
import { cn, parsePathFromRequestUrl } from "@/utils";
=======
import { cn, isJson, parsePathFromRequestUrl } from "@/utils";
>>>>>>> 55215791
import { useCallback, useMemo, useRef } from "react";
import { useHotkeys } from "react-hotkeys-hook";
import { KeyValueParameter, createKeyValueParameters } from "./KeyValueForm";
import { RequestPanel } from "./RequestPanel";
import { RequestorInput } from "./RequestorInput";
import { useSessionHistory } from "./RequestorSessionHistoryContext";
import { ResponsePanel } from "./ResponsePanel";
import { RoutesCombobox } from "./RoutesCombobox";
import { RoutesPanel } from "./RoutesPanel";
import { useAi } from "./ai";
import {
  MakeProxiedRequestQueryFn,
  type ProbedRoute,
  Requestornator,
  useFetchRequestorRequests,
  useMakeProxiedRequest,
  // useMakeRequest,
} from "./queries";
import { useRequestor } from "./reducer";
import { findMatchedRoute, useRoutes } from "./routes";
import { BACKGROUND_LAYER } from "./styles";
import { RequestMethodInputValue, isRequestMethod, isWsRequest } from "./types";
import { useMakeWebsocketRequest } from "./useMakeWebsocketRequest";
// We need some special CSS for grid layout that tailwind cannot handle
import "./styles.css";
<<<<<<< HEAD
import { RequestorState } from "./reducer/state";
=======
>>>>>>> 55215791

export const RequestorPage = () => {
  const { toast } = useToast();

  // Refresh routes in response to filesystem updates
  useWebsocketQueryInvalidation();

  // TODO - Bring back persisted state once reducer is fully integrated
  // const browserHistoryState = usePersistedUiState();

  // ========================//
  // === Refactored state ===//
  // ========================//
  const refactoredState = useRequestor();
  // @ts-expect-error - testing
  globalThis.refactoredState = refactoredState;
  const {
    // Routes panel
    state: { routes },
    setRoutes,
    selectRoute: handleSelectRoute, // TODO - Rename, just not sure to what
    getActiveRoute,

    // Requestor input
<<<<<<< HEAD
    // - note that `requestType` is an internal property used to determine if we're making a websocket request or not
    state: { path, method, requestType },
=======
    state: { path, method },
>>>>>>> 55215791
    updatePath: handlePathInputChange,
    updateMethod: handleMethodChange,
    getIsInDraftMode,

    // Request panel
    state: { pathParams, queryParams, requestHeaders, body },
    setPathParams,
    updatePathParamValues,
    clearPathParams,
    setQueryParams,
    setRequestHeaders,
    setBody,
<<<<<<< HEAD
    handleRequestBodyTypeChange,
=======
>>>>>>> 55215791

    // Requests Panel tabs
    state: { activeRequestsPanelTab },
    setActiveRequestsPanelTab,
    shouldShowRequestTab,

    // Response Panel tabs
    state: { activeResponsePanelTab },
    setActiveResponsePanelTab,
    shouldShowResponseTab,
  } = refactoredState;

  const selectedRoute = getActiveRoute();

  const { addBaseUrl } = useRoutes({
    setRoutes,
  });

  // NOTE - Use this to test overflow
  // useEffect(() => {
  //   setQueryParams(
  //     createKeyValueParameters(
  //       Array.from({ length: 30 }).map(() => ({ key: "a", value: "" })),
  //     ),
  //   );
  // }, []);

  const {
    history,
    sessionHistory,
    recordRequestInSessionHistory,
    loadHistoricalRequest,
  } = useRequestorHistory({
    routes,
    handleSelectRoute,
    setPath: handlePathInputChange,
    setMethod: handleMethodChange,
    setPathParams,
    setBody,
    setQueryParams,
    setRequestHeaders,
  });

  const mostRecentRequestornatorForRoute = useMostRecentRequestornator(
    { path, method, route: selectedRoute?.path },
    sessionHistory,
  );

  const { mutate: makeRequest, isPending: isRequestorRequesting } =
    useMakeProxiedRequest();

  // WIP - Allows us to connect to a websocket and send messages through it
  const {
    connect: connectWebsocket,
    disconnect: disconnectWebsocket,
    sendMessage: sendWebsocketMessage,
    state: websocketState,
  } = useMakeWebsocketRequest();

  // WIP - Allows us to connect to a websocket and send messages through it
  const {
    connect: connectWebsocket,
    disconnect: disconnectWebsocket,
    sendMessage: sendWebsocketMessage,
    state: websocketState,
  } = useMakeWebsocketRequest();

  // Send a request when we submit the form
  const onSubmit = useRequestorSubmitHandler({
    // HACK - Need to modify this when we support form-data
    body: body.type !== "form-data" ? body.value : undefined,
    addBaseUrl,
    path,
    method,
    pathParams,
    queryParams,
    requestHeaders,
    makeRequest,
    connectWebsocket,
    recordRequestInSessionHistory,
    selectedRoute,
    requestType,
  });

  const formRef = useRef<HTMLFormElement>(null);

  useHotkeys(
    "mod+enter",
    () => {
      if (formRef.current) {
        formRef.current.requestSubmit();
      }
    },
    {
      enableOnFormTags: ["input"],
    },
  );

  const {
    enabled: aiEnabled,
    isLoadingParameters,
    fillInRequest,
    testingPersona,
    setTestingPersona,
    showAiGeneratedInputsBanner,
    setShowAiGeneratedInputsBanner,
    setIgnoreAiInputsBanner,
  } = useAi(selectedRoute, history, {
    setBody,
    setQueryParams,
    setPath: handlePathInputChange,
    setRequestHeaders,
    updatePathParamValues,
  });

  useHotkeys(
    "mod+g",
    (e) => {
      if (aiEnabled) {
        // Prevent the "find in document" from opening in browser
        e.preventDefault();
        if (!isLoadingParameters) {
          toast({
            duration: 3000,
            description: "Generating request parameters with AI",
          });
          fillInRequest();
        }
      }
    },
    {
      enableOnFormTags: ["input"],
    },
  );

  return (
    <div
      className={cn(
        // It's critical the parent has a fixed height for our grid layout to work
        "h-[calc(100vh-64px)]",
        // We want to `grid` all the things
        "grid",
        "gap-2",
        "py-4 px-2",
        "sm:px-4 sm:py-3",
        // Define row templates up until the `lg` breakpoint
        "max-lg:grid-rows-[auto_1fr]",
        // Define column templates for the `lg` breakpoint
        "lg:grid-cols-[auto_1fr]",
        // Adjust spacing at the large breakpoint
        "lg:gap-4",
      )}
    >
      <div
        className={cn(
          "max-h-full",
          "relative",
          "overflow-y-auto",
          "lg:overflow-x-hidden",
        )}
      >
        <div className="lg:hidden">
          <RoutesCombobox
            routes={routes}
            selectedRoute={selectedRoute}
            handleRouteClick={handleSelectRoute}
          />
        </div>
        <RoutesPanel
          routes={routes}
          selectedRoute={selectedRoute}
          handleRouteClick={handleSelectRoute}
        />
      </div>

      <div
        className={cn(
          "grid",
          "fpx-requestor-grid-rows",
          "gap-2",
          // HACK - This is a workaround to prevent the grid from overflowing on smaller screens
          "h-[calc(100%-0.6rem)]",
          "lg:h-full",
          "relative",
          "overflow-scroll",
          "sm:overflow-hidden",
        )}
      >
        <RequestorInput
          addBaseUrl={addBaseUrl}
          requestType={selectedRoute?.requestType}
          method={method}
          handleMethodChange={handleMethodChange}
          path={path}
          handlePathInputChange={handlePathInputChange}
          onSubmit={onSubmit}
          disconnectWebsocket={disconnectWebsocket}
          isRequestorRequesting={isRequestorRequesting}
          formRef={formRef}
          websocketState={websocketState}
          getIsInDraftMode={getIsInDraftMode}
        />

        <div
          className={cn(
            BACKGROUND_LAYER,
            "grid",
            "sm:grid-cols-[auto_1fr]",
            "rounded-md",
            "border",
            // HACK - This prevents overflow from getting too excessive.
            // FIXME - Need to resolve the problem with inner content expanding the parent
            "max-w-screen",
            "max-h-full",
          )}
        >
          <RequestPanel
            activeRequestsPanelTab={activeRequestsPanelTab}
            setActiveRequestsPanelTab={setActiveRequestsPanelTab}
            shouldShowRequestTab={shouldShowRequestTab}
            // HACK - Need to modify this when we support form-data
<<<<<<< HEAD
            body={body}
=======
            body={body.type !== "form-data" ? body.value : undefined}
>>>>>>> 55215791
            setBody={setBody}
            handleRequestBodyTypeChange={handleRequestBodyTypeChange}
            pathParams={pathParams}
            queryParams={queryParams}
            requestHeaders={requestHeaders}
            setPathParams={setPathParams}
            clearPathParams={clearPathParams}
            setQueryParams={setQueryParams}
            setRequestHeaders={setRequestHeaders}
            aiEnabled={aiEnabled}
            isLoadingParameters={isLoadingParameters}
            fillInRequest={fillInRequest}
            testingPersona={testingPersona}
            setTestingPersona={setTestingPersona}
            showAiGeneratedInputsBanner={showAiGeneratedInputsBanner}
            setShowAiGeneratedInputsBanner={setShowAiGeneratedInputsBanner}
            setIgnoreAiInputsBanner={setIgnoreAiInputsBanner}
            websocketState={websocketState}
            sendWebsocketMessage={sendWebsocketMessage}
          />

          <ResponsePanel
            activeResponsePanelTab={activeResponsePanelTab}
            setActiveResponsePanelTab={setActiveResponsePanelTab}
            shouldShowResponseTab={shouldShowResponseTab}
            response={mostRecentRequestornatorForRoute}
            isLoading={isRequestorRequesting}
            history={history}
            loadHistoricalRequest={loadHistoricalRequest}
            websocketState={websocketState}
            requestType={selectedRoute?.requestType}
          />
        </div>
      </div>
    </div>
  );
};

export default RequestorPage;

type RequestorHistoryHookArgs = {
  routes: ProbedRoute[];
  handleSelectRoute: (r: ProbedRoute, pathParams?: KeyValueParameter[]) => void;
  setPath: (path: string) => void;
  setMethod: (method: RequestMethodInputValue) => void;
  setBody: (body: string | undefined) => void;
  setPathParams: (headers: KeyValueParameter[]) => void;
  setQueryParams: (params: KeyValueParameter[]) => void;
  setRequestHeaders: (headers: KeyValueParameter[]) => void;
};

function useRequestorHistory({
  routes,
  handleSelectRoute,
  setPath,
  setMethod,
  setRequestHeaders,
  setBody,
  setQueryParams,
}: RequestorHistoryHookArgs) {
  const {
    sessionHistory: sessionHistoryTraceIds,
    recordRequestInSessionHistory,
  } = useSessionHistory();
  const { data: allRequests } = useFetchRequestorRequests();

  // Keep a history of recent requests and responses
  const history = useMemo<Array<Requestornator>>(() => {
    if (allRequests) {
      const cloned = [...allRequests];
      cloned.sort(sortRequestornatorsDescending);
      return cloned;
    }
    return [];
  }, [allRequests]);

  // This feels wrong... but it's a way to load a past request back into the UI
  const loadHistoricalRequest = (traceId: string) => {
    recordRequestInSessionHistory(traceId);
    const match = history.find((r) => r.app_responses?.traceId === traceId);
    if (match) {
      const method = match.app_requests.requestMethod;
      let routePattern = match.app_requests.requestRoute;
      // HACK - In case it's an unqualified route
      if (routePattern === "") {
        routePattern = "/";
      }
      const requestType = match.app_requests.requestUrl.startsWith("ws")
        ? "websocket"
        : "http";
      const matchedRoute = findMatchedRoute(
        routes,
        routePattern,
        method,
        requestType,
      );

      if (matchedRoute) {
        const pathParamsObject = match.app_requests.requestPathParams ?? {};
        const pathParams = createKeyValueParameters(
          Object.entries(pathParamsObject).map(([key, value]) => ({
            key,
            value,
          })),
        );

        // NOTE - Helps us set path parameters correctly
        handleSelectRoute(matchedRoute.route, pathParams);

        // Reset the path to the *exact* path of the request, instead of the route pattern
        const path =
          parsePathFromRequestUrl(match.app_requests.requestUrl) ?? "";
        setPath(path);

        const headers = match.app_requests.requestHeaders ?? {};
        setRequestHeaders(
          createKeyValueParameters(
            Object.entries(headers).map(([key, value]) => ({ key, value })),
          ),
        );

        const queryParams = match.app_requests.requestQueryParams ?? {};
        setQueryParams(
          createKeyValueParameters(
            Object.entries(queryParams).map(([key, value]) => ({
              key,
              value,
            })),
          ),
        );

        // NOTE - We set the body to be undefined or a (json serialized) string for now,
        //        since that helps us render it in the UI (specifically in CodeMirror editors)
        const body = match.app_requests.requestBody;
        if (body === undefined || body === null) {
          setBody(undefined);
        } else {
          const safeBody =
            typeof body !== "string" ? JSON.stringify(body) : body;
          setBody(safeBody);
        }
      } else {
        // HACK - move this logic into the reducer
        // Reset the path to the *exact* path of the request, instead of the route pattern
        const path =
          parsePathFromRequestUrl(match.app_requests.requestUrl) ?? "";
        setPath(path);

        const requestType = match.app_requests.requestUrl.startsWith("ws")
          ? "websocket"
          : "http";

        setMethod(
          isWsRequest(requestType)
            ? "WS"
            : isRequestMethod(method)
              ? method
              : "GET",
        );

        const headers = match.app_requests.requestHeaders ?? {};
        setRequestHeaders(
          createKeyValueParameters(
            Object.entries(headers).map(([key, value]) => ({ key, value })),
          ),
        );

        const queryParams = match.app_requests.requestQueryParams ?? {};
        setQueryParams(
          createKeyValueParameters(
            Object.entries(queryParams).map(([key, value]) => ({
              key,
              value,
            })),
          ),
        );
      }
    }
  };

  // Keep a local history of requests that the user has made in the UI
  // This should be a subset of the full history
  // These will be cleared on page reload
  const sessionHistory = useMemo(() => {
    return sessionHistoryTraceIds.reduce(
      (matchedRequestornators, traceId) => {
        const match = history.find((r) => r.app_responses?.traceId === traceId);
        if (match) {
          matchedRequestornators.push(match);
        }
        return matchedRequestornators;
      },
      [] as Array<Requestornator>,
    );
  }, [history, sessionHistoryTraceIds]);

  return {
    history,
    sessionHistory,
    recordRequestInSessionHistory,
    loadHistoricalRequest,
  };
}

function useRequestorSubmitHandler({
  requestType,
  selectedRoute,
  body,
  path,
  addBaseUrl,
  method,
  pathParams,
  queryParams,
  requestHeaders,
  makeRequest,
  connectWebsocket,
  recordRequestInSessionHistory,
}: {
  addBaseUrl: ReturnType<typeof useRoutes>["addBaseUrl"];
  selectedRoute: ProbedRoute | null;
  body: RequestorState["body"];
  path: string;
  method: string;
  pathParams: KeyValueParameter[];
  queryParams: KeyValueParameter[];
  requestHeaders: KeyValueParameter[];
<<<<<<< HEAD
  makeRequest: MakeProxiedRequestQueryFn;
=======
  makeRequest: ReturnType<typeof useMakeRequest>["mutate"];
>>>>>>> 55215791
  connectWebsocket: (wsUrl: string) => void;
  recordRequestInSessionHistory: (traceId: string) => void;
  requestType: RequestorState["requestType"];
}) {
  const { toast } = useToast();
  return useCallback(
    (e: React.FormEvent<HTMLFormElement>) => {
      e.preventDefault();

      if (isWsRequest(requestType)) {
        const url = addBaseUrl(path, {
          requestType,
        });
        connectWebsocket(url);
        toast({
          description: "Connecting to websocket",
        });
        return;
      }

<<<<<<< HEAD
      // TODO - Make it clear in the UI that we're auto-adding this header
      const contentTypeHeader = getContentTypeHeader(body);
      const modifiedHeaders = [
        contentTypeHeader
          ? {
              key: "Content-Type",
              value: contentTypeHeader,
              enabled: true,
              id: "fpx-content-type",
            }
          : null,
        ...requestHeaders,
      ].filter(Boolean) as KeyValueParameter[];
=======
      if (isWsRequest(selectedRoute.requestType)) {
        const url = addBaseUrl(selectedRoute.path, {
          requestType: selectedRoute.requestType,
        });
        connectWebsocket(url);
        toast({
          description: "Connecting to websocket",
        });
        return;
      }

      // FIXME - We need to consider if the user is trying to actually send a JSON body
      //         For now we just assume it's always JSON
      //         This code will break if, for example, the user passes the string "null" as the body...
      //         in that case, the body will be converted to null, which is not what they want.
      const hackyBody =
        typeof body === "string" && isJson(body) ? JSON.parse(body) : body;
>>>>>>> 55215791

      makeRequest(
        {
          addBaseUrl,
          path,
          method,
          body,
          headers: modifiedHeaders,
          pathParams,
          queryParams,
          route: selectedRoute?.path,
        },
        {
          onSuccess(data) {
            const traceId = data?.traceId;
            if (traceId && typeof traceId === "string") {
              recordRequestInSessionHistory(traceId);
            } else {
              console.error(
                "RequestorPage: onSuccess: traceId is not a string",
                data,
              );
            }
          },
          onError(error) {
            // TODO - Show Toast
            console.error("Submit error!", error);
          },
        },
      );
    },
    [
      requestType,
      body,
      requestHeaders,
      makeRequest,
      addBaseUrl,
      path,
      method,
      pathParams,
      queryParams,
      selectedRoute?.path,
      connectWebsocket,
      toast,
      recordRequestInSessionHistory,
<<<<<<< HEAD
=======
      requestHeaders,
      selectedRoute,
      addBaseUrl,
      connectWebsocket,
      toast,
>>>>>>> 55215791
    ],
  );
}

function getContentTypeHeader(body: RequestorState["body"]): string | null {
  switch (body.type) {
    case "json":
      return "application/json";
    case "form-data": {
      const hasFile = body.value.some((item) => item.value.type === "file");
      // NOTE - We want the browser to handle setting this header automatically
      //        Since, it needs to determine the form boundary for multipart/form-data
      if (hasFile) {
        return null;
      }
      return "application/x-www-form-urlencoded";
    }
    default:
      return "text/plain";
  }
}

/**
 * When you select a route from the route side panel,
 * this will look for the most recent request made against that route.
 */
function useMostRecentRequestornator(
  requestInputs: { path: string; method: string; route?: string },
  all: Requestornator[],
) {
  return useMemo<Requestornator | undefined>(() => {
    const matchingResponses = all?.filter(
      (r: Requestornator) =>
        r?.app_requests?.requestRoute === requestInputs.route &&
        r?.app_requests?.requestMethod === requestInputs.method,
    );

    // Descending sort by updatedAt
    matchingResponses?.sort(sortRequestornatorsDescending);

    return matchingResponses?.[0];
  }, [all, requestInputs]);
}

function sortRequestornatorsDescending(a: Requestornator, b: Requestornator) {
  const aLatestTimestamp = a.app_requests?.updatedAt;
  const bLatestTimestamp = b.app_requests?.updatedAt;
  if (aLatestTimestamp > bLatestTimestamp) {
    return -1;
  }
  if (aLatestTimestamp < bLatestTimestamp) {
    return 1;
  }
  return 0;
}<|MERGE_RESOLUTION|>--- conflicted
+++ resolved
@@ -1,10 +1,6 @@
 import { useToast } from "@/components/ui/use-toast";
 import { useWebsocketQueryInvalidation } from "@/hooks";
-<<<<<<< HEAD
 import { cn, parsePathFromRequestUrl } from "@/utils";
-=======
-import { cn, isJson, parsePathFromRequestUrl } from "@/utils";
->>>>>>> 55215791
 import { useCallback, useMemo, useRef } from "react";
 import { useHotkeys } from "react-hotkeys-hook";
 import { KeyValueParameter, createKeyValueParameters } from "./KeyValueForm";
@@ -28,12 +24,10 @@
 import { BACKGROUND_LAYER } from "./styles";
 import { RequestMethodInputValue, isRequestMethod, isWsRequest } from "./types";
 import { useMakeWebsocketRequest } from "./useMakeWebsocketRequest";
+import { RequestorState } from "./reducer/state";
+
 // We need some special CSS for grid layout that tailwind cannot handle
 import "./styles.css";
-<<<<<<< HEAD
-import { RequestorState } from "./reducer/state";
-=======
->>>>>>> 55215791
 
 export const RequestorPage = () => {
   const { toast } = useToast();
@@ -58,12 +52,8 @@
     getActiveRoute,
 
     // Requestor input
-<<<<<<< HEAD
     // - note that `requestType` is an internal property used to determine if we're making a websocket request or not
     state: { path, method, requestType },
-=======
-    state: { path, method },
->>>>>>> 55215791
     updatePath: handlePathInputChange,
     updateMethod: handleMethodChange,
     getIsInDraftMode,
@@ -76,10 +66,7 @@
     setQueryParams,
     setRequestHeaders,
     setBody,
-<<<<<<< HEAD
     handleRequestBodyTypeChange,
-=======
->>>>>>> 55215791
 
     // Requests Panel tabs
     state: { activeRequestsPanelTab },
@@ -139,18 +126,9 @@
     state: websocketState,
   } = useMakeWebsocketRequest();
 
-  // WIP - Allows us to connect to a websocket and send messages through it
-  const {
-    connect: connectWebsocket,
-    disconnect: disconnectWebsocket,
-    sendMessage: sendWebsocketMessage,
-    state: websocketState,
-  } = useMakeWebsocketRequest();
-
   // Send a request when we submit the form
   const onSubmit = useRequestorSubmitHandler({
-    // HACK - Need to modify this when we support form-data
-    body: body.type !== "form-data" ? body.value : undefined,
+    body,
     addBaseUrl,
     path,
     method,
@@ -301,11 +279,7 @@
             setActiveRequestsPanelTab={setActiveRequestsPanelTab}
             shouldShowRequestTab={shouldShowRequestTab}
             // HACK - Need to modify this when we support form-data
-<<<<<<< HEAD
             body={body}
-=======
-            body={body.type !== "form-data" ? body.value : undefined}
->>>>>>> 55215791
             setBody={setBody}
             handleRequestBodyTypeChange={handleRequestBodyTypeChange}
             pathParams={pathParams}
@@ -532,11 +506,7 @@
   pathParams: KeyValueParameter[];
   queryParams: KeyValueParameter[];
   requestHeaders: KeyValueParameter[];
-<<<<<<< HEAD
   makeRequest: MakeProxiedRequestQueryFn;
-=======
-  makeRequest: ReturnType<typeof useMakeRequest>["mutate"];
->>>>>>> 55215791
   connectWebsocket: (wsUrl: string) => void;
   recordRequestInSessionHistory: (traceId: string) => void;
   requestType: RequestorState["requestType"];
@@ -557,7 +527,6 @@
         return;
       }
 
-<<<<<<< HEAD
       // TODO - Make it clear in the UI that we're auto-adding this header
       const contentTypeHeader = getContentTypeHeader(body);
       const modifiedHeaders = [
@@ -571,10 +540,11 @@
           : null,
         ...requestHeaders,
       ].filter(Boolean) as KeyValueParameter[];
-=======
-      if (isWsRequest(selectedRoute.requestType)) {
-        const url = addBaseUrl(selectedRoute.path, {
-          requestType: selectedRoute.requestType,
+
+      // TODO - Check me
+      if (isWsRequest(requestType)) {
+        const url = addBaseUrl(path, {
+          requestType: requestType,
         });
         connectWebsocket(url);
         toast({
@@ -582,14 +552,6 @@
         });
         return;
       }
-
-      // FIXME - We need to consider if the user is trying to actually send a JSON body
-      //         For now we just assume it's always JSON
-      //         This code will break if, for example, the user passes the string "null" as the body...
-      //         in that case, the body will be converted to null, which is not what they want.
-      const hackyBody =
-        typeof body === "string" && isJson(body) ? JSON.parse(body) : body;
->>>>>>> 55215791
 
       makeRequest(
         {
@@ -631,18 +593,10 @@
       method,
       pathParams,
       queryParams,
-      selectedRoute?.path,
       connectWebsocket,
       toast,
       recordRequestInSessionHistory,
-<<<<<<< HEAD
-=======
-      requestHeaders,
       selectedRoute,
-      addBaseUrl,
-      connectWebsocket,
-      toast,
->>>>>>> 55215791
     ],
   );
 }
