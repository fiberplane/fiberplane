import {
	// FileIcon,
	TrashIcon,
	MoonIcon,
	// ListBulletIcon as ListFilter, // FIXME
} from "@radix-ui/react-icons"

import {
	Card,
	CardContent,
	CardDescription,
	CardFooter,
	CardHeader,
	CardTitle,
} from "@/components/ui/card"
// import {
//   DropdownMenu,
//   DropdownMenuCheckboxItem,
//   DropdownMenuContent,
//   DropdownMenuLabel,
//   DropdownMenuSeparator,
//   DropdownMenuTrigger,
// } from "@/components/ui/dropdown-menu"

import {
	Tabs,
	TabsContent,
	TabsList,
	TabsTrigger,
} from "@/components/ui/tabs"
import { Button } from "@/components/ui/button"
import { DataTable } from "@/components/ui/DataTable";
import { columns } from "./columns";
import { useNavigate } from "react-router-dom";
<<<<<<< HEAD
import { useMemo } from "react";
import { useMizuTraces, MizuTrace } from "@/queries";
=======
import { useEffect, useMemo } from "react";
import { MizuTrace } from "@/queries/decoders";
import { useMizuTraces } from "@/queries/queries";
import { useQueryClient } from "react-query";
>>>>>>> ec5367db

type LevelFilter = "all" | "error" | "warning" | "info" | "debug";

const RequestsTable = ({ traces, filter }: { traces: MizuTrace[]; filter: LevelFilter }) => {
<<<<<<< HEAD
  const navigate = useNavigate();
=======
	const navigate = useNavigate();
>>>>>>> ec5367db

	const filteredTraces = useMemo(() => {
		if (filter === "all") {
			return traces
		}
		return traces.filter(trace => trace.logs.some(log => log.level === filter));
	}, [traces, filter])

	return (
		<DataTable columns={columns} data={filteredTraces ?? []} handleRowClick={row => navigate(`/requests/${row.id}`)} />
	)
}

export function RequestsPage() {
	const queryClient = useQueryClient();
	const query = useMizuTraces();

	useEffect(() => {

		const socket = new WebSocket("ws://localhost:8789")

		socket.onopen = () => {
			console.log("Connected to update server")
		}

		socket.onmessage = (ev) => {
			console.log("Received message", ev.data)
			const data: string[] = JSON.parse(ev.data);
			queryClient.invalidateQueries(...data)
		};

		socket.onclose = (ev) => { console.log("Disconnected from update server", ev) }

		return () => { socket.close() }

	}, [queryClient]);

	return (
		<Tabs defaultValue="all">
			<div className="flex items-center">
				<TabsList>
					<TabsTrigger value="all">All</TabsTrigger>
					<TabsTrigger value="error">Error Responses</TabsTrigger>
					<TabsTrigger value="ignored" className="hidden sm:flex">
						With Any Errors
					</TabsTrigger>
				</TabsList>
				<div className="ml-auto flex items-center gap-2">
					{/* <DropdownMenu>
            <DropdownMenuTrigger asChild>
              <Button variant="outline" size="sm" className="h-8 gap-1">
                <ListFilter className="h-3.5 w-3.5" />
                <span className="sr-only sm:not-sr-only sm:whitespace-nowrap">
                  Filter
                </span>
              </Button>
            </DropdownMenuTrigger>
            <DropdownMenuContent align="end">
              <DropdownMenuLabel>Filter by</DropdownMenuLabel>
              <DropdownMenuSeparator />
              <DropdownMenuCheckboxItem checked>
                Error
              </DropdownMenuCheckboxItem>
              <DropdownMenuCheckboxItem>
                Ignored
              </DropdownMenuCheckboxItem>
            </DropdownMenuContent>
          </DropdownMenu>
          <Button size="sm" variant="outline" className="h-8 gap-1">
            <File className="h-3.5 w-3.5" />
            <span className="sr-only sm:not-sr-only sm:whitespace-nowrap">
              Export
            </span>
          </Button> */}
					<Button size="sm" variant="outline" className="h-8 gap-1" onClick={() => {
						fetch("http://localhost:8788/v0/logs/ignore", {
							method: "POST",
							body: JSON.stringify({
								logIds: query.data?.flatMap(t => t.logs?.map(l => l.id))
							})
						}).then(() => {
							query.refetch();
							alert("Successfully ignored all");
						})
					}}>
						<MoonIcon className="h-3.5 w-3.5" />
						<span className="sr-only sm:not-sr-only sm:whitespace-nowrap">
							Ignore All
						</span>
					</Button>
					<Button variant="destructive" size="sm" className="h-8 gap-1" onClick={() => {
						fetch("http://localhost:8788/v0/logs/delete-all-hack", {
							method: "POST",
						}).then(() => {
							query.refetch();
							alert("Successfully deleted all");
						})
					}}>
						<TrashIcon className="h-3.5 w-3.5" />
						<span className="sr-only sm:not-sr-only sm:whitespace-nowrap">
							Delete All
						</span>
					</Button>
				</div>
			</div>
			<TabsContent value="all">
				<Card x-chunk="dashboard-06-chunk-0">
					<CardHeader>
						<CardTitle>Requests</CardTitle>
						<CardDescription>
							Inspect requests to your development environment
						</CardDescription>
					</CardHeader>
					<CardContent>
						<RequestsTable traces={query.data ?? []} filter="all" />
					</CardContent>
					<CardFooter>
						{query?.data?.length ? (
							<div className="text-xs text-muted-foreground">
								Showing <strong>1-{query?.data?.length}</strong> of <strong>{query?.data?.length}</strong>{" "}
								requests
							</div>
						) : null}

					</CardFooter>
				</Card>
			</TabsContent>
			<TabsContent value="error">
				<Card x-chunk="dashboard-06-chunk-0">
					<CardHeader>
						<CardTitle>4xx and 5xx Errors</CardTitle>
						<CardDescription>
							View requests that resulted in 4xx or 5xx errors
						</CardDescription>
					</CardHeader>
					<CardContent>
						<RequestsTable traces={query.data ?? []} filter="error" />
					</CardContent>
					<CardFooter>
						{query?.data?.length ? (
							<div className="text-xs text-muted-foreground">
								Showing <strong>1-{query?.data?.length}</strong> of <strong>{query?.data?.length}</strong>{" "}
								requests
							</div>
						) : null}
					</CardFooter>
				</Card>
			</TabsContent>
		</Tabs>
	)
}<|MERGE_RESOLUTION|>--- conflicted
+++ resolved
@@ -1,17 +1,20 @@
 import {
-	// FileIcon,
-	TrashIcon,
-	MoonIcon,
-	// ListBulletIcon as ListFilter, // FIXME
+  // FileIcon,
+  TrashIcon,
+  MoonIcon,
+  // ListBulletIcon as ListFilter, // FIXME
 } from "@radix-ui/react-icons"
+import { useEffect, useMemo } from "react";
+import { useQueryClient } from "react-query";
+import { useNavigate } from "react-router-dom";
 
 import {
-	Card,
-	CardContent,
-	CardDescription,
-	CardFooter,
-	CardHeader,
-	CardTitle,
+  Card,
+  CardContent,
+  CardDescription,
+  CardFooter,
+  CardHeader,
+  CardTitle,
 } from "@/components/ui/card"
 // import {
 //   DropdownMenu,
@@ -23,82 +26,69 @@
 // } from "@/components/ui/dropdown-menu"
 
 import {
-	Tabs,
-	TabsContent,
-	TabsList,
-	TabsTrigger,
+  Tabs,
+  TabsContent,
+  TabsList,
+  TabsTrigger,
 } from "@/components/ui/tabs"
 import { Button } from "@/components/ui/button"
 import { DataTable } from "@/components/ui/DataTable";
 import { columns } from "./columns";
-import { useNavigate } from "react-router-dom";
-<<<<<<< HEAD
-import { useMemo } from "react";
 import { useMizuTraces, MizuTrace } from "@/queries";
-=======
-import { useEffect, useMemo } from "react";
-import { MizuTrace } from "@/queries/decoders";
-import { useMizuTraces } from "@/queries/queries";
-import { useQueryClient } from "react-query";
->>>>>>> ec5367db
 
 type LevelFilter = "all" | "error" | "warning" | "info" | "debug";
 
 const RequestsTable = ({ traces, filter }: { traces: MizuTrace[]; filter: LevelFilter }) => {
-<<<<<<< HEAD
   const navigate = useNavigate();
-=======
-	const navigate = useNavigate();
->>>>>>> ec5367db
 
-	const filteredTraces = useMemo(() => {
-		if (filter === "all") {
-			return traces
-		}
-		return traces.filter(trace => trace.logs.some(log => log.level === filter));
-	}, [traces, filter])
+  const filteredTraces = useMemo(() => {
+    if (filter === "all") {
+      return traces
+    }
+    return traces.filter(trace => trace.logs.some(log => log.level === filter));
+  }, [traces, filter])
 
-	return (
-		<DataTable columns={columns} data={filteredTraces ?? []} handleRowClick={row => navigate(`/requests/${row.id}`)} />
-	)
+  return (
+    <DataTable columns={columns} data={filteredTraces ?? []} handleRowClick={row => navigate(`/requests/${row.id}`)} />
+  )
 }
 
 export function RequestsPage() {
-	const queryClient = useQueryClient();
-	const query = useMizuTraces();
+  const queryClient = useQueryClient();
+  const query = useMizuTraces();
 
-	useEffect(() => {
+  useEffect(() => {
 
-		const socket = new WebSocket("ws://localhost:8789")
+    const socket = new WebSocket("ws://localhost:8789")
 
-		socket.onopen = () => {
-			console.log("Connected to update server")
-		}
+    socket.onopen = () => {
+      console.log("Connected to update server")
+    }
 
-		socket.onmessage = (ev) => {
-			console.log("Received message", ev.data)
-			const data: string[] = JSON.parse(ev.data);
-			queryClient.invalidateQueries(...data)
-		};
+    socket.onmessage = (ev) => {
+      console.log("Received message", ev.data)
+      const data: string[] = JSON.parse(ev.data);
+      queryClient.invalidateQueries(...data)
+    };
 
-		socket.onclose = (ev) => { console.log("Disconnected from update server", ev) }
+    socket.onclose = (ev) => { console.log("Disconnected from update server", ev) }
 
-		return () => { socket.close() }
+    return () => { socket.close() }
 
-	}, [queryClient]);
+  }, [queryClient]);
 
-	return (
-		<Tabs defaultValue="all">
-			<div className="flex items-center">
-				<TabsList>
-					<TabsTrigger value="all">All</TabsTrigger>
-					<TabsTrigger value="error">Error Responses</TabsTrigger>
-					<TabsTrigger value="ignored" className="hidden sm:flex">
-						With Any Errors
-					</TabsTrigger>
-				</TabsList>
-				<div className="ml-auto flex items-center gap-2">
-					{/* <DropdownMenu>
+  return (
+    <Tabs defaultValue="all">
+      <div className="flex items-center">
+        <TabsList>
+          <TabsTrigger value="all">All</TabsTrigger>
+          <TabsTrigger value="error">Error Responses</TabsTrigger>
+          <TabsTrigger value="ignored" className="hidden sm:flex">
+            With Any Errors
+          </TabsTrigger>
+        </TabsList>
+        <div className="ml-auto flex items-center gap-2">
+          {/* <DropdownMenu>
             <DropdownMenuTrigger asChild>
               <Button variant="outline" size="sm" className="h-8 gap-1">
                 <ListFilter className="h-3.5 w-3.5" />
@@ -124,80 +114,80 @@
               Export
             </span>
           </Button> */}
-					<Button size="sm" variant="outline" className="h-8 gap-1" onClick={() => {
-						fetch("http://localhost:8788/v0/logs/ignore", {
-							method: "POST",
-							body: JSON.stringify({
-								logIds: query.data?.flatMap(t => t.logs?.map(l => l.id))
-							})
-						}).then(() => {
-							query.refetch();
-							alert("Successfully ignored all");
-						})
-					}}>
-						<MoonIcon className="h-3.5 w-3.5" />
-						<span className="sr-only sm:not-sr-only sm:whitespace-nowrap">
-							Ignore All
-						</span>
-					</Button>
-					<Button variant="destructive" size="sm" className="h-8 gap-1" onClick={() => {
-						fetch("http://localhost:8788/v0/logs/delete-all-hack", {
-							method: "POST",
-						}).then(() => {
-							query.refetch();
-							alert("Successfully deleted all");
-						})
-					}}>
-						<TrashIcon className="h-3.5 w-3.5" />
-						<span className="sr-only sm:not-sr-only sm:whitespace-nowrap">
-							Delete All
-						</span>
-					</Button>
-				</div>
-			</div>
-			<TabsContent value="all">
-				<Card x-chunk="dashboard-06-chunk-0">
-					<CardHeader>
-						<CardTitle>Requests</CardTitle>
-						<CardDescription>
-							Inspect requests to your development environment
-						</CardDescription>
-					</CardHeader>
-					<CardContent>
-						<RequestsTable traces={query.data ?? []} filter="all" />
-					</CardContent>
-					<CardFooter>
-						{query?.data?.length ? (
-							<div className="text-xs text-muted-foreground">
-								Showing <strong>1-{query?.data?.length}</strong> of <strong>{query?.data?.length}</strong>{" "}
-								requests
-							</div>
-						) : null}
+          <Button size="sm" variant="outline" className="h-8 gap-1" onClick={() => {
+            fetch("http://localhost:8788/v0/logs/ignore", {
+              method: "POST",
+              body: JSON.stringify({
+                logIds: query.data?.flatMap(t => t.logs?.map(l => l.id))
+              })
+            }).then(() => {
+              query.refetch();
+              alert("Successfully ignored all");
+            })
+          }}>
+            <MoonIcon className="h-3.5 w-3.5" />
+            <span className="sr-only sm:not-sr-only sm:whitespace-nowrap">
+              Ignore All
+            </span>
+          </Button>
+          <Button variant="destructive" size="sm" className="h-8 gap-1" onClick={() => {
+            fetch("http://localhost:8788/v0/logs/delete-all-hack", {
+              method: "POST",
+            }).then(() => {
+              query.refetch();
+              alert("Successfully deleted all");
+            })
+          }}>
+            <TrashIcon className="h-3.5 w-3.5" />
+            <span className="sr-only sm:not-sr-only sm:whitespace-nowrap">
+              Delete All
+            </span>
+          </Button>
+        </div>
+      </div>
+      <TabsContent value="all">
+        <Card x-chunk="dashboard-06-chunk-0">
+          <CardHeader>
+            <CardTitle>Requests</CardTitle>
+            <CardDescription>
+              Inspect requests to your development environment
+            </CardDescription>
+          </CardHeader>
+          <CardContent>
+            <RequestsTable traces={query.data ?? []} filter="all" />
+          </CardContent>
+          <CardFooter>
+            {query?.data?.length ? (
+              <div className="text-xs text-muted-foreground">
+                Showing <strong>1-{query?.data?.length}</strong> of <strong>{query?.data?.length}</strong>{" "}
+                requests
+              </div>
+            ) : null}
 
-					</CardFooter>
-				</Card>
-			</TabsContent>
-			<TabsContent value="error">
-				<Card x-chunk="dashboard-06-chunk-0">
-					<CardHeader>
-						<CardTitle>4xx and 5xx Errors</CardTitle>
-						<CardDescription>
-							View requests that resulted in 4xx or 5xx errors
-						</CardDescription>
-					</CardHeader>
-					<CardContent>
-						<RequestsTable traces={query.data ?? []} filter="error" />
-					</CardContent>
-					<CardFooter>
-						{query?.data?.length ? (
-							<div className="text-xs text-muted-foreground">
-								Showing <strong>1-{query?.data?.length}</strong> of <strong>{query?.data?.length}</strong>{" "}
-								requests
-							</div>
-						) : null}
-					</CardFooter>
-				</Card>
-			</TabsContent>
-		</Tabs>
-	)
+          </CardFooter>
+        </Card>
+      </TabsContent>
+      <TabsContent value="error">
+        <Card x-chunk="dashboard-06-chunk-0">
+          <CardHeader>
+            <CardTitle>4xx and 5xx Errors</CardTitle>
+            <CardDescription>
+              View requests that resulted in 4xx or 5xx errors
+            </CardDescription>
+          </CardHeader>
+          <CardContent>
+            <RequestsTable traces={query.data ?? []} filter="error" />
+          </CardContent>
+          <CardFooter>
+            {query?.data?.length ? (
+              <div className="text-xs text-muted-foreground">
+                Showing <strong>1-{query?.data?.length}</strong> of <strong>{query?.data?.length}</strong>{" "}
+                requests
+              </div>
+            ) : null}
+          </CardFooter>
+        </Card>
+      </TabsContent>
+    </Tabs>
+  )
 }