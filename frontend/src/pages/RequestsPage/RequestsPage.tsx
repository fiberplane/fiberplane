import { DataTable } from "@/components/ui/DataTable";
import { Button } from "@/components/ui/button";
import { Tabs, TabsContent, TabsList, TabsTrigger } from "@/components/ui/tabs";
<<<<<<< HEAD
import { useToast } from "@/components/ui/use-toast";
import { useWebsocketQueryInvalidation } from "@/hooks";
import { type OtelTrace, useOtelTraces } from "@/queries";
=======
import { type MizuTrace, useMizuTraces, useMizuTracesV2 } from "@/queries";
>>>>>>> 0283d26a
import { cn } from "@/utils";
import { TrashIcon } from "@radix-ui/react-icons";
import { Row, getPaginationRowModel } from "@tanstack/react-table";
import { useCallback, useMemo } from "react";
import { useNavigate } from "react-router-dom";
import { isFpxTraceError } from "../RequestDetailsPage/v2/otel-helpers";
import { columns } from "./columns";

type LevelFilter = "all" | "error" | "warning" | "info" | "debug";

const RequestsTable = ({
  traces,
  filter,
}: { traces: OtelTrace[]; filter: LevelFilter }) => {
  const navigate = useNavigate();

  const filteredTraces = useMemo(() => {
    if (filter === "all") {
      return traces;
    }
    // FIXME - Look for any exceptions or error logs
    //
    // return traces.filter((trace) =>
    //   trace.logs.some((log) => log.level === filter),
    // );
    return traces;
  }, [traces, filter]);

  const handleRowClick = useCallback(
    (row: Row<OtelTrace>) => {
      navigate(`/requests/otel/${row.original.traceId}`);
    },
    [navigate],
  );

  return (
    <DataTable
      columns={columns}
      data={filteredTraces ?? []}
      handleRowClick={handleRowClick}
      getPaginationRowModel={getPaginationRowModel<OtelTrace>}
    />
  );
};

export function RequestsPage() {
  const { toast } = useToast();
  const otelTraces = useOtelTraces();

  const tracesWithErrors = useMemo(() => {
    return otelTraces.data?.filter(isFpxTraceError);
  }, [otelTraces.data]);

  return (
    <Tabs
      defaultValue="all"
      className={cn(
        "py-4 px-2",
        "sm:px-4 sm:py-4",
        "md:px-6 md:py-6",
        "h-full",
        "overflow-y-auto",
        "grid gap-2 grid-rows-[auto_1fr]",
      )}
    >
      <div className="flex items-center">
        <TabsList>
          <TabsTrigger value="all">All</TabsTrigger>
          <TabsTrigger value="error">Error Responses</TabsTrigger>
        </TabsList>
        <div className="ml-auto flex items-center gap-2">
          <Button
            variant="destructive"
            size="sm"
            className="h-8 gap-1"
            onClick={() => {
              fetch("/v1/traces/delete-all-hack", {
                method: "POST",
              }).then(() => {
                otelTraces.refetch();
                toast({
                  title: "Successfully deleted all traces",
                  variant: "destructive",
                });
              });
            }}
          >
            <TrashIcon className="h-3.5 w-3.5" />
            <span className="sr-only sm:not-sr-only sm:whitespace-nowrap">
              Delete All
            </span>
          </Button>
        </div>
      </div>
      <TabsContent value="all">
        <RequestsTable traces={otelTraces.data ?? []} filter="all" />
      </TabsContent>
      <TabsContent value="error">
        <RequestsTable traces={tracesWithErrors ?? []} filter="error" />
      </TabsContent>
    </Tabs>
  );
}<|MERGE_RESOLUTION|>--- conflicted
+++ resolved
@@ -1,13 +1,8 @@
 import { DataTable } from "@/components/ui/DataTable";
 import { Button } from "@/components/ui/button";
 import { Tabs, TabsContent, TabsList, TabsTrigger } from "@/components/ui/tabs";
-<<<<<<< HEAD
 import { useToast } from "@/components/ui/use-toast";
-import { useWebsocketQueryInvalidation } from "@/hooks";
 import { type OtelTrace, useOtelTraces } from "@/queries";
-=======
-import { type MizuTrace, useMizuTraces, useMizuTracesV2 } from "@/queries";
->>>>>>> 0283d26a
 import { cn } from "@/utils";
 import { TrashIcon } from "@radix-ui/react-icons";
 import { Row, getPaginationRowModel } from "@tanstack/react-table";
