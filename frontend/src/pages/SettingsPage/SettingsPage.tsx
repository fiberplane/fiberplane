import SparkleWand from "@/assets/SparkleWand.svg";
import { Button } from "@/components/ui/button";
import {
  DropdownMenu,
  DropdownMenuContent,
  DropdownMenuItem,
  DropdownMenuTrigger,
} from "@/components/ui/dropdown-menu";
import { Skeleton } from "@/components/ui/skeleton";
import { Tabs, TabsContent, TabsList, TabsTrigger } from "@/components/ui/tabs";
import { useFetchSettings } from "@/queries";
import { cn } from "@/utils";
import { CaretDownIcon } from "@radix-ui/react-icons";
import { useState } from "react";
import { AISettingsForm } from "./AISettingsForm";
import { ProxyRequestsSettingsForm } from "./ProxyRequestsSettingsForm";
import { RoutesSettingsForm } from "./RoutesSettingsForm";

export function SettingsPage() {
  const { data, isPending, isError } = useFetchSettings();
  return (
    <div className={cn("mt-4 px-4 overflow-hidden h-full", "lg:px-6")}>
      {isPending ? (
        <SettingsSkeleton />
      ) : isError ? (
        <div>Error Loading Settings</div>
      ) : (
        <SettingsLayout settings={data?.content} />
      )}
    </div>
  );
}

const AI_TAB = "AI";
const CUSTOM_ROUTES_TAB = "Custom Routes";
<<<<<<< HEAD
=======
const TRACING_LITE_TAB = "Tracing Lite";
const PROXY_REQUESTS_TAB = "Proxy Requests";
>>>>>>> 0283d26a

function SettingsLayout({ settings }: { settings: Record<string, string> }) {
  const [activeTab, setActiveTab] = useState(AI_TAB);

  return (
    <Tabs
      defaultValue={AI_TAB}
      value={activeTab}
      onValueChange={setActiveTab}
      className="grid max-md:grid-rows-[auto_1fr] h-full gap-4 overflow-hidden md:grid-cols-[auto_1fr] md:gap-2 lg:gap-4"
    >
      <TabsList
        className={cn(
          "w-full md:h-auto",
          "border",
          "p-0",
          "md:p-2 md:border-0",
          "flex flex-col items-start justify-start",
          "md:w-[160px]",
          "lg:w-[200px]",
          "bg-transparent",
        )}
      >
        {/* For smaller screens, show a dropdown */}
        <DropdownMenu>
          <DropdownMenuTrigger asChild>
            <Button
              variant="ghost"
              className={cn(
                "w-full px-4 py-2 text-gray-200",
                "flex justify-between items-center",
                "md:hidden",
              )}
            >
              {activeTab}
              <CaretDownIcon />
            </Button>
          </DropdownMenuTrigger>
          <DropdownMenuContent
            className="w-[calc(100vw-2rem)] min-w-[360px] sm:min-w-[400px] md:hidden"
            align="start"
          >
            <DropdownMenuItem onClick={() => setActiveTab(AI_TAB)}>
              {AI_TAB}
            </DropdownMenuItem>
            <DropdownMenuItem onClick={() => setActiveTab(CUSTOM_ROUTES_TAB)}>
              {CUSTOM_ROUTES_TAB}
            </DropdownMenuItem>
<<<<<<< HEAD
=======
            <DropdownMenuItem onClick={() => setActiveTab(TRACING_LITE_TAB)}>
              {TRACING_LITE_TAB}
            </DropdownMenuItem>
            <DropdownMenuItem onClick={() => setActiveTab(PROXY_REQUESTS_TAB)}>
              {PROXY_REQUESTS_TAB}
            </DropdownMenuItem>
>>>>>>> 0283d26a
          </DropdownMenuContent>
        </DropdownMenu>
        {/* For md breakpoint, show tab triggers */}
        <TabsTrigger
          className="hidden md:block w-full justify-start text-left py-2 px-4"
          value={AI_TAB}
        >
          <SparkleWand className="inline w-3.5 h-3.5 mr-1.5" />
          Request Autofill
        </TabsTrigger>
        <TabsTrigger
          className="hidden md:block w-full justify-start text-left py-2 px-4"
          value={CUSTOM_ROUTES_TAB}
        >
          Custom Routes
        </TabsTrigger>
<<<<<<< HEAD
=======
        <TabsTrigger
          className="hidden md:block w-full justify-start text-left py-2 px-4"
          value={TRACING_LITE_TAB}
        >
          Tracing Lite
        </TabsTrigger>
        <TabsTrigger
          className="hidden md:block w-full justify-start text-left py-2 px-4"
          value={PROXY_REQUESTS_TAB}
        >
          Proxy Requests
        </TabsTrigger>
>>>>>>> 0283d26a
      </TabsList>
      <div className="w-full md:py-3 max-w-[900px] overflow-hidden overflow-y-scroll">
        <TabsContent className="m-0" value={AI_TAB}>
          <AISettingsForm settings={settings} />
        </TabsContent>
        <TabsContent className="m-0" value={CUSTOM_ROUTES_TAB}>
          <RoutesSettingsForm settings={settings} />
        </TabsContent>
<<<<<<< HEAD
=======
        <TabsContent className="m-0" value={TRACING_LITE_TAB}>
          <TracingLiteSettingsForm settings={settings} />
        </TabsContent>
        <TabsContent className="m-0" value={PROXY_REQUESTS_TAB}>
          <ProxyRequestsSettingsForm settings={settings} />
        </TabsContent>
>>>>>>> 0283d26a
      </div>
    </Tabs>
  );
}

function SettingsSkeleton() {
  return (
    <div className="grid gap-4 lg:grid-cols-[auto_1fr] lg:gap-4">
      <div className="w-full max-w-[900px] lg:w-[200px] space-y-2">
        <Skeleton className="w-full h-9" />
        <Skeleton className="w-full h-9 hidden lg:block" />
        <Skeleton className="w-full h-9 hidden lg:block" />
        <Skeleton className="w-full h-9 hidden lg:block" />
        <Skeleton className="w-full h-9 hidden lg:block" />
      </div>
      <div className="flex flex-col gap-2">
        <Skeleton className="w-full max-w-[900px] h-36" />
        <Skeleton className="w-full max-w-[900px] h-36" />
        <Skeleton className="w-full max-w-[900px] h-36 hidden sm:block" />
      </div>
    </div>
  );
}<|MERGE_RESOLUTION|>--- conflicted
+++ resolved
@@ -33,11 +33,7 @@
 
 const AI_TAB = "AI";
 const CUSTOM_ROUTES_TAB = "Custom Routes";
-<<<<<<< HEAD
-=======
-const TRACING_LITE_TAB = "Tracing Lite";
 const PROXY_REQUESTS_TAB = "Proxy Requests";
->>>>>>> 0283d26a
 
 function SettingsLayout({ settings }: { settings: Record<string, string> }) {
   const [activeTab, setActiveTab] = useState(AI_TAB);
@@ -86,15 +82,9 @@
             <DropdownMenuItem onClick={() => setActiveTab(CUSTOM_ROUTES_TAB)}>
               {CUSTOM_ROUTES_TAB}
             </DropdownMenuItem>
-<<<<<<< HEAD
-=======
-            <DropdownMenuItem onClick={() => setActiveTab(TRACING_LITE_TAB)}>
-              {TRACING_LITE_TAB}
-            </DropdownMenuItem>
             <DropdownMenuItem onClick={() => setActiveTab(PROXY_REQUESTS_TAB)}>
               {PROXY_REQUESTS_TAB}
             </DropdownMenuItem>
->>>>>>> 0283d26a
           </DropdownMenuContent>
         </DropdownMenu>
         {/* For md breakpoint, show tab triggers */}
@@ -111,21 +101,12 @@
         >
           Custom Routes
         </TabsTrigger>
-<<<<<<< HEAD
-=======
-        <TabsTrigger
-          className="hidden md:block w-full justify-start text-left py-2 px-4"
-          value={TRACING_LITE_TAB}
-        >
-          Tracing Lite
-        </TabsTrigger>
         <TabsTrigger
           className="hidden md:block w-full justify-start text-left py-2 px-4"
           value={PROXY_REQUESTS_TAB}
         >
           Proxy Requests
         </TabsTrigger>
->>>>>>> 0283d26a
       </TabsList>
       <div className="w-full md:py-3 max-w-[900px] overflow-hidden overflow-y-scroll">
         <TabsContent className="m-0" value={AI_TAB}>
@@ -134,15 +115,9 @@
         <TabsContent className="m-0" value={CUSTOM_ROUTES_TAB}>
           <RoutesSettingsForm settings={settings} />
         </TabsContent>
-<<<<<<< HEAD
-=======
-        <TabsContent className="m-0" value={TRACING_LITE_TAB}>
-          <TracingLiteSettingsForm settings={settings} />
-        </TabsContent>
         <TabsContent className="m-0" value={PROXY_REQUESTS_TAB}>
           <ProxyRequestsSettingsForm settings={settings} />
         </TabsContent>
->>>>>>> 0283d26a
       </div>
     </Tabs>
   );
