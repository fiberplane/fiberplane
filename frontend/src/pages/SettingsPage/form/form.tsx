--- conflicted
+++ resolved
@@ -34,29 +34,7 @@
 
   function onSubmit(content: Settings) {
     updateSettings(
-<<<<<<< HEAD
       { content },
-=======
-      {
-        content: {
-          aiEnabled: data.aiEnabled,
-          aiProviderType: data.aiProviderType,
-          // Remove the stored api key if the feature is disabled
-          ...(data.aiEnabled
-            ? {
-                openaiApiKey: data.openaiApiKey,
-                anthropicApiKey: data.anthropicApiKey,
-              }
-            : {}),
-          openaiBaseUrl: data.openaiBaseUrl ?? "",
-          openaiModel: data.openaiModel,
-          anthropicBaseUrl: data.anthropicBaseUrl ?? "",
-          anthropicModel: data.anthropicModel,
-          proxyRequestsEnabled: data.proxyRequestsEnabled,
-          proxyBaseUrl: data.proxyBaseUrl,
-        },
-      },
->>>>>>> e8fec70c
       {
         onSuccess() {
           toast({ title: "Settings updated!" });
