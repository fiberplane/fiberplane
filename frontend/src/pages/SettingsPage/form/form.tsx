--- conflicted
+++ resolved
@@ -12,11 +12,7 @@
   openaiModel: GPT_4o,
   anthropicModel: CLAUDE_3_5_SONNET,
   customRoutesEnabled: false,
-<<<<<<< HEAD
-=======
-  tracingLiteEnabled: false,
   proxyRequestsEnabled: false,
->>>>>>> 0283d26a
 };
 
 export function useSettingsForm(settings: Record<string, string | boolean>) {
@@ -50,11 +46,7 @@
           openaiModel: data.openaiModel,
           anthropicBaseUrl: data.anthropicBaseUrl ?? "",
           anthropicModel: data.anthropicModel,
-<<<<<<< HEAD
-=======
-          tracingLiteEnabled: data.tracingLiteEnabled,
           proxyRequestsEnabled: data.proxyRequestsEnabled,
->>>>>>> 0283d26a
         },
       },
       {
