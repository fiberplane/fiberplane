import { type ClassValue, clsx } from "clsx";
import { format } from "date-fns";
import { twMerge } from "tailwind-merge";

export function formatDate(d: Date | string) {
  return format(new Date(d), "HH:mm:ss.SSS");
}

export function cn(...inputs: ClassValue[]) {
  return twMerge(clsx(inputs));
}

export function objectWithKey<T extends string>(
  value: unknown,
  key: T,
): value is { [K in T]: unknown } {
  return typeof value === "object" && value !== null && key in value;
}

export function objectWithKeyAndValue<T extends string, V>(
  value: unknown,
  key: T,
  expectedValue: V,
): value is { [K in T]: V } {
  return objectWithKey(value, key) && value[key] === expectedValue;
}

<<<<<<< HEAD
export function noop() {}

export function isJson(str: string) {
  try {
    JSON.parse(str);
  } catch {
    return false;
  }
  return true;
}

export function parsePathFromRequestUrl(
  url: string,
  queryParams?: Record<string, string>,
) {
  try {
    const fancyUrl = new URL(url);
    if (queryParams) {
      for (const [key, value] of Object.entries(queryParams)) {
        fancyUrl.searchParams.set(key, value);
      }
    }
    return `${fancyUrl.pathname}${fancyUrl.search}`;
  } catch {
    return null;
  }
}

/**
 * Utility to see if an unknown type (an error) has a nonempty string property called "message"
 */
export function errorHasMessage(error: unknown): error is { message: string } {
  if (!error) {
    return false;
  }
  return (
    objectWithKey(error, "message") &&
    typeof error.message === "string" &&
    !!error.message
  );
=======
export const isMac = navigator.platform.toUpperCase().indexOf("MAC") >= 0;

export function isModifierKeyPressed(
  event: KeyboardEvent | MouseEvent | React.MouseEvent | React.KeyboardEvent,
) {
  if (isMac) {
    return event.metaKey;
  }
  return event.ctrlKey;
>>>>>>> e4b83b78
}<|MERGE_RESOLUTION|>--- conflicted
+++ resolved
@@ -25,7 +25,6 @@
   return objectWithKey(value, key) && value[key] === expectedValue;
 }
 
-<<<<<<< HEAD
 export function noop() {}
 
 export function isJson(str: string) {
@@ -66,7 +65,8 @@
     typeof error.message === "string" &&
     !!error.message
   );
-=======
+}
+
 export const isMac = navigator.platform.toUpperCase().indexOf("MAC") >= 0;
 
 export function isModifierKeyPressed(
@@ -76,5 +76,4 @@
     return event.metaKey;
   }
   return event.ctrlKey;
->>>>>>> e4b83b78
 }