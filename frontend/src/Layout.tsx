import type React from "react";
import { NavLink } from "react-router-dom";
import WaveIcon from "./Wave.svg";

const Branding = () => {
  return (
    <div>
      <WaveIcon height="32px" width="32px" />
    </div>
  );
};

export const Layout: React.FC<{ children?: React.ReactNode }> = ({
  children,
}) => {
  return (
    <div className="flex min-h-screen w-full flex-col bg-muted/30 max-w-128">
      <nav className="flex gap-4 sm:gap-4 py-4 sm:py-0 justify-between items-center h-[64px] border-b ">
        <div className="sticky top-0 flex items-center gap-2 border-b bg-background px-4 sm:static sm:h-auto sm:border-0 sm:bg-transparent sm:px-6 py-2 text-sm">
          <Branding />
          <NavLink
            to="/requests"
            className={({ isActive }) =>
              `rounded ${isActive ? "bg-muted" : ""} inline-block py-2.5 px-4`
            }
          >
            Requests
          </NavLink>
          <NavLink
            to="/issues"
            className={({ isActive }) =>
              `rounded-sm ${isActive ? "bg-muted" : ""} inline-block py-2.5 px-4`
            }
          >
            Issues
          </NavLink>
        </div>
      </nav>
      <div className="flex flex-col sm:gap-4 sm:py-2">
        {/* <header className="sticky top-0 z-30 flex h-14 items-center gap-4 border-b bg-background px-4 sm:static sm:h-auto sm:border-0 sm:bg-transparent sm:px-6 text-sm">
          <NavLink
            to="/requests"
            className={({ isActive }) =>
              `rounded ${isActive ? "bg-muted" : ""} inline-block py-2.5 px-4`
            }
          >
            Requests
          </NavLink>
          <NavLink
            to="/issues"
            className={({ isActive }) =>
              `rounded-sm ${isActive ? "bg-muted" : ""} inline-block py-2.5 px-4`
            }
          >
            Issues
          </NavLink>
<<<<<<< HEAD
          <Tooltip>
            <TooltipTrigger>
              <RouterLink
                to="/"
                className="flex h-9 w-9 items-center justify-center rounded-lg text-muted-foreground transition-colors hover:text-foreground md:h-8 md:w-8"
              >
                <DashboardIcon className="h-5 w-5" />
                <span className="sr-only">Dashboard</span>
              </RouterLink>
            </TooltipTrigger>
            <TooltipContent side="right">
              Dashboard (not implemented)
            </TooltipContent>
          </Tooltip>
          {/* <Tooltip>
            <NavLink
              to="/logs"
              className={({ isActive, }) => {
                return `${isActive ? "bg-accent text-accent-foreground" : "text-muted-foreground"} flex h-9 w-9 items-center justify-center rounded-lg text-accent-foreground transition-colors hover:text-foreground md:h-8 md:w-8`
              }}
            >
              <TooltipTrigger asChild>
                <div>
                  <ActivityLogIcon className="h-5 w-5" />
                  <span className="sr-only">Logs</span>
                </div>
              </TooltipTrigger>
            </NavLink>
            <TooltipContent side="right">Logs</TooltipContent>
          </Tooltip> */}
          {/* <Tooltip>
            <TooltipTrigger asChild>
              <NavLink
                to="#"
                className="flex h-9 w-9 items-center justify-center rounded-lg text-muted-foreground transition-colors hover:text-foreground md:h-8 md:w-8"
              >
                <LineChart className="h-5 w-5" />
                <span className="sr-only">Metrics</span>
              </NavLink>
            </TooltipTrigger>
            <TooltipContent side="right">Metrics</TooltipContent>
          </Tooltip> */}
          <Tooltip>
            <NavLink
              to="/requests"
              className={({ isActive }) => {
                return `${
                  isActive
                    ? "bg-accent text-accent-foreground"
                    : "text-muted-foreground"
                } flex h-9 w-9 items-center justify-center rounded-lg text-accent-foreground transition-colors hover:text-foreground md:h-8 md:w-8`;
              }}
            >
              <TooltipTrigger asChild>
                <div>
                  <MixerHorizontalIcon className="h-5 w-5" />
                  <span className="sr-only">Requests</span>
                </div>
              </TooltipTrigger>
            </NavLink>
            <TooltipContent side="right">Requests</TooltipContent>
          </Tooltip>
          <Tooltip>
            <TooltipTrigger asChild>
              <NavLink
                to="#"
                className="flex h-9 w-9 items-center justify-center rounded-lg text-muted-foreground transition-colors hover:text-foreground md:h-8 md:w-8"
              >
                <Package className="h-5 w-5" />
                <span className="sr-only">Packages</span>
              </NavLink>
            </TooltipTrigger>
            <TooltipContent side="right">Packages</TooltipContent>
          </Tooltip>
        </nav>
      </aside>
      <div className="flex flex-col flex-grow sm:gap-4 sm:py-4 sm:pl-14">
        <header className="sticky top-0 z-30 flex h-14 items-center gap-4 border-b bg-background px-4 sm:static sm:h-auto sm:border-0 sm:bg-transparent sm:px-6">
          <Sheet>
            <SheetTrigger asChild>
              <Button size="icon" variant="outline" className="sm:hidden">
                <PanelLeft className="h-5 w-5" />
                <span className="sr-only">Toggle Menu</span>
              </Button>
            </SheetTrigger>
            <SheetContent side="left" className="sm:max-w-xs">
              <nav className="grid gap-6 text-lg font-medium">
                <NavLink
                  to="/"
                  className="group flex h-10 w-10 shrink-0 items-center justify-center gap-2 rounded-full bg-primary text-lg font-semibold text-primary-foreground md:text-base"
                >
                  <WaveIcon className="h-5 w-5 transition-all group-hover:scale-110" />
                  <span className="sr-only">Mizu</span>
                </NavLink>
                <NavLink
                  to="/"
                  className="flex items-center gap-4 px-2.5 text-muted-foreground hover:text-foreground"
                >
                  <DashboardIcon className="h-5 w-5" />
                  Mizu
                </NavLink>
                <NavLink
                  to="#"
                  className="flex items-center gap-4 px-2.5 text-muted-foreground hover:text-foreground"
                >
                  <ActivityLogIcon className="h-5 w-5" />
                  Logs
                </NavLink>
                <NavLink
                  to="#"
                  className="flex items-center gap-4 px-2.5 text-muted-foreground hover:text-foreground"
                >
                  <LineChart className="h-5 w-5" />
                  Metrics
                </NavLink>
                <NavLink
                  to="#"
                  className="flex items-center gap-4 px-2.5 text-foreground"
                >
                  <Package className="h-5 w-5" />
                  Packages
                </NavLink>
              </nav>
            </SheetContent>
          </Sheet>
          <MizuBreadcrumbs />
          <div className="relative ml-auto flex-1 md:grow-0 h-8">
            {/* <Search className="absolute left-2.5 top-2.5 h-4 w-4 text-muted-foreground" /> */}
            {/* <Input
              type="search"
              placeholder="Search..."
              className="w-full rounded-lg bg-background pl-8 md:w-[200px] lg:w-[336px]"
            /> */}
          </div>
          {/* <DropdownMenu>
            <DropdownMenuTrigger asChild>
              <Button
                variant="outline"
                size="icon"
                className="overflow-hidden rounded-full"
              >
                <UserIcon
                  width={36}
                  height={36}
                  className="overflow-hidden rounded-full text-gray-400"
                />
              </Button>
            </DropdownMenuTrigger>
            <DropdownMenuContent align="end">
              <DropdownMenuLabel>My Account</DropdownMenuLabel>
              <DropdownMenuSeparator />
              <DropdownMenuItem>Settings</DropdownMenuItem>
              <DropdownMenuItem>Support</DropdownMenuItem>
              <DropdownMenuSeparator />
              <DropdownMenuItem>Logout</DropdownMenuItem>
            </DropdownMenuContent>
          </DropdownMenu> */}
        </header>
        <main className="grid flex-1 items-start gap-4 p-4 sm:px-6 sm:py-0 md:gap-8">
=======
        </header> */}
        <main className="grid flex-1 items-start gap-4 py-2 px-4 sm:px-6 sm:py-0 md:gap-8">
>>>>>>> f4469f40
          {children}
        </main>
      </div>
    </div>
  );
};

export default Layout;<|MERGE_RESOLUTION|>--- conflicted
+++ resolved
@@ -54,170 +54,8 @@
           >
             Issues
           </NavLink>
-<<<<<<< HEAD
-          <Tooltip>
-            <TooltipTrigger>
-              <RouterLink
-                to="/"
-                className="flex h-9 w-9 items-center justify-center rounded-lg text-muted-foreground transition-colors hover:text-foreground md:h-8 md:w-8"
-              >
-                <DashboardIcon className="h-5 w-5" />
-                <span className="sr-only">Dashboard</span>
-              </RouterLink>
-            </TooltipTrigger>
-            <TooltipContent side="right">
-              Dashboard (not implemented)
-            </TooltipContent>
-          </Tooltip>
-          {/* <Tooltip>
-            <NavLink
-              to="/logs"
-              className={({ isActive, }) => {
-                return `${isActive ? "bg-accent text-accent-foreground" : "text-muted-foreground"} flex h-9 w-9 items-center justify-center rounded-lg text-accent-foreground transition-colors hover:text-foreground md:h-8 md:w-8`
-              }}
-            >
-              <TooltipTrigger asChild>
-                <div>
-                  <ActivityLogIcon className="h-5 w-5" />
-                  <span className="sr-only">Logs</span>
-                </div>
-              </TooltipTrigger>
-            </NavLink>
-            <TooltipContent side="right">Logs</TooltipContent>
-          </Tooltip> */}
-          {/* <Tooltip>
-            <TooltipTrigger asChild>
-              <NavLink
-                to="#"
-                className="flex h-9 w-9 items-center justify-center rounded-lg text-muted-foreground transition-colors hover:text-foreground md:h-8 md:w-8"
-              >
-                <LineChart className="h-5 w-5" />
-                <span className="sr-only">Metrics</span>
-              </NavLink>
-            </TooltipTrigger>
-            <TooltipContent side="right">Metrics</TooltipContent>
-          </Tooltip> */}
-          <Tooltip>
-            <NavLink
-              to="/requests"
-              className={({ isActive }) => {
-                return `${
-                  isActive
-                    ? "bg-accent text-accent-foreground"
-                    : "text-muted-foreground"
-                } flex h-9 w-9 items-center justify-center rounded-lg text-accent-foreground transition-colors hover:text-foreground md:h-8 md:w-8`;
-              }}
-            >
-              <TooltipTrigger asChild>
-                <div>
-                  <MixerHorizontalIcon className="h-5 w-5" />
-                  <span className="sr-only">Requests</span>
-                </div>
-              </TooltipTrigger>
-            </NavLink>
-            <TooltipContent side="right">Requests</TooltipContent>
-          </Tooltip>
-          <Tooltip>
-            <TooltipTrigger asChild>
-              <NavLink
-                to="#"
-                className="flex h-9 w-9 items-center justify-center rounded-lg text-muted-foreground transition-colors hover:text-foreground md:h-8 md:w-8"
-              >
-                <Package className="h-5 w-5" />
-                <span className="sr-only">Packages</span>
-              </NavLink>
-            </TooltipTrigger>
-            <TooltipContent side="right">Packages</TooltipContent>
-          </Tooltip>
-        </nav>
-      </aside>
-      <div className="flex flex-col flex-grow sm:gap-4 sm:py-4 sm:pl-14">
-        <header className="sticky top-0 z-30 flex h-14 items-center gap-4 border-b bg-background px-4 sm:static sm:h-auto sm:border-0 sm:bg-transparent sm:px-6">
-          <Sheet>
-            <SheetTrigger asChild>
-              <Button size="icon" variant="outline" className="sm:hidden">
-                <PanelLeft className="h-5 w-5" />
-                <span className="sr-only">Toggle Menu</span>
-              </Button>
-            </SheetTrigger>
-            <SheetContent side="left" className="sm:max-w-xs">
-              <nav className="grid gap-6 text-lg font-medium">
-                <NavLink
-                  to="/"
-                  className="group flex h-10 w-10 shrink-0 items-center justify-center gap-2 rounded-full bg-primary text-lg font-semibold text-primary-foreground md:text-base"
-                >
-                  <WaveIcon className="h-5 w-5 transition-all group-hover:scale-110" />
-                  <span className="sr-only">Mizu</span>
-                </NavLink>
-                <NavLink
-                  to="/"
-                  className="flex items-center gap-4 px-2.5 text-muted-foreground hover:text-foreground"
-                >
-                  <DashboardIcon className="h-5 w-5" />
-                  Mizu
-                </NavLink>
-                <NavLink
-                  to="#"
-                  className="flex items-center gap-4 px-2.5 text-muted-foreground hover:text-foreground"
-                >
-                  <ActivityLogIcon className="h-5 w-5" />
-                  Logs
-                </NavLink>
-                <NavLink
-                  to="#"
-                  className="flex items-center gap-4 px-2.5 text-muted-foreground hover:text-foreground"
-                >
-                  <LineChart className="h-5 w-5" />
-                  Metrics
-                </NavLink>
-                <NavLink
-                  to="#"
-                  className="flex items-center gap-4 px-2.5 text-foreground"
-                >
-                  <Package className="h-5 w-5" />
-                  Packages
-                </NavLink>
-              </nav>
-            </SheetContent>
-          </Sheet>
-          <MizuBreadcrumbs />
-          <div className="relative ml-auto flex-1 md:grow-0 h-8">
-            {/* <Search className="absolute left-2.5 top-2.5 h-4 w-4 text-muted-foreground" /> */}
-            {/* <Input
-              type="search"
-              placeholder="Search..."
-              className="w-full rounded-lg bg-background pl-8 md:w-[200px] lg:w-[336px]"
-            /> */}
-          </div>
-          {/* <DropdownMenu>
-            <DropdownMenuTrigger asChild>
-              <Button
-                variant="outline"
-                size="icon"
-                className="overflow-hidden rounded-full"
-              >
-                <UserIcon
-                  width={36}
-                  height={36}
-                  className="overflow-hidden rounded-full text-gray-400"
-                />
-              </Button>
-            </DropdownMenuTrigger>
-            <DropdownMenuContent align="end">
-              <DropdownMenuLabel>My Account</DropdownMenuLabel>
-              <DropdownMenuSeparator />
-              <DropdownMenuItem>Settings</DropdownMenuItem>
-              <DropdownMenuItem>Support</DropdownMenuItem>
-              <DropdownMenuSeparator />
-              <DropdownMenuItem>Logout</DropdownMenuItem>
-            </DropdownMenuContent>
-          </DropdownMenu> */}
-        </header>
-        <main className="grid flex-1 items-start gap-4 p-4 sm:px-6 sm:py-0 md:gap-8">
-=======
         </header> */}
         <main className="grid flex-1 items-start gap-4 py-2 px-4 sm:px-6 sm:py-0 md:gap-8">
->>>>>>> f4469f40
           {children}
         </main>
       </div>
