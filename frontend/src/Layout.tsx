--- conflicted
+++ resolved
@@ -2,13 +2,9 @@
 import { ComponentProps } from "react";
 import { NavLink } from "react-router-dom";
 import FpxIcon from "./assets/fpx.svg";
-<<<<<<< HEAD
-// import { useTracesSocket } from "./hooks/useTracesSocket";
-=======
 import { WebhoncBadge } from "./components/WebhoncBadge";
 import { useWebsocketQueryInvalidation } from "./hooks";
 import { useProxyRequestsEnabled } from "./hooks/useProxyRequestsEnabled";
->>>>>>> 0283d26a
 import { cn } from "./utils";
 
 const Branding = () => {
@@ -22,9 +18,6 @@
 export const Layout: React.FC<{ children?: React.ReactNode }> = ({
   children,
 }) => {
-<<<<<<< HEAD
-  // useTracesSocket();
-=======
   // Will add new fpx-requests as they come in by refetching
   // In the future, we'll want to build a better ux around this (not auto refresh the table)
   //
@@ -32,7 +25,6 @@
   useWebsocketQueryInvalidation();
 
   const shouldShowProxyRequests = useProxyRequestsEnabled();
->>>>>>> 0283d26a
 
   return (
     <div className="flex min-h-screen w-full flex-col bg-muted/30 max-w-128 overflow-hidden">
