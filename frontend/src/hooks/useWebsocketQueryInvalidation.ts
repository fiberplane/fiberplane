--- conflicted
+++ resolved
@@ -1,13 +1,5 @@
-<<<<<<< HEAD
-import { MIZU_TRACES_KEY, PROBED_ROUTES_KEY } from "@/queries";
-import { useHandler } from "@fiberplane/hooks";
-import { useQueryClient } from "@tanstack/react-query";
-import z from "zod";
-import { useWebSocket } from "./useWebSocket";
-=======
 import { useRealtimeService } from "@/hooks/useRealtimeService";
 import { useQueryClient } from "@tanstack/react-query";
->>>>>>> 0283d26a
 
 /**
  * BE CAREFUL WITH THIS HOOK
@@ -18,33 +10,6 @@
  */
 export function useWebsocketQueryInvalidation() {
   const queryClient = useQueryClient();
-<<<<<<< HEAD
-  const handleMessageEvent = useHandler(function onMessage(
-    this: WebSocket,
-    ev: MessageEvent,
-  ) {
-    console.debug("Received websocket message", ev?.data);
-    let action: unknown;
-    try {
-      action = JSON.parse(ev?.data);
-    } catch {
-      // Silent - we log stuff below
-    }
-    const decodedAction =
-      action && isFPXWebsocketMessage(action) ? action : null;
-    if (!decodedAction) {
-      console.warn(
-        "Received websocket message that we cannot react to",
-        action,
-      );
-      return;
-    }
-    queryClient.invalidateQueries({ queryKey: decodedAction.payload });
-  });
-
-  useWebSocket("/ws", handleMessageEvent);
-=======
-
   const wsMessage = useRealtimeService();
 
   if (wsMessage) {
@@ -82,5 +47,4 @@
       }
     }
   }
->>>>>>> 0283d26a
 }