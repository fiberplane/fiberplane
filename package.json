--- conflicted
+++ resolved
@@ -23,19 +23,6 @@
     "url": "https://github.com/fiberplane/fpx/issues"
   },
   "homepage": "https://github.com/fiberplane/fpx#readme",
-<<<<<<< HEAD
-  "workspaces": [
-    "client-library",
-    "client-library-otel",
-    "frontend",
-    "api",
-    "webhonc"
-  ],
-  "dependencies": {
-    "@biomejs/biome": "^1.8.0"
-  },
-=======
->>>>>>> 6516cee8
   "devDependencies": {
     "@biomejs/biome": "^1.8.3",
     "rimraf": "^5.0.7",
