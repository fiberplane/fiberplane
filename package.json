--- conflicted
+++ resolved
@@ -23,12 +23,9 @@
   "workspaces": ["client-library", "client-library-otel", "frontend", "api", "shared"],
   "dependencies": {
     "@biomejs/biome": "^1.8.0",
-<<<<<<< HEAD
     "ajv": "^8.17.1",
-    "json-schema-to-ts": "^3.1.0"
-=======
+    "json-schema-to-ts": "^3.1.0",
     "wrangler": "^3.62.0"
->>>>>>> 41db5c99
   },
   "devDependencies": {
     "rimraf": "^5.0.7",
