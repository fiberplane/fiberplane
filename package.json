{
  "name": "fiberplane",
  "version": "1.0.0",
  "description": "Local development debugging interface for Hono apps, powered by OpenTelemetry",
  "scripts": {
    "preinstall": "npx only-allow pnpm",
    "build:fp-hono": "pnpm build:playground && pnpm clean:fp-hono && pnpm --filter @fiberplane/hono build && cp -r packages/hono-ui/dist packages/hono/dist/playground",
    "build:playground": "pnpm --filter @fiberplane/hono-ui build",
    "build:source-analysis": "pnpm --filter @fiberplane/source-analysis build",
    "build:studio": "pnpm clean:studio && pnpm build:studio-api && pnpm build:studio-frontend",
    "build:studio-api": "pnpm --filter @fiberplane/studio build",
    "build:studio-frontend": "pnpm --filter @fiberplane/studio-frontend build && cp -r legacy/apps/studio/studio-frontend/dist/* legacy/apps/studio/studio-api/dist",
    "build:types": "pnpm --filter @fiberplane/fpx-types build",
    "build:www": "pnpm --filter www build",
    "build:agents": "pnpm --filter @fiberplane/agents build",
    "dev:www": "pnpm --filter www dev",
    "dev:studio": "pnpm --filter @fiberplane/studio-frontend dev",
    "dev:studio-api": "pnpm --filter @fiberplane/studio dev",
    "clean:fp-hono": "rimraf packages/hono/dist",
    "clean:studio": "pnpm clean:studio-api && pnpm clean:studio-frontend",
    "clean:studio-api": "rimraf legacy/apps/studio/studio-api/dist",
    "clean:studio-frontend": "rimraf legacy/apps/studio/studio-frontend/dist",
    "format": "biome check . --write",
    "lint": "pnpm --recursive lint",
    "typecheck": "pnpm --recursive typecheck",
    "changeset": "changeset"
  },
  "repository": {
    "type": "git",
    "url": "https://github.com/fiberplane/fiberplane.git"
  },
  "bugs": {
    "url": "https://github.com/fiberplane/fiberplane/issues"
  },
  "homepage": "https://github.com/fiberplane/fiberplane#readme",
  "devDependencies": {
    "@biomejs/biome": "^1.9.4",
    "@changesets/cli": "^2.28.1",
    "pkg-pr-new": "^0.0.35",
    "rimraf": "^6.0.1",
    "typescript": "^5.8.2",
    "wrangler": "^3.91.0"
  },
<<<<<<< HEAD
  "packageManager": "pnpm@10.7.0"
=======
  "packageManager": "pnpm@10.7.1"
>>>>>>> 750588f6
}<|MERGE_RESOLUTION|>--- conflicted
+++ resolved
@@ -41,9 +41,5 @@
     "typescript": "^5.8.2",
     "wrangler": "^3.91.0"
   },
-<<<<<<< HEAD
-  "packageManager": "pnpm@10.7.0"
-=======
   "packageManager": "pnpm@10.7.1"
->>>>>>> 750588f6
 }