--- conflicted
+++ resolved
@@ -1,20 +1,8 @@
-<<<<<<< HEAD
-import { Moon, Sun } from "lucide-react";
-
-import { Button } from "@/components/ui/button";
-import {
-  FpDropdownMenu,
-  FpDropdownMenuContent,
-  FpDropdownMenuItem,
-  FpDropdownMenuTrigger,
-} from "@/components/ui/dropdown-menu";
-=======
 import { Label } from "@/components/ui/label";
 import { RadioGroup, RadioGroupItem } from "@/components/ui/radio-group";
 import { cn } from "@/lib/utils";
 import { Monitor, Moon, Sun } from "lucide-react";
 import type { LucideIcon } from "lucide-react";
->>>>>>> 147e7e80
 import { useTheme } from "./theme-provider";
 
 interface ThemeOptionProps {
@@ -25,33 +13,6 @@
 
 function ThemeOption({ value, label, icon: Icon }: ThemeOptionProps) {
   return (
-<<<<<<< HEAD
-    <div className="flex items-center gap-2">
-      <FpDropdownMenu>
-        <FpDropdownMenuTrigger asChild>
-          <Button
-            variant="outline"
-            size="icon"
-            className="hover:bg-transparent"
-          >
-            <Sun className="h-[1.2rem] w-[1.2rem] rotate-0 scale-100 transition-all dark:-rotate-90 dark:scale-0" />
-            <Moon className="absolute h-[1.2rem] w-[1.2rem] rotate-90 scale-0 transition-all dark:rotate-0 dark:scale-100" />
-            <span className="sr-only">Toggle theme</span>
-          </Button>
-        </FpDropdownMenuTrigger>
-        <FpDropdownMenuContent align="end">
-          <FpDropdownMenuItem onClick={() => setTheme("light")}>
-            Light
-          </FpDropdownMenuItem>
-          <FpDropdownMenuItem onClick={() => setTheme("dark")}>
-            Dark
-          </FpDropdownMenuItem>
-          <FpDropdownMenuItem onClick={() => setTheme("system")}>
-            System
-          </FpDropdownMenuItem>
-        </FpDropdownMenuContent>
-      </FpDropdownMenu>
-=======
     <div>
       <RadioGroupItem value={value} id={value} className="peer sr-only" />
       <Label
@@ -65,7 +26,6 @@
         <Icon className="mb-3 h-6 w-6" />
         <span className="text-sm font-medium">{label}</span>
       </Label>
->>>>>>> 147e7e80
     </div>
   );
 }
