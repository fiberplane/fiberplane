--- conflicted
+++ resolved
@@ -89,8 +89,6 @@
   serviceBaseUrl: z.string().describe("Base URL for requests"),
   path: z.string().describe("Path input"),
   method: RequestMethodSchema.describe("Method input"),
-<<<<<<< HEAD
-  requestType: RequestTypeSchema.describe("Request type input"),
   requestParameters: z.record(
     z.string(),
     z.object({
@@ -106,18 +104,6 @@
         .describe("Headers to be sent with the request"),
     }),
   ),
-=======
-  body: PlaygroundBodySchema.describe("Body"),
-  pathParams: z
-    .array(KeyValueParameterSchema)
-    .describe("Path parameters and their corresponding values"),
-  queryParams: z
-    .array(KeyValueParameterSchema)
-    .describe("Query parameters to be sent with the request"),
-  requestHeaders: z
-    .array(KeyValueParameterSchema)
-    .describe("Headers to be sent with the request"),
->>>>>>> d4090cb1
 
   // Tabs
   activeRequestsPanelTab: RequestsPanelTabSchema.describe(
