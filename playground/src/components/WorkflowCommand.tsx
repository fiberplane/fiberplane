import {
  Dialog,
<<<<<<< HEAD
  // DialogClose,
=======
  DialogClose,
>>>>>>> 657c74dc
  DialogContent,
  DialogDescription,
  DialogTitle,
} from "@/components/ui/dialog";
import { useCreateWorkflow } from "@/lib/hooks/useWorkflows";
import { useWorkflowStore } from "@/lib/workflowStore";
import { useRouteContext } from "@tanstack/react-router";
import React, { useEffect } from "react";

export function WorkflowCommand() {
  const [inputValue, setInputValue] = React.useState("");
  const inputRef = React.useRef<HTMLInputElement>(null);
  const { mutate: createWorkflow, isPending } = useCreateWorkflow();
  const { openapi } = useRouteContext({ from: "__root__" });

  const { isWorkflowCommandOpen, setWorkflowCommandOpen } = useWorkflowStore();

  const handleSubmit = (e: React.KeyboardEvent) => {
    if (e.key === "Enter") {
      e.preventDefault();
      const trimmedValue = inputValue.trim();
      if (trimmedValue && openapi?.content) {
        createWorkflow(
          {
            prompt: trimmedValue,
            openApiSchema: openapi.content,
          },
          {
            onSuccess: () => {
              setInputValue("");
              setWorkflowCommandOpen(false);
            },
          },
        );
      }
    }
  };

  // Reset input value when dialog closes
  useEffect(() => {
    if (!isWorkflowCommandOpen) {
      setInputValue("");
    }
  }, [isWorkflowCommandOpen]);

  // Focus input when dialog opens
  useEffect(() => {
    if (isWorkflowCommandOpen) {
      inputRef.current?.focus();
    }
  }, [isWorkflowCommandOpen]);

  return (
    <Dialog
      open={isWorkflowCommandOpen}
      onOpenChange={(open) => !isPending && setWorkflowCommandOpen(open)}
      modal={false}
    >
      <DialogContent className="overflow-hidden p-0 shadow-lg max-w-[500px] mx-auto bg-popover">
        <DialogTitle className="sr-only">Workflow Command</DialogTitle>
        <DialogDescription className="sr-only">
          Enter a workflow command...
        </DialogDescription>
        <div className="flex items-center border-0 rounded-lg">
          <div className="relative flex-1">
            <input
              ref={inputRef}
              value={inputValue}
              onChange={(e) => setInputValue(e.target.value)}
              placeholder="E.g. Get the user's profile and then update their email"
              className="flex w-full px-3 py-2 text-sm bg-transparent rounded-md outline-none h-11"
              onKeyDown={handleSubmit}
              disabled={isPending}
            />
            {isPending && (
              <div className="absolute -translate-y-1/2 right-4 top-1/2">
                <div className="w-4 h-4 border-2 rounded-full border-foreground border-t-transparent animate-spin" />
              </div>
            )}
          </div>
        </div>
      </DialogContent>
    </Dialog>
  );
}<|MERGE_RESOLUTION|>--- conflicted
+++ resolved
@@ -1,10 +1,5 @@
 import {
   Dialog,
-<<<<<<< HEAD
-  // DialogClose,
-=======
-  DialogClose,
->>>>>>> 657c74dc
   DialogContent,
   DialogDescription,
   DialogTitle,
