--- conflicted
+++ resolved
@@ -13,12 +13,6 @@
     title: "Blog",
     description: "Fiberplane likes to write sometimes",
     template: "splash",
-<<<<<<< HEAD
-    hero: {
-      title: "Fiberplane blog"
-    }
-=======
->>>>>>> bba450e4
   }}
 >
   <ul class="blog-post-list">
