--- conflicted
+++ resolved
@@ -30,11 +30,9 @@
   --sl-color-text-accent: var(--fg-brand);
 
   /* Fix for misaligned elements in nav/header */
-<<<<<<< HEAD
-  --sl-nav-pad-y: 0.625rem;
-=======
+
   --sl-nav-pad-y: 0.55rem;
->>>>>>> 83d3aead
+
 
   /*
     Overrides for only the note badge on the Changelog page, add more if
