--- conflicted
+++ resolved
@@ -5,13 +5,5 @@
 ---
 
 ### Features
-<<<<<<< HEAD
-
-- Improved code analysis. Through the new @fiberplane/source-analysis package a more flexbile and thorough source code implementation is included
-- OpenAPI integration. You can now fetch the OpenAPI spec for your api, and Studio will use it to map spec definitions to your api routes. Expected query parameters, headers, and body fields are then surfaced in Studio.
-- Basic Command bar. You can now toggle the timeline or logs with the command bar (`cmd+k`), as well as switch between different tabs (Body, Headers, Params, Docs) in the request fields.
-- Natural language request generation. You can now generate requests with an instruction prompt. Press `cmd+shift+g` to open the prompt input.
-=======
->>>>>>> ef334282
 
 ### Bug fixes