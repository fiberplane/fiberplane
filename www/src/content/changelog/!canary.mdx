--- conflicted
+++ resolved
@@ -6,28 +6,12 @@
 
 ### Features
 
-<<<<<<< HEAD
-- **Improved logs panel.** The logs panel now shows up automatically when there are error-level logs recorded (the logs icon in the bottom-right corner also shows a red dot). The panel itself is now more responsive, readable, and features a button for quickly copying the message to clipboard.
-
-- **Empty states.** Sometimes, you don't have the data. Sometimes it's intended and sometimes it's not. This release adds makes the uninteded cases easier to resolve with clear feedback and guidance directly shown in the UI.
-
-- **Improved ai/timeline/logs panel** The panels are now combined into a single panel with tabs for each. This makes it easier to switch between them and reduces the amount of space they take up.
-
 - **Rendering outside requests** External requests are now rendered in the request panel, instead of the timeline panel.
 
 ### Bug fixes
-
-- **Initial size routes panel** Fixed an issue where routes panel would be rendered too big when the app was first loaded.
-
-- **Panel resizing issue** If multiple panels were open, sometimes resizing would not work correctly.
-
-- **Logs panel toggle** Fixed an issue where the red dot when there are errors would not be displayed.
 
 - **Set response attributes** Fixed an issue where setting response attributes would not work correctly (for synchronous endpoints).
 
 - **Side panel not closing** Fixed an issue where the side panel would not close when clicking outside of it.
 
-- **Missing log information** Fixed an issue where logs would not be displayed fully in the logs panel.
-=======
-### Bug fixes
->>>>>>> f6adf061
+- **Missing log information** Fixed an issue where logs would not be displayed fully in the logs panel.