import { rehypeHeadingIds } from "@astrojs/markdown-remark";
import partytown from "@astrojs/partytown";
import sitemap from "@astrojs/sitemap";
import starlight from "@astrojs/starlight";
import icon from "astro-icon";
import { defineConfig } from "astro/config";
import rehypeAutolinkHeadings from "rehype-autolink-headings";

// https://astro.build/config
export default defineConfig({
  site: "https://fiberplane.com",
  redirects: {
    "/docs": "/docs/get-started"
  },
  experimental: {
    contentIntellisense: true
  },
  integrations: [
    starlight({
      logo: {
        src: "@/assets/fp-logo.png",
        replacesTitle: true
      },
      title: "Fiberplane",
      description:
        "Fiberplane is an API client and a local debugging companion for Hono API.",
      social: {
        github: "https://github.com/fiberplane/fpx",
        discord: "https://discord.com/invite/cqdY6SpfVR"
      },
      sidebar: [
        {
          label: "Quickstart",
          items: ["docs/get-started"]
        },
        {
          label: "Components",
          autogenerate: { directory: "docs/components" }
        },
        {
          label: "Features",
          autogenerate: { directory: "docs/features" }
        },
        {
          label: "nav",
          items: [
            { link: "/changelog", label: "Changelog" },
            { link: "/blog", label: "Blog" },
            { link: "/docs", label: "Docs" }
          ]
        }
      ],
      head: [
        {
          tag: "script",
          attrs: {
            type: "text/partytown",
            src: "https://www.googletagmanager.com/gtag/js?id=G-FMRLG4PY3L",
            async: true,
          },
        },
        {
          tag: "script",
          attrs: {
            type: "text/partytown",
          },
          content: `
            window.dataLayer = window.dataLayer || [];
            function gtag(){dataLayer.push(arguments);}
            gtag('js', new Date());
            gtag('config', 'G-FMRLG4PY3L');
          `,
        },
      ],
      components: {
        Header: "@/components/Header.astro",
        Pagination: "@/components/Pagination.astro",
        ThemeProvider: "@/components/ThemeProvider.astro",
        Sidebar: "@/components/Sidebar.astro",
        Hero: "@/components/Hero.astro"
      },
      customCss: ["@/main.css"],
      expressiveCode: {
        themes: ["github-dark", "github-light"],
        styleOverrides: {
          borderRadius: "var(--border-radius)"
        }
      }
    }),
    // NOTE: if we ever go to server rendering or hybrid rendering,
    // we'll need to specify manually which icon sets to include
    // https://github.com/natemoo-re/astro-icon?tab=readme-ov-file#configinclude
<<<<<<< HEAD
    icon()
=======
    icon(),
    sitemap(),
    partytown({
      config: {
        forward: ["dataLayer.push"],
      },
    }),
>>>>>>> bba450e4
  ],
  markdown: {
    rehypePlugins: [
      rehypeHeadingIds,
      [
        rehypeAutolinkHeadings,
        {
          behavior: "wrap"
        }
      ]
    ]
  }
});<|MERGE_RESOLUTION|>--- conflicted
+++ resolved
@@ -90,9 +90,6 @@
     // NOTE: if we ever go to server rendering or hybrid rendering,
     // we'll need to specify manually which icon sets to include
     // https://github.com/natemoo-re/astro-icon?tab=readme-ov-file#configinclude
-<<<<<<< HEAD
-    icon()
-=======
     icon(),
     sitemap(),
     partytown({
@@ -100,7 +97,6 @@
         forward: ["dataLayer.push"],
       },
     }),
->>>>>>> bba450e4
   ],
   markdown: {
     rehypePlugins: [
