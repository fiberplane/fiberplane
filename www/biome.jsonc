--- conflicted
+++ resolved
@@ -2,11 +2,6 @@
   "$schema": "https://biomejs.dev/schemas/1.8.3/schema.json",
   "extends": ["../biome.jsonc"],
   "files": {
-<<<<<<< HEAD
-    "ignore": ["dist", "node_modules"],
-  },
-=======
     "ignore": ["dist", "node_modules", "src/*.ts.example"]
   }
->>>>>>> d3001e33
 }