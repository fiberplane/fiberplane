--- conflicted
+++ resolved
@@ -4,40 +4,19 @@
 		"module": "commonjs",
 		"strict": true,
 		"skipLibCheck": true,
-<<<<<<< HEAD
 		"lib": ["ESNext"],
 		"types": ["@cloudflare/workers-types"],
-=======
 		"declaration": true,
-		"lib": [
-			"ESNext"
-		],
-		"types": [
-			"@cloudflare/workers-types"
-		],
->>>>>>> e864ba00
 		"jsx": "react-jsx",
 		"jsxImportSource": "hono/jsx",
 		"outDir": "./dist",
 		"rootDir": ".",
 		"esModuleInterop": true,
 		"baseUrl": ".",
-		"outDir": "dist",
 		"paths": {
 			"@/*": ["src/*"]
 		}
 	},
-<<<<<<< HEAD
 	"include": ["src/**/*", "migrate.ts"],
-	"exclude": ["node_modules"]
-=======
-	"include": [
-		"src"
-	],
-	"exclude": [
-		"node_modules",
-		"dist",
-		"scripts"
-	]
->>>>>>> e864ba00
+	"exclude": ["node_modules", "dist", "scripts"]
 }