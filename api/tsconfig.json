{
	"compilerOptions": {
		"target": "ESNext",
<<<<<<< HEAD
		"module": "commonjs",
		"strict": true,
		"skipLibCheck": true,
		"lib": ["ESNext"],
		"types": ["@cloudflare/workers-types"],
		"jsx": "react-jsx",
		"jsxImportSource": "hono/jsx",
		"outDir": "./dist",
		"rootDir": ".",
		"esModuleInterop": true
	},
	"include": ["src/**/*", "migrate.ts"],
	"exclude": ["node_modules"]
=======
		"module": "ESNext",
		"moduleResolution": "Bundler",
		"strict": true,
		"skipLibCheck": true,
		"lib": [
			"ESNext"
		],
		"types": [
			"@cloudflare/workers-types"
		],
		"jsx": "react-jsx",
		"jsxImportSource": "hono/jsx",
		"baseUrl": ".",
		"paths": {
			"@/*": [
				"src/*"
			]
		}
	},
>>>>>>> 8fc0c25e
}<|MERGE_RESOLUTION|>--- conflicted
+++ resolved
@@ -1,7 +1,6 @@
 {
 	"compilerOptions": {
 		"target": "ESNext",
-<<<<<<< HEAD
 		"module": "commonjs",
 		"strict": true,
 		"skipLibCheck": true,
@@ -11,29 +10,12 @@
 		"jsxImportSource": "hono/jsx",
 		"outDir": "./dist",
 		"rootDir": ".",
-		"esModuleInterop": true
+		"esModuleInterop": true,
+		"baseUrl": ".",
+		"paths": {
+			"@/*": ["src/*"]
+		}
 	},
 	"include": ["src/**/*", "migrate.ts"],
 	"exclude": ["node_modules"]
-=======
-		"module": "ESNext",
-		"moduleResolution": "Bundler",
-		"strict": true,
-		"skipLibCheck": true,
-		"lib": [
-			"ESNext"
-		],
-		"types": [
-			"@cloudflare/workers-types"
-		],
-		"jsx": "react-jsx",
-		"jsxImportSource": "hono/jsx",
-		"baseUrl": ".",
-		"paths": {
-			"@/*": [
-				"src/*"
-			]
-		}
-	},
->>>>>>> 8fc0c25e
 }