<<<<<<< HEAD
import logger from "./logger.js";
=======
import fs from "node:fs";

import { getIgnoredPaths, shouldIgnoreFile } from "./lib/utils.js";

let debounceTimeout: NodeJS.Timeout | null = null;

// biome-ignore lint/suspicious/noExplicitAny: Trust me, this is easier
function debounce<T extends (...args: any[]) => void>(func: T, wait: number) {
  // biome-ignore lint/suspicious/noExplicitAny: Trust me, this is easier
  return (...args: any[]) => {
    if (debounceTimeout) {
      clearTimeout(debounceTimeout);
    }
    debounceTimeout = setTimeout(() => {
      func(...args);
    }, wait);
  };
}

/**
 * Since we are calling the route probe inside a file watcher, we should implement
 * debouncing to avoid spamming the service with requests.
 *
 * HACK - Since we are monitoring ts files, we need a short delay to let the code
 *        for the service recompile.
 */
const debouncedProbeRoutesWithExponentialBackoff = debounce(
  probeRoutesWithExponentialBackoff,
  1500,
);

export function startRouteProbeWatcher(watchDir: string) {
  // Fire off an async probe to the service we want to monitor
  // This will collect information on all routes that the service exposes
  // Which powers a postman-like UI to ping routes and see responses
  const serviceTargetArgument = process.env.FPX_SERVICE_TARGET;
  const probeMaxRetries = 10;
  const probeDelay = 1000;

  debouncedProbeRoutesWithExponentialBackoff(
    serviceTargetArgument,
    probeMaxRetries,
    probeDelay,
  );

  const ignoredPaths = getIgnoredPaths();

  fs.watch(watchDir, { recursive: true }, async (eventType, filename) => {
    if (shouldIgnoreFile(filename, ignoredPaths)) {
      return;
    }

    console.debug(`File ${filename} ${eventType}, sending a new probe`);

    debouncedProbeRoutesWithExponentialBackoff(
      serviceTargetArgument,
      probeMaxRetries,
      probeDelay,
    );
  });
}
>>>>>>> 99a5dc02

/**
 * Asynchronously probe the routes of a service with exponential backoff.
 * Makes a request to the service root route with the `X-Fpx-Route-Inspector` header set to `enabled`.
 */
async function probeRoutesWithExponentialBackoff(
  serviceArg: string | number | undefined,
  maxRetries: number,
  delay = 1000,
  maxDelay = 16000,
) {
  const serviceUrl = resolveServiceArg(serviceArg);
  let attempt = 0;

  while (attempt < maxRetries) {
    try {
      await routerProbe(serviceUrl);
      logger.debug(`Detected routes for ${serviceUrl} successfully!`);
      return;
    } catch (error) {
      attempt++;
      const errorMessage =
        error instanceof Error ? error.message : "Unknown error";
      logger.debug(
        `⚠️ Failed to detect routes for api ${serviceUrl}:`,
        errorMessage,
      );
      if (attempt < maxRetries) {
        const backoffDelay = Math.min(delay * 2 ** attempt, maxDelay);
        logger.debug(`  Retrying in ${backoffDelay}ms...`);
        await new Promise((resolve) => setTimeout(resolve, backoffDelay));
      } else {
        logger.error(
          "⚠️ Failed to detect api routes. Giving up! Restart fpx to try again.",
        );
      }
    }
  }
}

async function routerProbe(target: string) {
  const headers = new Headers();
  headers.append("X-Fpx-Route-Inspector", "enabled");
  return await fetch(target, {
    method: "GET",
    headers,
  });
}

/**
 * Helper function for resolving the service to probe, given a string or number argument.
 * See the tests for expected behavior, but here are some examples:
 *
 * - `resolveServiceArg()` => "http://localhost:8787"
 * - `resolveServiceArg(8787)` => "http://localhost:8787"
 * - `resolveServiceArg("8787")` => "http://localhost:8787"
 * - `resolveServiceArg("1234")` => "http://localhost:1234"
 * - `resolveServiceArg("http://localhost:1234")` => "http://localhost:1234"
 * - `resolveServiceArg("invalid", "http://localhost:4321")` => "http://localhost:4321"
 */
export function resolveServiceArg(
  serviceArg: string | number | undefined,
  fallback = "http://localhost:8787",
) {
  if (!serviceArg) {
    return fallback;
  }
  if (typeof serviceArg === "string" && serviceArg.startsWith("http")) {
    return serviceArg;
  }
  if (typeof serviceArg === "number") {
    return `http://localhost:${serviceArg}`;
  }
  const targetPort = Number.parseInt(serviceArg, 10);
  if (!targetPort) {
    logger.error(
      `Invalid service argument ${serviceArg}. Using default ${fallback}.`,
    );
    return fallback;
  }
  return `http://localhost:${targetPort}`;
}<|MERGE_RESOLUTION|>--- conflicted
+++ resolved
@@ -1,9 +1,6 @@
-<<<<<<< HEAD
+import fs from "node:fs";
+import { getIgnoredPaths, shouldIgnoreFile } from "./lib/utils.js";
 import logger from "./logger.js";
-=======
-import fs from "node:fs";
-
-import { getIgnoredPaths, shouldIgnoreFile } from "./lib/utils.js";
 
 let debounceTimeout: NodeJS.Timeout | null = null;
 
@@ -53,7 +50,7 @@
       return;
     }
 
-    console.debug(`File ${filename} ${eventType}, sending a new probe`);
+    logger.debug(`File ${filename} ${eventType}, sending a new probe`);
 
     debouncedProbeRoutesWithExponentialBackoff(
       serviceTargetArgument,
@@ -62,7 +59,6 @@
     );
   });
 }
->>>>>>> 99a5dc02
 
 /**
  * Asynchronously probe the routes of a service with exponential backoff.
