import { createServer } from "node:http";
import { serve } from "@hono/node-server";
import { createClient } from "@libsql/client";
import chalk from "chalk";
import { config } from "dotenv";
import { drizzle } from "drizzle-orm/libsql";
import figlet from "figlet";
import type { MiddlewareHandler } from "hono";
import type { WebSocket } from "ws";
import { createApp } from "./app.js";
import {
  DEFAULT_DATABASE_URL,
  FPX_PORT,
  USER_PROJECT_ROOT_DIR,
} from "./constants.js";
import * as schema from "./db/schema.js";
<<<<<<< HEAD
=======
import { hasValidAiConfig } from "./lib/ai/index.js";
>>>>>>> 06004023
import { getAuthServer } from "./lib/fp-services/server.js";
import { setupRealtimeService } from "./lib/realtime/index.js";
import { getInferenceConfig, getSetting } from "./lib/settings/index.js";
import { resolveWebhoncUrl } from "./lib/utils.js";
import * as webhonc from "./lib/webhonc/index.js";
import logger from "./logger/index.js";
import { startRouteProbeWatcher } from "./probe-routes.js";
import {
  frontendRoutesHandler,
  staticServerMiddleware,
} from "./serve-frontend-build.js";

import { enableCodeAnalysis } from "./lib/code-analysis.js";
import type { Bindings, Variables } from "./lib/types.js";

config({ path: ".dev.vars" });

// A couple of global in-memory only data structures:
// - wsConnections for realtime service
const wsConnections = new Set<WebSocket>();

const sql = createClient({
  url: process.env.FPX_DATABASE_URL ?? DEFAULT_DATABASE_URL,
});
const db = drizzle(sql, { schema });
// Set up the api routes
const app = createApp(db, webhonc, wsConnections);

/**
 * Serve all the frontend static files
 */
// Typecast to please the typescript overlords
app.use(
  "/*",
  staticServerMiddleware as unknown as MiddlewareHandler<{
    Bindings: Bindings;
    Variables: Variables;
  }>,
);

/**
 * Fallback route that just serves the frontend index.html file,
 * This is necessary to support frontend routing!
 */
app.get("*", frontendRoutesHandler);

// Serve the API
const port = FPX_PORT;
const server = serve({
  fetch: app.fetch,
  port,
  createServer,
}) as ReturnType<typeof createServer>;

server.on("listening", () => {
  const fpxLogo = chalk.greenBright(figlet.textSync("FPX Studio"));
  const runningMessage = "FPX Studio is up!";
  const localhostLink = chalk.blue(`http://localhost:${port}`);
  const visitMessage = `Visit ${localhostLink} to get started`;
  logger.info(`${fpxLogo}`);
  logger.info(`${runningMessage} ${visitMessage}`);
});

server.on("error", (err) => {
  if ("code" in err && err.code === "EADDRINUSE") {
    logger.error(
      `Port ${port} is already in use. Please choose a different port for FPX.`,
    );
    process.exit(1);
  } else {
    logger.error("Server error:", err);
  }
});

// We need to kick off another server in the background on a predictable port
// TODO - Implement a flow that kicks off and tears down this server ephemerally
getAuthServer(FPX_PORT);

// First, fire off an async probe to the service we want to monitor
//   - This will collect information on all routes that the service exposes
//
// Additionally, this will watch for changes to files in the project directory,
//   - If a file changes, send a new probe to the service
startRouteProbeWatcher(USER_PROJECT_ROOT_DIR);

// Set up websocket server
setupRealtimeService({ server, path: "/ws", wsConnections });

// set up webhonc manager
webhonc.setupWebhonc({ host: resolveWebhoncUrl(), db, wsConnections });

// check settings if proxy requests is enabled
const proxyRequestsEnabled = await getSetting(db, "proxyRequestsEnabled");

if (proxyRequestsEnabled ?? false) {
  logger.debug("Proxy requests feature enabled.");
  await webhonc.start();
}

// check settings if ai is enabled, and proactively start the typescript language server
const inferenceConfig = await getInferenceConfig(db);
<<<<<<< HEAD

enableCodeAnalysis();
=======
const aiEnabled = hasValidAiConfig(inferenceConfig);

if (aiEnabled) {
  enableCodeAnalysis();
}
>>>>>>> 06004023
<|MERGE_RESOLUTION|>--- conflicted
+++ resolved
@@ -14,13 +14,9 @@
   USER_PROJECT_ROOT_DIR,
 } from "./constants.js";
 import * as schema from "./db/schema.js";
-<<<<<<< HEAD
-=======
-import { hasValidAiConfig } from "./lib/ai/index.js";
->>>>>>> 06004023
 import { getAuthServer } from "./lib/fp-services/server.js";
 import { setupRealtimeService } from "./lib/realtime/index.js";
-import { getInferenceConfig, getSetting } from "./lib/settings/index.js";
+import { getSetting } from "./lib/settings/index.js";
 import { resolveWebhoncUrl } from "./lib/utils.js";
 import * as webhonc from "./lib/webhonc/index.js";
 import logger from "./logger/index.js";
@@ -117,15 +113,4 @@
   await webhonc.start();
 }
 
-// check settings if ai is enabled, and proactively start the typescript language server
-const inferenceConfig = await getInferenceConfig(db);
-<<<<<<< HEAD
-
-enableCodeAnalysis();
-=======
-const aiEnabled = hasValidAiConfig(inferenceConfig);
-
-if (aiEnabled) {
-  enableCodeAnalysis();
-}
->>>>>>> 06004023
+enableCodeAnalysis();