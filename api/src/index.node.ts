--- conflicted
+++ resolved
@@ -1,19 +1,11 @@
-<<<<<<< HEAD
 import path, { dirname } from "node:path";
 import fs from "node:fs";
 import { fileURLToPath } from "node:url";
-=======
 import { createServer } from "node:http";
->>>>>>> 1833002f
 import { serve } from "@hono/node-server";
 import { serveStatic } from '@hono/node-server/serve-static';
 import { config } from "dotenv";
-<<<<<<< HEAD
-=======
-
->>>>>>> 1833002f
 import { type WebSocket, WebSocketServer } from "ws";
-import { createApp } from "./app";
 
 import { createApp } from "./app.js";
 
