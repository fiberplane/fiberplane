<<<<<<< HEAD
export const makeRequestSchema = {
  type: "object",
  name: "make_request",
  properties: {
    path: {
      type: "string",
    },
    pathParams: {
      type: "array",
      items: {
        type: "object",
        properties: {
          key: {
            type: "string",
          },
          value: {
            type: "string",
          },
        },
      },
    },
    queryParams: {
      type: "array",
      items: {
        type: "object",
        properties: {
          key: {
            type: "string",
          },
          value: {
            type: "string",
          },
        },
      },
    },
    body: {
      type: "string",
    },
    bodyType: {
      type: "object" as const,
      properties: {
        type: {
          type: "string" as const,
          enum: ["json", "text", "form-data", "file"],
        },
        isMultipart: {
          type: "boolean" as const,
        },
      },
    },
    headers: {
      type: "array",
      items: {
        type: "object",
        properties: {
          key: {
            type: "string",
          },
          value: {
            type: "string",
          },
        },
      },
    },
  },
  // TODO - Mark fields like `pathParams` as required based on the route definition?
  required: ["path"],
};
export const makeRequestTool = {
  type: "function",
  function: {
    name: "make_request",
    description:
      "Generates some random data for an http request to an api backend",
    parameters: makeRequestSchema,
  },
} as const;
=======
import { z } from "zod";

// NOTE - We cannot use `.optional` from zod because it does not play nicely with structured output
export const requestSchema = z.object({
  path: z.string(),
  pathParams: z
    .array(
      z.object({
        key: z.string(),
        value: z.string(),
      }),
    )
    .nullable(),
  queryParams: z
    .array(
      z.object({
        key: z.string(),
        value: z.string(),
      }),
    )
    .nullable(),
  body: z.string().nullable(),
  bodyType: z
    .object({
      type: z.enum(["json", "text", "form-data", "file"]),
      isMultipart: z.boolean(),
    })
    .nullable(),
  headers: z
    .array(
      z.object({
        key: z.string(),
        value: z.string(),
      }),
    )
    .nullable(),
});

export const makeRequestTool = {
  type: "function",
  function: {
    name: "make_request",
    description:
      "Generates some random data for an http request to an api backend",
    parameters: requestSchema,
  },
};
>>>>>>> a4bccd9b
<|MERGE_RESOLUTION|>--- conflicted
+++ resolved
@@ -1,82 +1,3 @@
-<<<<<<< HEAD
-export const makeRequestSchema = {
-  type: "object",
-  name: "make_request",
-  properties: {
-    path: {
-      type: "string",
-    },
-    pathParams: {
-      type: "array",
-      items: {
-        type: "object",
-        properties: {
-          key: {
-            type: "string",
-          },
-          value: {
-            type: "string",
-          },
-        },
-      },
-    },
-    queryParams: {
-      type: "array",
-      items: {
-        type: "object",
-        properties: {
-          key: {
-            type: "string",
-          },
-          value: {
-            type: "string",
-          },
-        },
-      },
-    },
-    body: {
-      type: "string",
-    },
-    bodyType: {
-      type: "object" as const,
-      properties: {
-        type: {
-          type: "string" as const,
-          enum: ["json", "text", "form-data", "file"],
-        },
-        isMultipart: {
-          type: "boolean" as const,
-        },
-      },
-    },
-    headers: {
-      type: "array",
-      items: {
-        type: "object",
-        properties: {
-          key: {
-            type: "string",
-          },
-          value: {
-            type: "string",
-          },
-        },
-      },
-    },
-  },
-  // TODO - Mark fields like `pathParams` as required based on the route definition?
-  required: ["path"],
-};
-export const makeRequestTool = {
-  type: "function",
-  function: {
-    name: "make_request",
-    description:
-      "Generates some random data for an http request to an api backend",
-    parameters: makeRequestSchema,
-  },
-} as const;
-=======
 import { z } from "zod";
 
 // NOTE - We cannot use `.optional` from zod because it does not play nicely with structured output
@@ -123,5 +44,4 @@
       "Generates some random data for an http request to an api backend",
     parameters: requestSchema,
   },
-};
->>>>>>> a4bccd9b
+};