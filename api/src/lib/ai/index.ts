import { createAnthropic } from "@ai-sdk/anthropic";
import { createMistral } from "@ai-sdk/mistral";
import { createOpenAI } from "@ai-sdk/openai";
import type { Settings } from "@fiberplane/fpx-types";
import { type APICallError, generateObject } from "ai";
import { createOllama } from "ollama-ai-provider";
import logger from "../../logger.js";
<<<<<<< HEAD
import { generateRequestWithFp } from "./fp.js";
import { invokeRequestGenerationPrompt } from "./prompts.js";
import { requestSchema } from "./tools.js";
=======
import { getSystemPrompt, invokeRequestGenerationPrompt } from "./prompts.js";
import { makeRequestTool, requestSchema } from "./tools.js";
>>>>>>> 23ca02c9

function configureProvider(
  aiProvider: string,
  providerConfig: {
    apiKey: string;
    baseUrl?: string | undefined;
    model: string;
  },
) {
  if (aiProvider === "openai") {
    const openai = createOpenAI({
      apiKey: providerConfig.apiKey,
      baseURL: providerConfig.baseUrl ?? undefined,
    });
    return openai(providerConfig.model, { structuredOutputs: true });
  }
  if (aiProvider === "anthropic") {
    const anthropic = createAnthropic({
      apiKey: providerConfig.apiKey,
      baseURL: providerConfig.baseUrl ?? undefined,
    });
    return anthropic(providerConfig.model);
  }

  if (aiProvider === "mistral") {
    const mistral = createMistral({
      apiKey: providerConfig.apiKey,
      baseURL: providerConfig.baseUrl ?? undefined,
    });
    return mistral(providerConfig.model);
  }

  if (aiProvider === "ollama") {
    const ollama = createOllama({
      baseURL: providerConfig.baseUrl ?? undefined,
    });

    return ollama(providerConfig.model);
  }

  throw new Error("Unknown AI provider");
}

export async function generateRequestWithAiProvider({
  fpApiKey,
  inferenceConfig,
  persona,
  method,
  path,
  handler,
  handlerContext,
  history,
  openApiSpec,
  middleware,
  middlewareContext,
}: {
  fpApiKey?: string;
  inferenceConfig: Settings;
  persona: string;
  method: string;
  path: string;
  handler: string;
  handlerContext?: string;
  history?: string[];
  openApiSpec?: string;
  middleware?: {
    handler: string;
    method: string;
    path: string;
  }[];
  middlewareContext?: string;
}) {
  const { aiProviderConfigurations, aiProvider } = inferenceConfig;
  const aiEnabled = hasValidAiConfig(inferenceConfig);
  if (!aiEnabled) {
    return { data: null, error: { message: "AI is not enabled" } };
  }

  if (!aiProvider) {
    return { data: null, error: { message: "AI provider is not set" } };
  }

  if (!aiProviderConfigurations || !aiProviderConfigurations[aiProvider]) {
    return {
      data: null,
      error: { message: "AI provider is not configured properly" },
    };
  }

  const providerConfig = aiProviderConfigurations[aiProvider];

  if (aiProvider === "fp") {
    if (!fpApiKey) {
      return {
        data: null,
        error: { message: "Fiberplane token not found" },
      };
    }
    return generateRequestWithFp({
      fpApiKey,
      handler,
      handlerContext,
      history,
      openApiSpec,
      middleware,
      middlewareContext,
      persona,
      method,
      path,
    });
  }

  const provider = configureProvider(aiProvider, providerConfig);

  logger.debug("Generating request with AI provider", {
    aiProvider,
    providerConfig,
  });

  try {
    const samplePrompt = `
I need to make a request to one of my Hono api handlers.

Here are some recent requests/responses, which you can use as inspiration for future requests.
E.g., if we recently created a resource, you can look that resource up.

<history>
</history>

The request you make should be a GET request to route: /api/geese/:id

Here is the OpenAPI spec for the handler:
<openapi/>

Here is the middleware that will be applied to the request:
<middleware/>

Here is some additional context for the middleware that will be applied to the request:
<middlewareContext/>

Here is the code for the handler:
<code/>

Here is some additional context for the handler source code, if you need it:
<context/>
`;

    const userPrompt = await invokeRequestGenerationPrompt({
      persona,
      method,
      path,
      handler,
      handlerContext,
      history,
      openApiSpec,
      middleware,
      middlewareContext,
    });

    const systemPrompt = getSystemPrompt(persona, aiProvider);

    const {
      object: generatedObject,
      warnings,
      usage,
    } = await generateObject({
      model: provider,
      schema: requestSchema,
      messages: [
        { role: "system", content: systemPrompt },
        { role: "user", content: samplePrompt },
        {
          role: "assistant",
          content: [
            {
              type: "tool-call",
              toolCallId: "call_1",
              toolName: "make_request",
              args: makeRequestTool,
            },
          ],
        },
        {
          role: "tool",
          content: [
            {
              type: "tool-result",
              toolCallId: "call_1",
              toolName: "make_request",
              result: JSON.stringify({
                path: "/api/users/123",
                pathParams: [{ key: ":id", value: "123" }],
                queryParams: [
                  { key: "include", value: "profile" },
                  { key: "fields", value: "name,email" },
                ],
                body: JSON.stringify({
                  name: "John Doe",
                  email: "john@example.com",
                }),
                bodyType: { type: "json", isMultipart: false },
                headers: [],
              }),
            },
          ],
        },
        { role: "user", content: userPrompt },
      ],
    });

    logger.debug("Generated object, warnings, usage", {
      generatedObject,
      warnings,
      usage,
    });

    // Remove x-fpx-trace-id header from the generated object
    const filteredHeaders = generatedObject?.headers?.filter(
      (header) => header.key.toLowerCase() !== "x-fpx-trace-id",
    );

    return {
      data: { ...generatedObject, headers: filteredHeaders },
      error: null,
    };
  } catch (error) {
    logger.error("Error generating request with AI provider", {
      error,
    });
    const errorMessage = createErrorMessage(error);
    logger.debug("Error message", { errorMessage });
    return {
      data: null,
      error: { message: errorMessage },
    };
  }
}

function createErrorMessage(error: unknown) {
  if (typeof error === "object" && error !== null && "responseBody" in error) {
    return `${(error as APICallError).message}: ${(error as APICallError).responseBody}`;
  }

  if (error instanceof Error) {
    return error.message;
  }

  return "Error generating request with AI provider";
}

// NOTE - Copy-pasted from frontend
function hasValidAiConfig(settings: Settings) {
  const provider = settings.aiProvider;
  switch (provider) {
    // HACK - Special logic for OpenAI to support someone who has set a baseUrl
    //        to use an openai compatible api
    case "openai": {
      const openai = settings.aiProviderConfigurations?.openai;
      const apiKey = openai?.apiKey;
      const model = openai?.model;
      const baseUrl = openai?.baseUrl;
      return (!!apiKey && !!model) || (!!baseUrl && !!model);
    }
    case "anthropic": {
      const anthropic = settings.aiProviderConfigurations?.anthropic;
      const apiKey = anthropic?.apiKey;
      const model = anthropic?.model;
      return !!apiKey && !!model;
    }
    case "mistral": {
      const mistral = settings.aiProviderConfigurations?.mistral;
      const apiKey = mistral?.apiKey;
      const model = mistral?.model;
      return !!apiKey && !!model;
    }
    case "ollama": {
      const ollama = settings.aiProviderConfigurations?.ollama;
      const model = ollama?.model;
      return !!model;
    }
    default:
      return false;
  }
}<|MERGE_RESOLUTION|>--- conflicted
+++ resolved
@@ -5,14 +5,9 @@
 import { type APICallError, generateObject } from "ai";
 import { createOllama } from "ollama-ai-provider";
 import logger from "../../logger.js";
-<<<<<<< HEAD
 import { generateRequestWithFp } from "./fp.js";
-import { invokeRequestGenerationPrompt } from "./prompts.js";
-import { requestSchema } from "./tools.js";
-=======
 import { getSystemPrompt, invokeRequestGenerationPrompt } from "./prompts.js";
 import { makeRequestTool, requestSchema } from "./tools.js";
->>>>>>> 23ca02c9
 
 function configureProvider(
   aiProvider: string,
