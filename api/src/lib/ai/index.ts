--- conflicted
+++ resolved
@@ -2,15 +2,9 @@
 import { createMistral } from "@ai-sdk/mistral";
 import { createOpenAI } from "@ai-sdk/openai";
 import type { Settings } from "@fiberplane/fpx-types";
-<<<<<<< HEAD
-import type { LibSQLDatabase } from "drizzle-orm/libsql";
-import * as schema from "../../db/schema.js";
-import { generateRequestWithAnthropic } from "./anthropic.js";
-import { generateRequestWithFp } from "./fp.js";
-import { generateRequestWithOpenAI } from "./openai.js";
-=======
 import { generateObject } from "ai";
 import logger from "../../logger.js";
+import { generateRequestWithFp } from "./fp.js";
 import { invokeRequestGenerationPrompt } from "./prompts.js";
 import { requestSchema } from "./tools.js";
 
@@ -47,74 +41,31 @@
 
   throw new Error("Unknown AI provider");
 }
->>>>>>> a4bccd9b
 
-export async function generateRequestWithAiProvider(
-  {
-    inferenceConfig,
-    persona,
-    method,
-    path,
-    handler,
-    handlerContext,
-    history,
-    openApiSpec,
-    middleware,
-    middlewareContext,
-  }: {
-    inferenceConfig: Settings;
-    persona: string;
+export async function generateRequestWithAiProvider({
+  inferenceConfig,
+  persona,
+  method,
+  path,
+  handler,
+  handlerContext,
+  history,
+  openApiSpec,
+  middleware,
+  middlewareContext,
+}: {
+  inferenceConfig: Settings;
+  persona: string;
+  method: string;
+  path: string;
+  handler: string;
+  handlerContext?: string;
+  history?: string[];
+  openApiSpec?: string;
+  middleware?: {
+    handler: string;
     method: string;
     path: string;
-<<<<<<< HEAD
-    handler: string;
-    handlerContext?: string;
-    history?: string[];
-    openApiSpec?: string;
-    middleware?: {
-      handler: string;
-      method: string;
-      path: string;
-    }[];
-    middlewareContext?: string;
-  },
-  db?: LibSQLDatabase<typeof schema>,
-) {
-  const {
-    openaiApiKey,
-    openaiModel,
-    openaiBaseUrl,
-    anthropicApiKey,
-    anthropicModel,
-    anthropicBaseUrl,
-    aiProviderType,
-  } = inferenceConfig;
-  if (aiProviderType === "openai") {
-    return generateRequestWithOpenAI({
-      apiKey: openaiApiKey ?? "",
-      model: openaiModel ?? "",
-      baseUrl: openaiBaseUrl,
-      persona,
-      method,
-      path,
-      handler,
-      handlerContext,
-      history,
-      openApiSpec,
-      middleware,
-      middlewareContext,
-    }).then(
-      (parsedArgs) => {
-        return { data: parsedArgs, error: null };
-      },
-      (error) => {
-        if (error instanceof Error) {
-          return { data: null, error: { message: error.message } };
-        }
-        return { data: null, error: { message: "Unknown error" } };
-      },
-    );
-=======
   }[];
   middlewareContext?: string;
 }) {
@@ -122,7 +73,6 @@
   const aiEnabled = hasValidAiConfig(inferenceConfig);
   if (!aiEnabled) {
     return { data: null, error: { message: "AI is not enabled" } };
->>>>>>> a4bccd9b
   }
 
   if (!aiProvider) {
@@ -137,6 +87,22 @@
   }
 
   const providerConfig = aiProviderConfigurations[aiProvider];
+
+  if (aiProvider === "fp") {
+    // TODO - Invoke the fp request generation
+    return generateRequestWithFp({
+      apiKey: providerConfig.apiKey,
+      handler,
+      handlerContext,
+      history,
+      openApiSpec,
+      middleware,
+      middlewareContext,
+      persona,
+      method,
+      path,
+    });
+  }
 
   const provider = configureProvider(aiProvider, providerConfig);
 
@@ -196,37 +162,6 @@
   }
 }
 
-<<<<<<< HEAD
-  if (aiProviderType === "fp") {
-    const tokens = await db?.select().from(schema.tokens);
-    const token = tokens?.[0].value ?? "";
-    // TODO - Verify token first?
-    return generateRequestWithFp({
-      apiKey: token,
-      persona,
-      method,
-      path,
-      handler,
-      handlerContext,
-      history,
-      openApiSpec,
-      middleware,
-      middlewareContext,
-    }).then(
-      (parsedArgs) => {
-        return { data: parsedArgs, error: null };
-      },
-      (error) => {
-        if (error instanceof Error) {
-          return { data: null, error: { message: error.message } };
-        }
-        return { data: null, error: { message: "Unknown error" } };
-      },
-    );
-  }
-
-  return { data: null, error: { message: "Unknown AI provider" } };
-=======
 // NOTE - Copy-pasted from frontend
 function hasValidAiConfig(settings: Settings) {
   const provider = settings.aiProvider;
@@ -255,5 +190,4 @@
     default:
       return false;
   }
->>>>>>> a4bccd9b
 }