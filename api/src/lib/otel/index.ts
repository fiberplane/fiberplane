--- conflicted
+++ resolved
@@ -56,11 +56,11 @@
   scope_attributes: Record<string, AttributeValue> | null;
   resource_attributes: Record<string, AttributeValue> | null;
   status:
-    | {
-        code: EStatusCode;
-        message: string;
-      }
-    | undefined;
+  | {
+    code: EStatusCode;
+    message: string;
+  }
+  | undefined;
   events: {
     name: string;
     timestamp: Date;
@@ -166,8 +166,7 @@
   | AttributeValuePrimitive[]
   | Record<string, AttributeValuePrimitive>;
 
-<<<<<<< HEAD
-function mapAttributeValue(value: IAnyValue): AttributeValue {
+async function mapAttributeValue(value: IAnyValue): Promise<AttributeValue> {
   if (!value) {
     return null;
   }
@@ -186,15 +185,6 @@
   if (value.bytesValue !== undefined) {
     return value.bytesValue;
   }
-=======
-async function mapAttributeValue(value: IAnyValue): Promise<AttributeValue> {
-  if (!value) return null;
-  if (value.stringValue !== undefined) return value.stringValue;
-  if (value.boolValue !== undefined) return value.boolValue;
-  if (value.intValue !== undefined) return value.intValue;
-  if (value.doubleValue !== undefined) return value.doubleValue;
-  if (value.bytesValue !== undefined) return value.bytesValue;
->>>>>>> 9354e813
   if (value.arrayValue !== undefined) {
     // @ts-expect-error - By convention we don't actually nest values so don't need a recursive type
     return Promise.all(value.arrayValue.values.map(mapAttributeValue));
