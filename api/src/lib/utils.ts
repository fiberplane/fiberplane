--- conflicted
+++ resolved
@@ -2,11 +2,8 @@
 import path from "node:path";
 import type { Context } from "hono";
 import { minimatch } from "minimatch";
-<<<<<<< HEAD
 import { type Schema, any } from "zod";
-=======
 import logger from "../logger.js";
->>>>>>> 0283d26a
 
 /**
  * Hacky helper in case you want to try parsing a message as json, but want to fall back to its og value
@@ -112,7 +109,6 @@
   }
 }
 
-<<<<<<< HEAD
 // biome-ignore lint/suspicious/noExplicitAny: We handle the any case well enough
 export function fallback<T extends Schema<any>, U>(
   schema: T,
@@ -128,7 +124,8 @@
     }
     return valueOrFn;
   });
-=======
+}
+
 export async function safeReadTextBody(response: Response) {
   return response.text().catch((error) => {
     logger.error("Failed to parse response body", error);
@@ -237,5 +234,4 @@
   if (!process.env.FPX_WEBHONC_BASE_URL) return fallbackUrl;
   const customUrl = new URL(process.env.FPX_WEBHONC_BASE_URL);
   return customUrl.host;
->>>>>>> 0283d26a
 }