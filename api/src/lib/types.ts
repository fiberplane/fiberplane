--- conflicted
+++ resolved
@@ -1,13 +1,7 @@
 // Only using for global types
 
-<<<<<<< HEAD
+import type * as schema from "../db/schema.js";
 import type { LibSQLDatabase } from "drizzle-orm/libsql";
-// biome-ignore lint/style/useImportType: <explanation>
-import * as schema from "../db/schema.js";
-=======
-import type * as schema from "@/db/schema";
-import type { LibSQLDatabase } from "drizzle-orm/libsql";
->>>>>>> 1833002f
 import type { WebSocket } from "ws";
 
 export type Bindings = {
