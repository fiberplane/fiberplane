--- conflicted
+++ resolved
@@ -1,7 +1,3 @@
-<<<<<<< HEAD
-import type { Bindings, Variables } from "@/lib/types";
-=======
->>>>>>> 89b1a74d
 import { zValidator } from "@hono/zod-validator";
 import { Hono } from "hono";
 import { cors } from "hono/cors";
