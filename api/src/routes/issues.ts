--- conflicted
+++ resolved
@@ -1,23 +1,13 @@
-import fs from "node:fs";
-import { githubIssues, newGithubIssueSchema } from "@/db/schema";
-import * as schema from "@/db/schema";
-import type { Bindings, Variables } from "@/lib/types";
+import { githubIssues, newGithubIssueSchema } from "../db/schema.js";
+import * as schema from "../db/schema.js";
+import type { Bindings, Variables } from "../lib/types.js";
 import { zValidator } from "@hono/zod-validator";
-<<<<<<< HEAD
-import type { Bindings, Variables } from "../lib/types.js";
-import { cors } from "hono/cors";
-import { githubIssues, newGithubIssueSchema } from "../db/schema.js";
-import { Octokit } from "octokit";
-import type { LibSQLDatabase } from "drizzle-orm/libsql";
-import * as schema from "../db/schema.js";
-=======
 import { and, eq, inArray } from "drizzle-orm";
 import type { LibSQLDatabase } from "drizzle-orm/libsql";
 import { Hono } from "hono";
 import { cors } from "hono/cors";
 import { Octokit } from "octokit";
 import { z } from "zod";
->>>>>>> 1833002f
 
 const app = new Hono<{ Bindings: Bindings; Variables: Variables }>();
 
