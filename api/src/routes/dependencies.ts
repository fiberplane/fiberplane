import type { Bindings, Variables } from "@/lib/types";
import { Hono } from "hono";
<<<<<<< HEAD
import type { Bindings, Variables } from "../lib/types.js";
=======
>>>>>>> 1833002f

const app = new Hono<{ Bindings: Bindings; Variables: Variables }>();

// NOTE: hardcoded for now for simplicity, will eventually dynamically
// parse the package.json file
app.get("/v0/dependencies", async (ctx) => {
  return ctx.json([
    {
      name: "hono",
      version: "4.3.11",
      repository: {
        owner: "honojs",
        repo: "hono",
        url: "https://github.com/honojs/hono",
      },
    },
    {
      name: "@neondatabase/serverless",
      version: "0.9.3",
      repository: {
        owner: "neondatabase",
        repo: "serverless",
        url: "https://github.com/neondatabase/serverless",
      },
    },
  ]);
});

export default app;<|MERGE_RESOLUTION|>--- conflicted
+++ resolved
@@ -1,9 +1,5 @@
-import type { Bindings, Variables } from "@/lib/types";
+import type { Bindings, Variables } from "../lib/types.js";
 import { Hono } from "hono";
-<<<<<<< HEAD
-import type { Bindings, Variables } from "../lib/types.js";
-=======
->>>>>>> 1833002f
 
 const app = new Hono<{ Bindings: Bindings; Variables: Variables }>();
 
