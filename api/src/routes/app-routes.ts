--- conflicted
+++ resolved
@@ -11,10 +11,6 @@
   appRoutes,
   appRoutesInsertSchema,
 } from "../db/schema.js";
-<<<<<<< HEAD
-import { reregisterRoutes, schemaProbedRoutes } from "../lib/app-routes.js";
-import { addOpenApiSpecToRoutes } from "../lib/openapi/index.js";
-=======
 import {
   buildRouteTree,
   reregisterRoutes,
@@ -22,7 +18,7 @@
 } from "../lib/app-routes/index.js";
 import type { AppRouteWithFileName } from "../lib/app-routes/types.js";
 import { getResult } from "../lib/code-analysis.js";
->>>>>>> 8499b163
+import { addOpenApiSpecToRoutes } from "../lib/openapi/index.js";
 import {
   OTEL_TRACE_ID_REGEX,
   generateOtelTraceId,
