import type { OtelSpan } from "@fiberplane/fpx-types";
import { relations, sql } from "drizzle-orm";
import { integer, sqliteTable, text } from "drizzle-orm/sqlite-core";
import { createInsertSchema, createSelectSchema } from "drizzle-zod";
import { z } from "zod";

const timestamps = {
  createdAt: text("created_at")
    .notNull()
    .default(sql`(strftime('%Y-%m-%dT%H:%M:%fZ', 'now'))`),
  updatedAt: text("updated_at")
    .notNull()
    .default(sql`(strftime('%Y-%m-%dT%H:%M:%fZ', 'now'))`),
};

export const appRoutes = sqliteTable("app_routes", {
  id: integer("id", { mode: "number" }).primaryKey(),
  path: text("path", { mode: "text" }),
  method: text("method", { mode: "text" }),
  // The text of the function serving the request
  handler: text("handler", { mode: "text" }),
  // In practice, handler_type is either "route" or "middleware" - I didn't feel like defining an enum
  handlerType: text("handler_type", { mode: "text" }),
  // A flag that indicates if this route is currently registered or the result of an old probe
  currentlyRegistered: integer("currentlyRegistered", {
    mode: "boolean",
  }).default(false),
  registrationOrder: integer("registration_order", {
    mode: "number",
  }).default(-1),
  // A flag for route type that indicated if the route was added manually by user or by probe
  routeOrigin: text("route_origin", {
    mode: "text",
    enum: ["discovered", "custom", "open_api"],
  }).default("discovered"),
  // serialized OpenAPI spec for AI prompting
  openApiSpec: text("openapi_spec", { mode: "text" }),
  requestType: text("request_type", {
    mode: "text",
    enum: ["http", "websocket"],
  }).default("http"),
});

export const appRoutesSelectSchema = createSelectSchema(appRoutes);
export const appRoutesInsertSchema = createInsertSchema(appRoutes);

export type AppRoute = z.infer<typeof appRoutesSelectSchema>;
export type NewAppRoute = z.infer<typeof appRoutesInsertSchema>;

export const appRequests = sqliteTable("app_requests", {
  id: integer("id", { mode: "number" }).primaryKey(),
  requestMethod: text("request_method", {
    mode: "text",
    enum: [
      "GET",
      "POST",
      "PATCH",
      "PUT",
      "DELETE",
      "HEAD",
      "OPTIONS",
      "CONNECT",
      "TRACE",
    ],
  }).notNull(),
  requestUrl: text("request_url", { mode: "text" }).notNull(),
  requestHeaders: text("request_headers", { mode: "json" }).$type<
    Record<string, string>
  >(),
  requestQueryParams: text("request_query_params", { mode: "json" }),
  requestPathParams: text("request_path_params", { mode: "json" }),
  requestBody: text("request_body", { mode: "json" }),
  // The hono route corresponding to this request
  requestRoute: text("request_route"),
  ...timestamps,
  // responseId: integer("response_id").references(() => appResponses.id),
});

export const appResponses = sqliteTable("app_responses", {
  id: integer("id", { mode: "number" }).primaryKey(),
  traceId: text("trace_id", { mode: "text" }).notNull(),
  responseStatusCode: integer("response_status_code", { mode: "number" }),
  responseTime: integer("response_time", { mode: "number" }),
  responseHeaders: text("response_headers", { mode: "json" }).$type<{
    [key: string]: string;
  }>(),
  responseBody: text("response_body", { mode: "text" }),
  failureReason: text("failure_reason"),
  failureDetails: text("failure_details", { mode: "json" }).$type<{
    [key: string]: string;
  }>(),
  isFailure: integer("is_failure", { mode: "boolean" }).default(false),
  requestId: integer("request_id").references(() => appRequests.id),
  ...timestamps,
});

export const appResponseRelations = relations(appResponses, ({ one }) => ({
  requestId: one(appRequests, {
    fields: [appResponses.requestId],
    references: [appRequests.id],
  }),
}));

const JsonSchema: z.ZodType<unknown> = z.lazy(() =>
  z.union([
    z.string(),
    z.number(),
    z.boolean(),
    z.null(),
    z.array(JsonSchema),
    z.record(JsonSchema),
  ]),
);

// TODO: probably could be reworked but this is stub anyway so who cares
const refineRequestObjects = {
  requestQueryParams: z.record(z.string()).optional(),
  requestBody: JsonSchema.optional(),
  requestHeaders: z.record(z.string()).optional(),
};

export const appRequestSelectSchema = createSelectSchema(
  appRequests,
  refineRequestObjects,
);
export const appRequestInsertSchema = createInsertSchema(
  appRequests,
  refineRequestObjects,
);

export type AppRequest = z.infer<typeof appRequestSelectSchema>;
export type NewAppRequest = z.infer<typeof appRequestInsertSchema>;

export const appResponseSelectSchema = createSelectSchema(appResponses);
export const appResponseInsertSchema = createInsertSchema(appResponses);

export type AppResponse = z.infer<typeof appResponseSelectSchema>;
export type NewAppResponse = z.infer<typeof appResponseInsertSchema>;

export const otelSpans = sqliteTable("otel_spans", {
  inner: text("inner", { mode: "json" }).$type<OtelSpan>().notNull(),
  spanId: text("span_id").notNull(),
  traceId: text("trace_id").notNull(),
});

export const settings = sqliteTable("settings", {
  id: integer("id", { mode: "number" }).primaryKey({ autoIncrement: true }),
  key: text("key").notNull().unique(),
  value: text("value").notNull().default(""),
  createdAt: text("created_at")
    .notNull()
    .default(sql`(strftime('%Y-%m-%dT%H:%M:%fZ', 'now'))`),
  updatedAt: text("updated_at")
    .notNull()
    .default(sql`(strftime('%Y-%m-%dT%H:%M:%fZ', 'now'))`),
});

export type Setting = typeof settings.$inferSelect;
export type NewSetting = typeof settings.$inferInsert;

// New schema for tokens
export const tokens = sqliteTable("tokens", {
  id: integer("id", { mode: "number" }).primaryKey({ autoIncrement: true }),
  value: text("value").notNull().unique(),
  expiresAt: text("expires_at"),
  ...timestamps,
});

export type Token = typeof tokens.$inferSelect;
export type NewToken = typeof tokens.$inferInsert;

// New schema for logs of ai requests
export const aiRequestLogs = sqliteTable("ai_request_logs", {
  id: integer("id", { mode: "number" }).primaryKey({ autoIncrement: true }),
  log: text("log", { mode: "json" }).notNull(),
<<<<<<< HEAD
  createdAt: text("created_at").notNull().default(sql`(CURRENT_TIMESTAMP)`),
});

export const collections = sqliteTable("collections", {
  id: integer("id", { mode: "number" }).primaryKey({ autoIncrement: true }),
  name: text("name").notNull().unique(),
  createdAt: text("created_at").notNull().default(sql`(CURRENT_TIMESTAMP)`),
  updatedAt: text("updated_at").notNull().default(sql`(CURRENT_TIMESTAMP)`),
});

export const newCollectionSchema = createInsertSchema(collections);
export const selectCollectionSchema = createSelectSchema(collections);

export type Collection = z.infer<typeof selectCollectionSchema>;
export type NewCollection = z.infer<typeof newCollectionSchema>;

// Define the app route -> collection relationship and store parameters
export const collectionItems = sqliteTable("collection_items", {
  id: integer("id", { mode: "number" }).primaryKey({ autoIncrement: true }),
  collectionId: integer("collection_id")
    .references(() => collections.id, {
      onDelete: "cascade",
    })
    .notNull(),
  appRouteId: integer("app_route_id")
    .references(() => appRoutes.id, {
      onDelete: "cascade",
    })
    .notNull(),
  requestHeaders: text("request_headers", { mode: "json" }).$type<
    Record<string, string>
  >(),
  requestQueryParams: text("request_query_params", { mode: "json" }),
  requestPathParams: text("request_path_params", { mode: "json" }),
  requestBody: text("request_body", { mode: "json" }),
  name: text("name"),
});

export const appRoutesRelations = relations(appRoutes, ({ many }) => ({
  collectionItems: many(collectionItems),
}));

export const collectionRelations = relations(collections, ({ many }) => ({
  collectionItems: many(collectionItems),
}));

export const collectionItemsRelations = relations(
  collectionItems,
  ({ one }) => ({
    collection: one(collections, {
      fields: [collectionItems.collectionId],
      references: [collections.id],
    }),
    appRoute: one(appRoutes, {
      fields: [collectionItems.appRouteId],
      references: [appRoutes.id],
    }),
  }),
);
=======
  createdAt: timestamps.createdAt,
});
>>>>>>> 43684e9f
<|MERGE_RESOLUTION|>--- conflicted
+++ resolved
@@ -173,8 +173,7 @@
 export const aiRequestLogs = sqliteTable("ai_request_logs", {
   id: integer("id", { mode: "number" }).primaryKey({ autoIncrement: true }),
   log: text("log", { mode: "json" }).notNull(),
-<<<<<<< HEAD
-  createdAt: text("created_at").notNull().default(sql`(CURRENT_TIMESTAMP)`),
+  createdAt: timestamps.createdAt,
 });
 
 export const collections = sqliteTable("collections", {
@@ -232,8 +231,4 @@
       references: [appRoutes.id],
     }),
   }),
-);
-=======
-  createdAt: timestamps.createdAt,
-});
->>>>>>> 43684e9f
+);