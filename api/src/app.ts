--- conflicted
+++ resolved
@@ -5,46 +5,28 @@
 import type { WebSocket } from "ws";
 
 import * as schema from "./db/schema";
-<<<<<<< HEAD
-import { DEFAULT_DATABASE_URL } from "./constants";
-
-type Bindings = {
-  DATABASE_URL: string;
-  OPENAI_API_KEY: string;
-};
-
-type Variables = {
-  db: LibSQLDatabase<typeof schema>
-}
-
-const { mizuLogs } = schema;
-=======
-import { Bindings, Variables } from "./lib/types";
+import type { Bindings, Variables } from "./lib/types";
 import logs from "./routes/logs";
 import openai from "./routes/openai";
 import source from "./routes/source";
 import { logger } from "hono/logger";
->>>>>>> 8fc0c25e
+import { DEFAULT_DATABASE_URL } from "./constants";
+
 
 export function createApp(wsConnections?: Set<WebSocket>) {
   const app = new Hono<{ Bindings: Bindings; Variables: Variables }>();
 
-  // biome-ignore lint/suspicious/noExplicitAny:
   // this is a bucket of any kind of errors that we just want to log
   // and make available on a route
+  // biome-ignore lint/suspicious/noExplicitAny: this is a bucket of any kind of errors that we just want to log
    const DB_ERRORS: Array<any> = [];
 
   // NOTE - This middleware adds `db` on the context so we don't have to initiate it every time
   // Lau: similarly adding wsConnections so they can be used in outher modules
   app.use(async (c, next) => {
     const sql = createClient({
-<<<<<<< HEAD
       url: env(c).DATABASE_URL ?? DEFAULT_DATABASE_URL
     })
-=======
-      url: env(c).DATABASE_URL,
-    });
->>>>>>> 8fc0c25e
     const db = drizzle(sql, { schema });
     c.set("db", db);
 
