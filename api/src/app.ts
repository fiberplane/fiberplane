--- conflicted
+++ resolved
@@ -3,11 +3,7 @@
 import { cors } from "hono/cors";
 import { NeonDbError, neon } from "@neondatabase/serverless";
 import { drizzle } from "drizzle-orm/neon-http";
-<<<<<<< HEAD
-import { inArray, ne, desc } from 'drizzle-orm';
-=======
 import { inArray, ne, desc } from "drizzle-orm";
->>>>>>> ec5367db
 import OpenAI from "openai";
 import { Endpoints } from "@octokit/types";
 import { Octokit } from "octokit";
@@ -71,8 +67,6 @@
           timestamp,
         ],
       );
-<<<<<<< HEAD
-=======
 
       if (wsConnections) {
         for (const ws of wsConnections) {
@@ -81,7 +75,6 @@
         }
       }
 
->>>>>>> ec5367db
       return c.text("OK");
     } catch (err) {
       if (err instanceof NeonDbError) {
@@ -185,7 +178,6 @@
       suggestion: message.content,
     });
   });
-<<<<<<< HEAD
 
   app.get("/healthcheck", (c) => {
     return c.text("OK");
@@ -224,8 +216,6 @@
 
     return ctx.json(issuesCache);
   });
-=======
->>>>>>> ec5367db
 
   // HACK - Route to inspect any db errors during this session
   app.get("db-errors", async (c) => {
