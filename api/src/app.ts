--- conflicted
+++ resolved
@@ -1,9 +1,3 @@
-<<<<<<< HEAD
-import { Hono } from "hono";
-import { env } from "hono/adapter";
-import { logger } from "hono/logger";
-=======
->>>>>>> 1833002f
 import { createClient } from "@libsql/client";
 import { drizzle } from "drizzle-orm/libsql";
 import { Hono } from "hono";
@@ -11,7 +5,6 @@
 import { logger } from "hono/logger";
 import type { WebSocket } from "ws";
 
-<<<<<<< HEAD
 import * as schema from "./db/schema.js";
 import type { Bindings, Variables } from "./lib/types.js";
 import logs from "./routes/logs.js";
@@ -20,26 +13,13 @@
 import dependencies from "./routes/dependencies.js";
 import issues from "./routes/issues.js";
 import { DEFAULT_DATABASE_URL } from "./constants.js";
-=======
-import * as schema from "./db/schema";
-import type { Bindings, Variables } from "./lib/types";
-import dependencies from "./routes/dependencies";
-import issues from "./routes/issues";
-import logs from "./routes/logs";
-import openai from "./routes/openai";
-import source from "./routes/source";
->>>>>>> 1833002f
 
 export function createApp(wsConnections?: Set<WebSocket>) {
   const app = new Hono<{ Bindings: Bindings; Variables: Variables }>();
 
   // this is a bucket of any kind of errors that we just want to log
   // and make available on a route
-<<<<<<< HEAD
   // biome-ignore lint/suspicious/noExplicitAny: this is a bucket of any kind of errors that we just want to log
-=======
-  // biome-ignore lint/suspicious/noExplicitAny:
->>>>>>> 1833002f
   const DB_ERRORS: Array<any> = [];
 
   // NOTE - This middleware adds `db` on the context so we don't have to initiate it every time
