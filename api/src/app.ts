import { createClient } from "@libsql/client";
import { drizzle } from "drizzle-orm/libsql";
import { Hono } from "hono";
import { env } from "hono/adapter";
import type { WebSocket } from "ws";

import { logger } from "hono/logger";
import * as schema from "./db/schema";
import type { Bindings, Variables } from "./lib/types";
import logs from "./routes/logs";
import openai from "./routes/openai";
import source from "./routes/source";
<<<<<<< HEAD
=======
import { logger } from "hono/logger";
import dependencies from "./routes/dependencies";
import issues from "./routes/issues";
>>>>>>> e864ba00

export function createApp(wsConnections?: Set<WebSocket>) {
  const app = new Hono<{ Bindings: Bindings; Variables: Variables }>();

  // this is a bucket of any kind of errors that we just want to log
  // and make available on a route
<<<<<<< HEAD
  // biome-ignore lint/suspicious/noExplicitAny:
=======
>>>>>>> e864ba00
  const DB_ERRORS: Array<any> = [];

  // NOTE - This middleware adds `db` on the context so we don't have to initiate it every time
  // Lau: similarly adding wsConnections so they can be used in outher modules
  app.use(async (c, next) => {
    const sql = createClient({
      url: env(c).DATABASE_URL,
    });
    const db = drizzle(sql, { schema });
    c.set("db", db);

    if (wsConnections) {
      c.set("wsConnections", wsConnections);
    }

    c.set("dbErrors", DB_ERRORS);

    await next();
  });

  app.use(async (c, next) => {
    try {
      await next();
    } catch (err) {
      console.error(err);
      return c.json({ error: "Internal server error" }, 500);
    }
  });

  app.use(logger()); // add a logger FWIW..

  // All routes are modularized in the ./routes folder
  app.route("/", logs);
  app.route("/", openai);
  app.route("/", source);
  app.route("/", dependencies);
  app.route("/", issues);

  // HACK - Route to inspect any db errors during this session
  app.get("db-errors", async (c) => {
    const dbErrors = c.get("dbErrors");
    return c.json(dbErrors);
  });

  return app;
}<|MERGE_RESOLUTION|>--- conflicted
+++ resolved
@@ -2,30 +2,23 @@
 import { drizzle } from "drizzle-orm/libsql";
 import { Hono } from "hono";
 import { env } from "hono/adapter";
+import { logger } from "hono/logger";
 import type { WebSocket } from "ws";
 
-import { logger } from "hono/logger";
 import * as schema from "./db/schema";
 import type { Bindings, Variables } from "./lib/types";
+import dependencies from "./routes/dependencies";
+import issues from "./routes/issues";
 import logs from "./routes/logs";
 import openai from "./routes/openai";
 import source from "./routes/source";
-<<<<<<< HEAD
-=======
-import { logger } from "hono/logger";
-import dependencies from "./routes/dependencies";
-import issues from "./routes/issues";
->>>>>>> e864ba00
 
 export function createApp(wsConnections?: Set<WebSocket>) {
   const app = new Hono<{ Bindings: Bindings; Variables: Variables }>();
 
   // this is a bucket of any kind of errors that we just want to log
   // and make available on a route
-<<<<<<< HEAD
   // biome-ignore lint/suspicious/noExplicitAny:
-=======
->>>>>>> e864ba00
   const DB_ERRORS: Array<any> = [];
 
   // NOTE - This middleware adds `db` on the context so we don't have to initiate it every time
