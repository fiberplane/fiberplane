import type { LibSQLDatabase } from "drizzle-orm/libsql";
import { Hono } from "hono";
import { logger as honoLogger } from "hono/logger";
import type { WebSocket } from "ws";

import type * as schema from "./db/schema.js";
import type { Bindings, Variables } from "./lib/types.js";
import logger from "./logger/index.js";

import { createMiddleware } from "@fiberplane/embedded";
import { HTTPException } from "hono/http-exception";
import type * as webhoncType from "./lib/webhonc/index.js";
import appRoutes from "./routes/app-routes.js";
import auth from "./routes/auth.js";
import collections from "./routes/collections.js";
import inference from "./routes/inference/index.js";
import settings from "./routes/settings.js";
import traces from "./routes/traces.js";
import { createMiddleware } from "@fiberplane/embedded";

export function createApp(
  db: LibSQLDatabase<typeof schema>,
  webhonc: typeof webhoncType,
  wsConnections?: Set<WebSocket>,
) {
  const app = new Hono<{ Bindings: Bindings; Variables: Variables }>();

  app.onError((error, ctx) => {
    logger.error("[app.onError] Error in api:", error);
    if (error instanceof HTTPException) {
      return ctx.json(error.message, error.status);
    }
    return ctx.json(
      error instanceof Error ? error.message : "Unexpected error",
      500,
    );
  });

  // NOTE - This middleware adds `db` on the context so we don't have to initiate it every time
  app.use(async (c, next) => {
    c.set("db", db);

    c.set("webhonc", webhonc);

    if (wsConnections) {
      c.set("wsConnections", wsConnections);
    }

    await next();
  });

  app.use(async (c, next) => {
    try {
      await next();
    } catch (err) {
      logger.error(err);
      return c.json({ error: "Internal server error" }, 500);
    }
  });

  // Set up the builtin hono logger, but use debug logs from our logger
  // This means users of fpx cli will not see the request logs in their terminal,
  // but if you want to see them locally, set `FPX_LOG_LEVEL=debug`
  app.use(
    honoLogger((message: string, ...rest: string[]) => {
      logger.debug(message, ...rest);
    }),
  );

  // All routes are modularized in the ./routes folder
  app.route("/", auth);
  app.route("/", traces);
  app.route("/", inference);
  app.route("/", appRoutes);
  app.route("/", settings);
  app.route("/", collections);

  app.use(
    "/fp/*",
    createMiddleware({
<<<<<<< HEAD
      apiKey: "1234",
      cdn: "https://cdn.jsdelivr.net/gh/fiberplane/fpx@playground-embedded-api/playground/dist/",
=======
      cdn: "https://cdn.jsdelivr.net/gh/fiberplane/fpx@playground/playground/dist/",
>>>>>>> 49074a2b
    }),
  );

  return app;
}<|MERGE_RESOLUTION|>--- conflicted
+++ resolved
@@ -16,7 +16,6 @@
 import inference from "./routes/inference/index.js";
 import settings from "./routes/settings.js";
 import traces from "./routes/traces.js";
-import { createMiddleware } from "@fiberplane/embedded";
 
 export function createApp(
   db: LibSQLDatabase<typeof schema>,
@@ -78,12 +77,7 @@
   app.use(
     "/fp/*",
     createMiddleware({
-<<<<<<< HEAD
       apiKey: "1234",
-      cdn: "https://cdn.jsdelivr.net/gh/fiberplane/fpx@playground-embedded-api/playground/dist/",
-=======
-      cdn: "https://cdn.jsdelivr.net/gh/fiberplane/fpx@playground/playground/dist/",
->>>>>>> 49074a2b
     }),
   );
 
