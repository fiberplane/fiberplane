import { createClient } from "@libsql/client";
import { drizzle } from "drizzle-orm/libsql";
import { Hono } from "hono";
import { env } from "hono/adapter";
import { logger } from "hono/logger";
import type { WebSocket } from "ws";

import { DEFAULT_DATABASE_URL } from "./constants.js";
import * as schema from "./db/schema.js";
import type { Bindings, Variables } from "./lib/types.js";
import appRoutes from "./routes/app-routes.js";
import dependencies from "./routes/dependencies.js";
import issues from "./routes/issues.js";
import logs from "./routes/logs.js";
import openai from "./routes/openai.js";
import settings from "./routes/settings.js";
import source from "./routes/source.js";
import traces from "./routes/traces.js";

export function createApp(wsConnections?: Set<WebSocket>) {
  const app = new Hono<{ Bindings: Bindings; Variables: Variables }>();

  // this is a bucket of any kind of errors that we just want to log
  // and make available on a route
  // biome-ignore lint/suspicious/noExplicitAny: this is a bucket of any kind of errors that we just want to log
  const DB_ERRORS: Array<any> = [];

  // NOTE - This middleware adds `db` on the context so we don't have to initiate it every time
  // Lau: similarly adding wsConnections so they can be used in outher modules
  app.use(async (c, next) => {
    const sql = createClient({
      url: env(c).FPX_DATABASE_URL ?? DEFAULT_DATABASE_URL,
    });
    const db = drizzle(sql, { schema });
    c.set("db", db);

    if (wsConnections) {
      c.set("wsConnections", wsConnections);
    }

    c.set("dbErrors", DB_ERRORS);

    await next();
  });

  app.use(async (c, next) => {
    try {
      await next();
    } catch (err) {
      console.error(err);
      return c.json({ error: "Internal server error" }, 500);
    }
  });

  app.use(logger()); // add a logger FWIW..

  // All routes are modularized in the ./routes folder
  app.route("/", logs);
  app.route("/", openai);
  app.route("/", source);
  app.route("/", dependencies);
  app.route("/", issues);
<<<<<<< HEAD
  app.route("/", traces);
=======
  app.route("/", appRoutes);
  app.route("/", settings);
>>>>>>> 6d4cd274

  // HACK - Route to inspect any db errors during this session
  app.get("db-errors", async (c) => {
    const dbErrors = c.get("dbErrors");
    return c.json(dbErrors);
  });

  return app;
}<|MERGE_RESOLUTION|>--- conflicted
+++ resolved
@@ -60,12 +60,9 @@
   app.route("/", source);
   app.route("/", dependencies);
   app.route("/", issues);
-<<<<<<< HEAD
   app.route("/", traces);
-=======
   app.route("/", appRoutes);
   app.route("/", settings);
->>>>>>> 6d4cd274
 
   // HACK - Route to inspect any db errors during this session
   app.get("db-errors", async (c) => {
