--- conflicted
+++ resolved
@@ -10,25 +10,18 @@
 import openai from "./routes/openai";
 import source from "./routes/source";
 import { logger } from "hono/logger";
-<<<<<<< HEAD
-import { DEFAULT_DATABASE_URL } from "./constants";
 
-=======
 import dependencies from "./routes/dependencies";
 import issues from "./routes/issues";
->>>>>>> e864ba00
+import { DEFAULT_DATABASE_URL } from "./constants";
 
 export function createApp(wsConnections?: Set<WebSocket>) {
   const app = new Hono<{ Bindings: Bindings; Variables: Variables }>();
 
   // this is a bucket of any kind of errors that we just want to log
   // and make available on a route
-<<<<<<< HEAD
   // biome-ignore lint/suspicious/noExplicitAny: this is a bucket of any kind of errors that we just want to log
-   const DB_ERRORS: Array<any> = [];
-=======
   const DB_ERRORS: Array<any> = [];
->>>>>>> e864ba00
 
   // NOTE - This middleware adds `db` on the context so we don't have to initiate it every time
   // Lau: similarly adding wsConnections so they can be used in outher modules
