{
  "name": "mizu-api",
  "scripts": {
    "dev": "tsx watch src/index.node.ts",
    "db:generate": "drizzle-kit generate",
    "db:migrate": "tsx migrate.ts",
    "build": "npm run db:generate && tsc"
  },
  "bin": {
    "mizu": "./bin/cli.js"
  },
  "dependencies": {
    "@hono/node-server": "^1.11.1",
    "@hono/zod-validator": "^0.2.2",
    "@libsql/client": "^0.6.2",
    "acorn": "^8.11.3",
    "acorn-walk": "^8.3.2",
    "drizzle-orm": "^0.30.10",
    "hono": "^4.3.7",
    "openai": "^4.47.1",
    "source-map": "^0.7.4",
<<<<<<< HEAD
    "typescript": "^5.4.5",
    "ws": "^8.17.0"
=======
    "ws": "^8.17.0",
    "zod": "^3.23.8"
>>>>>>> 8fc0c25e
  },
  "devDependencies": {
    "@cloudflare/workers-types": "^4.20240403.0",
    "@types/node": "^20.11.17",
    "@types/ws": "^8.5.10",
    "dotenv": "^16.4.5",
    "drizzle-kit": "^0.21.2",
    "ts-to-zod": "^3.8.5",
    "tsx": "^4.10.5",
    "wrangler": "^3.47.0"
  }
}<|MERGE_RESOLUTION|>--- conflicted
+++ resolved
@@ -19,13 +19,9 @@
     "hono": "^4.3.7",
     "openai": "^4.47.1",
     "source-map": "^0.7.4",
-<<<<<<< HEAD
     "typescript": "^5.4.5",
-    "ws": "^8.17.0"
-=======
     "ws": "^8.17.0",
     "zod": "^3.23.8"
->>>>>>> 8fc0c25e
   },
   "devDependencies": {
     "@cloudflare/workers-types": "^4.20240403.0",
