--- conflicted
+++ resolved
@@ -16,14 +16,10 @@
     "drizzle-orm": "^0.30.10",
     "hono": "^4.3.7",
     "openai": "^4.47.1",
-<<<<<<< HEAD
     "@octokit/types": "^13.5.0",
     "octokit": "^4.0.2",
-    "source-map": "^0.7.4"
-=======
     "source-map": "^0.7.4",
     "ws": "^8.17.0"
->>>>>>> ec5367db
   },
   "devDependencies": {
     "@cloudflare/workers-types": "^4.20240403.0",
