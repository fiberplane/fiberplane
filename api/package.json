{
<<<<<<< HEAD
  "version": "0.13.0-python.3",
=======
  "version": "0.13.0-canary.1",
>>>>>>> 76d00390
  "name": "@fiberplane/studio",
  "description": "Local development debugging interface for Hono apps",
  "author": "Fiberplane<info@fiberplane.com>",
  "type": "module",
  "repository": {
    "type": "git",
    "url": "https://github.com/fiberplane/fpx.git"
  },
  "bugs": {
    "url": "https://github.com/fiberplane/fpx/issues"
  },
  "engines": {
    "node": ">=16.0.0"
  },
  "types": "./src/lib/types.ts",
  "scripts": {
    "dev": "pnpm run db:migrate && tsx watch src/index.node.ts",
    "db:generate": "drizzle-kit generate",
    "db:migrate": "drizzle-kit migrate",
    "db:drop": "drizzle-kit drop",
    "db:seed": "tsx scripts/seed.ts",
    "db:studio": "drizzle-kit studio",
    "expand-function": "tsx src/lib/expand-function/tests/expand-function-smoke-test.ts",
    "expand-function:debug": "node --inspect-brk -r tsx/cjs src/lib/expand-function/tests/expand-function-smoke-test.ts",
    "build": "pnpm run db:generate && tsc",
    "format": "biome check . --write",
    "lint": "biome lint .",
    "typecheck": "tsc --noEmit",
    "test": "vitest --run"
  },
  "publishConfig": {
    "access": "public"
  },
  "license": "MIT or Apache 2",
  "keywords": ["hono", "local", "debugging"],
  "bin": {
    "fpx": "bin/cli.js"
  },
  "dependencies": {
    "@ai-sdk/anthropic": "^1.0.2",
    "@ai-sdk/mistral": "^1.0.3",
    "@ai-sdk/openai": "^1.0.5",
    "@fiberplane/fpx-types": "workspace:*",
    "@fiberplane/source-analysis": "workspace:*",
    "@hono/node-server": "^1.13.7",
    "@hono/zod-validator": "^0.4.1",
    "@iarna/toml": "^2.2.5",
    "@langchain/core": "^0.3.19",
    "@libsql/client": "^0.14.0",
    "ai": "^4.0.7",
    "chalk": "^5.3.0",
    "consola": "^3.2.3",
    "dotenv": "^16.4.5",
    "drizzle-kit": "^0.28.1",
    "drizzle-orm": "^0.36.4",
    "drizzle-zod": "^0.5.1",
    "figlet": "^1.8.0",
    "hono": "^4.6.12",
    "minimatch": "^10.0.1",
    "ollama-ai-provider": "^1.0.0",
    "openai": "^4.73.1",
    "pretty-ms": "^9.2.0",
    "source-map": "^0.7.4",
    "typescript": "^5.7.2",
    "ws": "^8.18.0",
    "zod": "^3.23.8"
  },
  "devDependencies": {
    "@cloudflare/workers-types": "^4.20241112.0",
    "@opentelemetry/otlp-transformer": "^0.55.0",
    "@types/figlet": "^1.7.0",
    "@types/node": "^22.10.0",
    "@types/ws": "^8.5.13",
    "ts-to-zod": "^3.14.1",
    "tsx": "^4.19.2",
    "vitest": "^2.1.6"
  }
}<|MERGE_RESOLUTION|>--- conflicted
+++ resolved
@@ -1,9 +1,5 @@
 {
-<<<<<<< HEAD
-  "version": "0.13.0-python.3",
-=======
-  "version": "0.13.0-canary.1",
->>>>>>> 76d00390
+  "version": "0.13.0",
   "name": "@fiberplane/studio",
   "description": "Local development debugging interface for Hono apps",
   "author": "Fiberplane<info@fiberplane.com>",
@@ -38,7 +34,11 @@
     "access": "public"
   },
   "license": "MIT or Apache 2",
-  "keywords": ["hono", "local", "debugging"],
+  "keywords": [
+    "hono",
+    "local",
+    "debugging"
+  ],
   "bin": {
     "fpx": "bin/cli.js"
   },
