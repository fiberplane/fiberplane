--- conflicted
+++ resolved
@@ -1,21 +1,14 @@
-<<<<<<< HEAD
 import fs from 'node:fs';
 import path from 'node:path';
-=======
->>>>>>> 908cb23f
 import { createClient } from '@libsql/client';
 import { config } from 'dotenv';
 import { migrate } from 'drizzle-orm/libsql/migrator';
 import { drizzle } from 'drizzle-orm/libsql';
-<<<<<<< HEAD
 import { DEFAULT_DATABASE_URL } from './src/constants';
-=======
->>>>>>> 908cb23f
 
 // Set the environment vars
 config({ path: '.dev.vars' });
 
-<<<<<<< HEAD
 // We need a fallback for the database url if none is specified
 // This fallback should be the same as in the Hono app
 const databaseUrl = process.env.DATABASE_URL ?? DEFAULT_DATABASE_URL;
@@ -41,28 +34,11 @@
   try {
     const migrationsFolder = getMigrationsFolder();
     await migrate(db, { migrationsFolder });
-=======
-if (!process.env.DATABASE_URL) {
-  console.error('DATABASE_URL not defined');
-  process.exit(1);
-}
-
-const databaseUrl = process.env.DATABASE_URL;
-const sql = createClient({
-  url: databaseUrl
-})
-const db = drizzle(sql);
-
-const main = async () => {
-  try {
-    await migrate(db, { migrationsFolder: 'drizzle' });
->>>>>>> 908cb23f
-    console.log('Migration complete');
   } catch (error) {
     console.error('Migration failed:', error);
   } finally {
     process.exit(0);
   }
-};
+}
 
 main();