<<<<<<< HEAD
import fs from 'node:fs';
import path, { dirname } from 'node:path';
import { fileURLToPath } from 'node:url';
import { createClient } from '@libsql/client';
import { config } from 'dotenv';
import { migrate } from 'drizzle-orm/libsql/migrator';
import { drizzle } from 'drizzle-orm/libsql';
import { DEFAULT_DATABASE_URL } from './src/constants.js';

// Set the environment vars
config({ path: '.dev.vars' });

const __filename = fileURLToPath(import.meta.url);
const __dirname = dirname(__filename);

// We need a fallback for the database url if none is specified
// This fallback should be the same as in the Hono app
const databaseUrl = process.env.DATABASE_URL ?? DEFAULT_DATABASE_URL;
const sql = createClient({ url: databaseUrl });
=======
import { createClient } from "@libsql/client";
import { config } from "dotenv";
import { drizzle } from "drizzle-orm/libsql";
import { migrate } from "drizzle-orm/libsql/migrator";

config({ path: ".dev.vars" });

if (!process.env.DATABASE_URL) {
  console.error("DATABASE_URL not defined");
  process.exit(1);
}

const databaseUrl = process.env.DATABASE_URL;
const sql = createClient({
  url: databaseUrl,
});
>>>>>>> 1833002f
const db = drizzle(sql);

const getMigrationsFolder = (): string => {
  const possiblePaths = [
    path.resolve(__dirname, 'drizzle'),
    path.resolve(__dirname, '../drizzle')
  ];

  for (const possiblePath of possiblePaths) {
    if (fs.existsSync(possiblePath)) {
      return possiblePath;
    }
  }

  throw new Error('Migrations folder not found in the expected locations.');
};

const main = async () => {
  try {
<<<<<<< HEAD
    const migrationsFolder = getMigrationsFolder();
    await migrate(db, { migrationsFolder });
=======
    await migrate(db, { migrationsFolder: "drizzle" });
    console.log("Migration complete");
>>>>>>> 1833002f
  } catch (error) {
    console.error('Migration failed:', error);
  } finally {
    process.exit(0);
  }
}

main();<|MERGE_RESOLUTION|>--- conflicted
+++ resolved
@@ -1,4 +1,3 @@
-<<<<<<< HEAD
 import fs from 'node:fs';
 import path, { dirname } from 'node:path';
 import { fileURLToPath } from 'node:url';
@@ -18,24 +17,6 @@
 // This fallback should be the same as in the Hono app
 const databaseUrl = process.env.DATABASE_URL ?? DEFAULT_DATABASE_URL;
 const sql = createClient({ url: databaseUrl });
-=======
-import { createClient } from "@libsql/client";
-import { config } from "dotenv";
-import { drizzle } from "drizzle-orm/libsql";
-import { migrate } from "drizzle-orm/libsql/migrator";
-
-config({ path: ".dev.vars" });
-
-if (!process.env.DATABASE_URL) {
-  console.error("DATABASE_URL not defined");
-  process.exit(1);
-}
-
-const databaseUrl = process.env.DATABASE_URL;
-const sql = createClient({
-  url: databaseUrl,
-});
->>>>>>> 1833002f
 const db = drizzle(sql);
 
 const getMigrationsFolder = (): string => {
@@ -55,13 +36,8 @@
 
 const main = async () => {
   try {
-<<<<<<< HEAD
     const migrationsFolder = getMigrationsFolder();
     await migrate(db, { migrationsFolder });
-=======
-    await migrate(db, { migrationsFolder: "drizzle" });
-    console.log("Migration complete");
->>>>>>> 1833002f
   } catch (error) {
     console.error('Migration failed:', error);
   } finally {
