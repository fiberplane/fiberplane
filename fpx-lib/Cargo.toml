--- conflicted
+++ resolved
@@ -11,15 +11,10 @@
 [dependencies]
 anyhow = { version = "1.0", default-features = false }
 async-trait = { version = "0.1", default-features = false }
-<<<<<<< HEAD
-axum = { version = "0.7", default-features = false, features = [
+axum = { workspace = true, default-features = false, features = [
   "json",
+  "matched-path",
   "macros",
-=======
-axum = { workspace = true, default-features = false, features = [
-    "json",
-    "matched-path",
->>>>>>> 66b1baaf
 ] }
 bytes = { version = "1.0", default-features = false }
 fpx-macros = { version = "0.1.0", path = "../fpx-macros" }
@@ -46,10 +41,10 @@
 ] }
 tokio = { version = "1.39", default-features = false }
 tower-http = { version = "0.5", default-features = false, features = [
-    "compression-br",
-    "compression-gzip",
-    "decompression-br",
-    "decompression-gzip",
+  "compression-br",
+  "compression-gzip",
+  "decompression-br",
+  "decompression-gzip",
 ] }
 tower = { version = "0.4", default-features = false }
 tracing = { version = "0.1", default-features = false, features = [
