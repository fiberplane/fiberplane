use crate::data::BoxedStore;
use crate::otel::OtelTraceLayer;
use crate::service::Service;
use axum::extract::FromRef;
use axum::routing::{get, post};
use http::StatusCode;
use tower_http::compression::CompressionLayer;
use tower_http::decompression::RequestDecompressionLayer;

pub mod errors;
pub mod handlers;
pub mod models;

#[derive(Clone)]
pub struct ApiState {
    service: Service,
    store: BoxedStore,
}

impl FromRef<ApiState> for BoxedStore {
    fn from_ref(state: &ApiState) -> Self {
        state.store.clone()
    }
}

impl FromRef<ApiState> for Service {
    fn from_ref(state: &ApiState) -> Self {
        state.service.clone()
    }
}

#[derive(Default)]
pub struct Builder {
    enable_compression: bool,
}

impl Builder {
    pub fn new() -> Self {
        Self::default()
    }

    pub fn set_compression(mut self, compression: bool) -> Self {
        self.enable_compression = compression;
        self
    }

    pub fn enable_compression(self) -> Self {
        self.set_compression(true)
    }

    /// Create a API and expose it through a axum router.
    pub fn build(self, service: Service, store: BoxedStore) -> axum::Router {
        let api_state = ApiState { service, store };

        let router = axum::Router::new()
            .route("/v1/traces", post(handlers::otel::trace_collector_handler))
            .route("/api/traces", get(handlers::traces::traces_list_handler))
            .route(
<<<<<<< HEAD
                "/v1/traces/:trace_id/spans/:span_id",
                get(handlers::spans::span_get_handler),
=======
                "/api/traces/:trace_id",
                get(handlers::traces::traces_get_handler)
                    .delete(handlers::traces::traces_delete_handler),
>>>>>>> 35ded1b7
            )
            .route(
                "/v1/traces/:trace_id/spans",
                get(handlers::spans::span_list_handler),
            )
            .route(
<<<<<<< HEAD
                "/v1/traces/:trace_id",
                get(handlers::traces::traces_get_handler),
            )
            .route("/v1/traces", get(handlers::traces::traces_list_handler))
=======
                "/api/traces/:trace_id/spans/:span_id",
                get(handlers::spans::span_get_handler).delete(handlers::spans::span_delete_handler),
            )
            .route(
                "/ts-compat/v1/traces/:trace_id/spans",
                get(handlers::spans::ts_compat_span_list_handler),
            )
            .route(
                "/ts-compat/v1/traces",
                get(handlers::traces::ts_compat_traces_list_handler),
            )
>>>>>>> 35ded1b7
            .with_state(api_state)
            .fallback(StatusCode::NOT_FOUND)
            .layer(OtelTraceLayer::default())
            .layer(RequestDecompressionLayer::new());

        if self.enable_compression {
            router.layer(CompressionLayer::new())
        } else {
            router
        }
    }
}<|MERGE_RESOLUTION|>--- conflicted
+++ resolved
@@ -54,40 +54,20 @@
 
         let router = axum::Router::new()
             .route("/v1/traces", post(handlers::otel::trace_collector_handler))
-            .route("/api/traces", get(handlers::traces::traces_list_handler))
+            .route("/v1/traces", get(handlers::traces::traces_list_handler))
             .route(
-<<<<<<< HEAD
-                "/v1/traces/:trace_id/spans/:span_id",
-                get(handlers::spans::span_get_handler),
-=======
-                "/api/traces/:trace_id",
+                "/v1/traces/:trace_id",
                 get(handlers::traces::traces_get_handler)
                     .delete(handlers::traces::traces_delete_handler),
->>>>>>> 35ded1b7
             )
             .route(
                 "/v1/traces/:trace_id/spans",
                 get(handlers::spans::span_list_handler),
             )
             .route(
-<<<<<<< HEAD
-                "/v1/traces/:trace_id",
-                get(handlers::traces::traces_get_handler),
-            )
-            .route("/v1/traces", get(handlers::traces::traces_list_handler))
-=======
-                "/api/traces/:trace_id/spans/:span_id",
+                "/v1/traces/:trace_id/spans/:span_id",
                 get(handlers::spans::span_get_handler).delete(handlers::spans::span_delete_handler),
             )
-            .route(
-                "/ts-compat/v1/traces/:trace_id/spans",
-                get(handlers::spans::ts_compat_span_list_handler),
-            )
-            .route(
-                "/ts-compat/v1/traces",
-                get(handlers::traces::ts_compat_traces_list_handler),
-            )
->>>>>>> 35ded1b7
             .with_state(api_state)
             .fallback(StatusCode::NOT_FOUND)
             .layer(OtelTraceLayer::default())
