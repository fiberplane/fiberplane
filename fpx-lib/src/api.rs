--- conflicted
+++ resolved
@@ -49,7 +49,6 @@
             get(handlers::traces::traces_get_handler),
         )
         .route("/api/traces", get(handlers::traces::traces_list_handler))
-<<<<<<< HEAD
         .route(
             "/ts-compat/v1/traces/:trace_id/spans",
             get(handlers::spans::ts_compat_span_list_handler),
@@ -59,8 +58,6 @@
             get(handlers::traces::ts_compat_traces_list_handler),
         )
         .layer(OtelTraceLayer::default())
-=======
->>>>>>> 66b1baaf
         .with_state(api_state)
         .fallback(StatusCode::NOT_FOUND)
         .layer(OtelTraceLayer::default()) // Note: We cannot add this to the ServiceBuilder below, due to type issues.
