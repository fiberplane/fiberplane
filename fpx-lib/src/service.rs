--- conflicted
+++ resolved
@@ -46,15 +46,9 @@
 
         self.store.commit_transaction(tx).await?;
 
-<<<<<<< HEAD
-        info!(?trace_ids, "something");
-
         self.events
             .broadcast(SpanAdded::new(trace_ids).into())
             .await;
-=======
-        self.events.broadcast(SpanAdded::new(trace_ids).into());
->>>>>>> ba32613a
 
         Ok(ExportTraceServiceResponse {
             partial_success: None,
