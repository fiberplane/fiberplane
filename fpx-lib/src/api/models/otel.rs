use crate::data::models::HexEncodedId;
use opentelemetry_proto::tonic::collector::trace::v1::ExportTraceServiceRequest;
use opentelemetry_proto::tonic::common::v1::{any_value, KeyValue, KeyValueList};
use opentelemetry_proto::tonic::trace::v1::span::{Event, Link};
use opentelemetry_proto::tonic::trace::v1::status::StatusCode;
use opentelemetry_proto::tonic::trace::v1::{span, Status};
use schemars::JsonSchema;
use serde::{Deserialize, Serialize};
use std::collections::BTreeMap;
use strum::AsRefStr;

fn parse_time_nanos(nanos: u64) -> time::OffsetDateTime {
    // NOTE: this should not happen any time soon, so we should be able to
    //       get away with this for now.
    time::OffsetDateTime::from_unix_timestamp_nanos(nanos as i128)
        .expect("timestamp is too large for OffsetDateTime")
}

#[derive(Clone, Debug, Deserialize, Serialize, PartialEq)]
pub struct Span {
    pub trace_id: HexEncodedId,
    pub span_id: HexEncodedId,
    pub parent_span_id: Option<HexEncodedId>,

    pub name: String,
    pub trace_state: Option<String>,
    pub flags: Option<u32>,
    pub kind: Option<SpanKind>,

    pub scope_name: Option<String>,
    pub scope_version: Option<String>,

    #[serde(with = "time::serde::rfc3339")]
    pub start_time: time::OffsetDateTime,

    #[serde(with = "time::serde::rfc3339")]
    pub end_time: time::OffsetDateTime,

    pub attributes: AttributeMap,
    pub scope_attributes: Option<AttributeMap>,
    pub resource_attributes: Option<AttributeMap>,

    pub status: Option<Status>,
    pub events: Vec<SpanEvent>,
    pub links: Vec<Link>,
}

impl Span {
    pub fn from_collector_request(traces_data: ExportTraceServiceRequest) -> Vec<Self> {
        let mut result = vec![];

        for resource_span in traces_data.resource_spans {
            let resource_attributes = resource_span
                .resource
                .map(|resource| resource.attributes.into());

            for scope_span in resource_span.scope_spans {
                let mut scope_name = None;
                let mut scope_version = None;

                if let Some(ref scope) = scope_span.scope {
                    scope_name = Some(scope.name.clone());
                    scope_version = Some(scope.version.clone());
                }

                let scope_attributes = scope_span.scope.map(|scope| scope.attributes.into());

                for span in scope_span.spans {
                    let kind = Some(span.kind().into());
                    let attributes = span.attributes.into();

                    let start_time = parse_time_nanos(span.start_time_unix_nano);
                    let end_time = parse_time_nanos(span.end_time_unix_nano);

                    let parent_span_id = if span.parent_span_id.is_empty() {
                        None
                    } else {
                        Some(span.parent_span_id.into())
                    };

                    let events: Vec<_> = span.events.into_iter().map(Into::into).collect();
                    let links: Vec<_> = span.links.into_iter().map(Into::into).collect();

                    let trace_id = span.trace_id.into();
                    let span_id = span.span_id.into();

                    let name = span.name;
                    let trace_state = Some(span.trace_state);
                    let flags = Some(span.flags);

                    let span = Self {
                        trace_id,
                        span_id,
                        parent_span_id,
                        name,
                        trace_state,
                        flags,
                        kind,
                        scope_name: scope_name.clone(),
                        scope_version: scope_version.clone(),
                        start_time,
                        end_time,
                        attributes,
                        scope_attributes: scope_attributes.clone(),
                        resource_attributes: resource_attributes.clone(),
                        status: span.status.map(Into::into),
                        events,
                        links,
                    };

                    result.push(span);
                }
            }
        }

        result
    }
}

#[derive(Default, Serialize, Deserialize, PartialEq, Debug, Clone, AsRefStr, JsonSchema)]
pub enum SpanKind {
    Internal,
    Server,
    Client,
    Producer,
    Consumer,

    #[default]
    Unspecified,
}

impl From<span::SpanKind> for SpanKind {
    fn from(value: span::SpanKind) -> Self {
        match value {
            span::SpanKind::Unspecified => SpanKind::Unspecified,
            span::SpanKind::Internal => SpanKind::Internal,
            span::SpanKind::Server => SpanKind::Server,
            span::SpanKind::Client => SpanKind::Client,
            span::SpanKind::Producer => SpanKind::Producer,
            span::SpanKind::Consumer => SpanKind::Consumer,
        }
    }
}

#[cfg(feature = "libsql")]
impl From<SpanKind> for libsql::Value {
    fn from(value: SpanKind) -> Self {
        value.as_ref().into()
    }
}

#[cfg(feature = "wasm-bindgen")]
impl From<SpanKind> for wasm_bindgen::JsValue {
    fn from(value: SpanKind) -> Self {
        wasm_bindgen::JsValue::from_str(value.as_ref())
    }
}

#[derive(Clone, Debug, Deserialize, Serialize, PartialEq)]
pub struct SpanEvent {
    pub name: String,

    #[serde(with = "time::serde::rfc3339")]
    pub timestamp: time::OffsetDateTime,

    pub attributes: AttributeMap,
}

impl From<Event> for SpanEvent {
    fn from(event: Event) -> Self {
        Self {
            name: event.name,
            timestamp: parse_time_nanos(event.time_unix_nano),
            attributes: event.attributes.into(),
        }
    }
}

#[derive(Deserialize, Serialize)]
pub struct SpanLink {
    pub trace_id: String,
    pub span_id: String,
    pub trace_state: String,
    pub attributes: AttributeMap,
    pub flags: u32,
}

impl From<Link> for SpanLink {
    fn from(link: Link) -> Self {
        Self {
            trace_id: hex::encode(link.trace_id),
            span_id: hex::encode(link.span_id),
            trace_state: link.trace_state,
            attributes: link.attributes.into(),
            flags: link.flags,
        }
    }
}

#[derive(Deserialize, Serialize)]
pub struct SpanStatus {
    pub code: SpanStatusCode,
    pub message: String,
}

impl From<Status> for SpanStatus {
    fn from(value: Status) -> Self {
        Self {
            code: value.code().into(),
            message: value.message,
        }
    }
}

#[derive(Deserialize, Serialize)]
pub enum SpanStatusCode {
    Unset,
    Ok,
    Error,
}

impl From<StatusCode> for SpanStatusCode {
    fn from(status_code: StatusCode) -> Self {
        match status_code {
            StatusCode::Unset => SpanStatusCode::Unset,
            StatusCode::Ok => SpanStatusCode::Ok,
            StatusCode::Error => SpanStatusCode::Error,
        }
    }
}

#[derive(Clone, Debug, Serialize, Deserialize, Default, PartialEq)]
pub struct AttributeMap(pub BTreeMap<String, Option<AttributeValue>>);

impl From<KeyValueList> for AttributeMap {
    fn from(value: KeyValueList) -> Self {
        value.values.into()
    }
}

impl From<Vec<KeyValue>> for AttributeMap {
    fn from(attributes: Vec<KeyValue>) -> Self {
        let result = attributes
            .into_iter()
            .map(|kv| {
                (
                    kv.key,
                    kv.value.and_then(|value| value.value.map(Into::into)),
                )
            })
            .collect();

        AttributeMap(result)
    }
}

#[derive(Clone, Debug, Serialize, Deserialize, PartialEq)]
#[serde(untagged)]
pub enum AttributeValue {
    StringValue(String),
    BoolValue(bool),
    IntValue(i64),
    DoubleValue(f64),
    ArrayValue(Vec<AttributeValue>),
    KvlistValue(AttributeMap),
    BytesValue(Vec<u8>),
}

impl From<any_value::Value> for AttributeValue {
    fn from(value: any_value::Value) -> Self {
        match value {
            any_value::Value::StringValue(val) => AttributeValue::StringValue(val),
            any_value::Value::BoolValue(val) => AttributeValue::BoolValue(val),
            any_value::Value::IntValue(val) => AttributeValue::IntValue(val),
            any_value::Value::DoubleValue(val) => AttributeValue::DoubleValue(val),
            any_value::Value::BytesValue(val) => AttributeValue::BytesValue(val),
            any_value::Value::ArrayValue(val) => val.into(),
            any_value::Value::KvlistValue(val) => AttributeValue::KvlistValue(val.values.into()),
        }
    }
}

impl From<opentelemetry_proto::tonic::common::v1::ArrayValue> for AttributeValue {
    fn from(value: opentelemetry_proto::tonic::common::v1::ArrayValue) -> Self {
        let value: Vec<_> = value
            .values
            .into_iter()
            .flat_map(|value| value.value.map(|value| value.into()))
            .collect();
        AttributeValue::ArrayValue(value)
    }
}

/// A trace contains a summary of its traces.
#[derive(Clone, Debug, Deserialize, Serialize)]
#[serde(rename_all = "camelCase")]
pub struct TraceSummary {
<<<<<<< HEAD
    /// The trace id.
    pub trace_id: HexEncodedId,
=======
    /// The trace id
    pub trace_id: String,
>>>>>>> 2b5b1142

    /// The spans that are part of this trace
    pub spans: Vec<Span>,
}

impl TraceSummary {
    pub fn from_spans(
        trace_id: HexEncodedId,
        spans: Vec<crate::data::models::Span>,
    ) -> Option<Self> {
        if spans.is_empty() {
            return None;
        }

<<<<<<< HEAD
        let num_spans = spans.len() as u32;

        // Find the first start and the last end time. Note: unwrap is safe here
        // since we check that there is at least 1 span present.
        let start_time = spans.iter().map(|span| span.start_time).min().unwrap();
        let end_time = spans.iter().map(|span| span.end_time).max().unwrap();

        let root_span = spans
            .into_iter()
            .find(|span| span.parent_span_id.is_none())
            .map(|span| span.inner.into_inner().into());

        Some(Self {
            trace_id,
            start_time: start_time.into(),
            end_time: end_time.into(),
            root_span,
            num_spans,
        })
    }
}

#[derive(Clone, Debug, Deserialize, Serialize)]
pub struct SpanSummary {
    /// The span id.
    pub span_id: HexEncodedId,

    /// The name of the span.
    pub name: String,

    /// The kind of span.
    pub span_kind: SpanKind,

    /// Optional status of the span.
    pub result: Option<Status>,
}
=======
        let spans = spans.into_iter().map(Into::into).collect();
>>>>>>> 2b5b1142

        Some(Self { trace_id, spans })
    }
}

#[cfg(test)]
mod tests {
    use super::*;

    #[test]
    fn attribute_value_serialize_deserialize() {
        struct Test<'a> {
            input: AttributeValue,
            expected: &'a str,
        }

        let mut kv_list = BTreeMap::new();
        kv_list.insert("key1".to_string(), Some(AttributeValue::IntValue(1234)));
        kv_list.insert(
            "key2".to_string(),
            Some(AttributeValue::DoubleValue(1234.1234)),
        );
        let kv_list: AttributeMap = AttributeMap(kv_list);
        let tests = vec![
            Test {
                input: AttributeValue::IntValue(1234),
                expected: "1234",
            },
            Test {
                input: AttributeValue::DoubleValue(1234.1234),
                expected: "1234.1234",
            },
            Test {
                input: AttributeValue::StringValue("hello".to_string()),
                expected: "\"hello\"",
            },
            Test {
                input: AttributeValue::BoolValue(true),
                expected: "true",
            },
            // Test {
            //     input: AttributeValue::BytesValue(vec![1, 2, 3, 4]),
            //     expected: "[1,2,3,4]",
            // },
            Test {
                input: AttributeValue::ArrayValue(vec![
                    AttributeValue::IntValue(1234),
                    AttributeValue::DoubleValue(1234.1234),
                ]),
                expected: "[1234,1234.1234]",
            },
            Test {
                input: AttributeValue::KvlistValue(kv_list),
                expected: "{\"key1\":1234,\"key2\":1234.1234}",
            },
        ];

        for (i, test) in tests.into_iter().enumerate() {
            let actual = serde_json::to_string(&test.input).unwrap();
            assert_eq!(actual, test.expected, "serializing failed for {:?}", i);

            let converted_back: AttributeValue = serde_json::from_str(&actual).unwrap();
            assert_eq!(
                converted_back, test.input,
                "deserializing failed for {:?}",
                i
            );
        }
    }
}<|MERGE_RESOLUTION|>--- conflicted
+++ resolved
@@ -295,13 +295,8 @@
 #[derive(Clone, Debug, Deserialize, Serialize)]
 #[serde(rename_all = "camelCase")]
 pub struct TraceSummary {
-<<<<<<< HEAD
-    /// The trace id.
+    /// The trace id
     pub trace_id: HexEncodedId,
-=======
-    /// The trace id
-    pub trace_id: String,
->>>>>>> 2b5b1142
 
     /// The spans that are part of this trace
     pub spans: Vec<Span>,
@@ -316,46 +311,7 @@
             return None;
         }
 
-<<<<<<< HEAD
-        let num_spans = spans.len() as u32;
-
-        // Find the first start and the last end time. Note: unwrap is safe here
-        // since we check that there is at least 1 span present.
-        let start_time = spans.iter().map(|span| span.start_time).min().unwrap();
-        let end_time = spans.iter().map(|span| span.end_time).max().unwrap();
-
-        let root_span = spans
-            .into_iter()
-            .find(|span| span.parent_span_id.is_none())
-            .map(|span| span.inner.into_inner().into());
-
-        Some(Self {
-            trace_id,
-            start_time: start_time.into(),
-            end_time: end_time.into(),
-            root_span,
-            num_spans,
-        })
-    }
-}
-
-#[derive(Clone, Debug, Deserialize, Serialize)]
-pub struct SpanSummary {
-    /// The span id.
-    pub span_id: HexEncodedId,
-
-    /// The name of the span.
-    pub name: String,
-
-    /// The kind of span.
-    pub span_kind: SpanKind,
-
-    /// Optional status of the span.
-    pub result: Option<Status>,
-}
-=======
         let spans = spans.into_iter().map(Into::into).collect();
->>>>>>> 2b5b1142
 
         Some(Self { trace_id, spans })
     }
