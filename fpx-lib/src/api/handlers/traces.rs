use crate::api::errors::{ApiServerError, CommonError};
<<<<<<< HEAD
use crate::api::models::{ts_compat::TypeScriptCompatTrace, TraceSummary};
use crate::data::models::HexEncodedId;
=======
use crate::api::models::TraceSummary;
>>>>>>> 2b5b1142
use crate::data::{BoxedStore, DbError};
use axum::extract::{Path, State};
use axum::Json;
use fpx_macros::ApiError;
use http::StatusCode;
use serde::{Deserialize, Serialize};
use thiserror::Error;
use tracing::error;

#[tracing::instrument(skip_all)]
<<<<<<< HEAD
pub async fn ts_compat_traces_list_handler(
    State(store): State<BoxedStore>,
) -> Result<Json<Vec<TypeScriptCompatTrace>>, ApiServerError<TraceListError>> {
    let tx = store.start_readonly_transaction().await?;

    let traces = store.traces_list(&tx).await?;

    let mut result: Vec<TypeScriptCompatTrace> = Vec::new();

    for trace in traces.into_iter() {
        let spans = store.span_list_by_trace(&tx, &trace.trace_id).await?;

        result.push(TypeScriptCompatTrace {
            trace_id: trace.trace_id.into_inner(),
            spans: spans.iter().map(|span| span.clone().into()).collect(),
        });
    }

    Ok(Json(result))
}

#[tracing::instrument(skip_all)]
=======
>>>>>>> 2b5b1142
pub async fn traces_list_handler(
    State(store): State<BoxedStore>,
) -> Result<Json<Vec<TraceSummary>>, ApiServerError<TraceListError>> {
    let tx = store.start_readonly_transaction().await?;

    let traces = store.traces_list(&tx).await?;

    let mut result = Vec::with_capacity(20);

    for trace in traces.into_iter() {
        let spans = store.span_list_by_trace(&tx, &trace.trace_id).await?;
        if let Some(trace_summary) = TraceSummary::from_spans(trace.trace_id, spans) {
            result.push(trace_summary);
        }
    }

    Ok(Json(result))
}

#[derive(Debug, Serialize, Deserialize, Error, ApiError)]
#[serde(tag = "error", content = "details", rename_all = "camelCase")]
#[non_exhaustive]
pub enum TraceListError {}

impl From<DbError> for ApiServerError<TraceListError> {
    fn from(err: DbError) -> Self {
        error!(?err, "Failed to list trace from database");
        ApiServerError::CommonError(CommonError::InternalServerError)
    }
}

#[tracing::instrument(skip_all)]
pub async fn traces_get_handler(
    State(store): State<BoxedStore>,
    Path(trace_id): Path<HexEncodedId>,
) -> Result<Json<TraceSummary>, ApiServerError<TraceGetError>> {
    let tx = store.start_readonly_transaction().await?;

    // Retrieve all the spans that are associated with the trace
    let spans = store.span_list_by_trace(&tx, &trace_id).await?;

    let trace = TraceSummary::from_spans(trace_id.into(), spans).ok_or(TraceGetError::NotFound)?;

    Ok(Json(trace))
}

#[derive(Debug, Serialize, Deserialize, Error, ApiError)]
#[serde(tag = "error", content = "details", rename_all = "camelCase")]
#[non_exhaustive]
pub enum TraceGetError {
    #[api_error(status_code = StatusCode::BAD_REQUEST)]
    #[error("Trace ID is invalid")]
    InvalidTraceId,

    #[api_error(status_code = StatusCode::NOT_FOUND)]
    #[error("Trace was not found")]
    NotFound,
}

impl From<DbError> for ApiServerError<TraceGetError> {
    fn from(err: DbError) -> Self {
        error!(?err, "Failed to list trace from database");
        ApiServerError::CommonError(CommonError::InternalServerError)
    }
}

#[tracing::instrument(skip_all)]
pub async fn traces_delete_handler(
    State(store): State<BoxedStore>,
    Path(trace_id): Path<HexEncodedId>,
) -> Result<StatusCode, ApiServerError<TraceDeleteError>> {
    let tx = store.start_readonly_transaction().await?;

    // Retrieve all the spans that are associated with the trace
    store.span_delete_by_trace(&tx, &trace_id).await?;

    Ok(StatusCode::NO_CONTENT)
}

#[derive(Debug, Serialize, Deserialize, Error, ApiError)]
#[serde(tag = "error", content = "details", rename_all = "camelCase")]
#[non_exhaustive]
pub enum TraceDeleteError {
    #[api_error(status_code = StatusCode::BAD_REQUEST)]
    #[error("Trace ID is invalid")]
    InvalidTraceId,
}

impl From<DbError> for ApiServerError<TraceDeleteError> {
    fn from(err: DbError) -> Self {
        error!(?err, "Failed to list trace from database");
        ApiServerError::CommonError(CommonError::InternalServerError)
    }
}<|MERGE_RESOLUTION|>--- conflicted
+++ resolved
@@ -1,10 +1,6 @@
 use crate::api::errors::{ApiServerError, CommonError};
-<<<<<<< HEAD
-use crate::api::models::{ts_compat::TypeScriptCompatTrace, TraceSummary};
+use crate::api::models::TraceSummary;
 use crate::data::models::HexEncodedId;
-=======
-use crate::api::models::TraceSummary;
->>>>>>> 2b5b1142
 use crate::data::{BoxedStore, DbError};
 use axum::extract::{Path, State};
 use axum::Json;
@@ -15,31 +11,6 @@
 use tracing::error;
 
 #[tracing::instrument(skip_all)]
-<<<<<<< HEAD
-pub async fn ts_compat_traces_list_handler(
-    State(store): State<BoxedStore>,
-) -> Result<Json<Vec<TypeScriptCompatTrace>>, ApiServerError<TraceListError>> {
-    let tx = store.start_readonly_transaction().await?;
-
-    let traces = store.traces_list(&tx).await?;
-
-    let mut result: Vec<TypeScriptCompatTrace> = Vec::new();
-
-    for trace in traces.into_iter() {
-        let spans = store.span_list_by_trace(&tx, &trace.trace_id).await?;
-
-        result.push(TypeScriptCompatTrace {
-            trace_id: trace.trace_id.into_inner(),
-            spans: spans.iter().map(|span| span.clone().into()).collect(),
-        });
-    }
-
-    Ok(Json(result))
-}
-
-#[tracing::instrument(skip_all)]
-=======
->>>>>>> 2b5b1142
 pub async fn traces_list_handler(
     State(store): State<BoxedStore>,
 ) -> Result<Json<Vec<TraceSummary>>, ApiServerError<TraceListError>> {
