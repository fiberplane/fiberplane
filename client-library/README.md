# Mizu Client

This is a client library that will send telemetry data to a *local* Mizu server upon every incoming request and outgoing response.

Note that it also monkey-patches `console.*` functions to send logs to the Mizu server, 
so any time you use a `console.log`, `console.error`, etc., in your app, it will send that data to Mizu.

## Quick Start

Create hono project
```sh
# Create a hono project, using cloudflare-workers runtime
npm create hono@latest my-hono-project
# > cloudflare-workers
```

Install middleware

```sh
npm i @mizu-dev/hono
```

Add middleware

```ts
import { Hono } from "hono";
import { createHonoMiddleware } from "@mizu-dev/hono";

const app = new Hono();

app.use(createHonoMiddleware())

app.get("/", (c) => {
<<<<<<< HEAD
	return c.text("Hello Hono!");
=======
  return c.text("Hello Hono!");
>>>>>>> 638271c2
});

export default app;
```

Launch UI

```sh
npx @mizu-dev/studio
```

Visit `http://localhost:8788` to see your logs come in as you test your app!

## Usage

This section takes you through:

- Creating a Hono Project
- Installing the mizu client library
- **Configuring** your project to use mizu
- Launching the mizu UI

### Create a Hono project

Create a new Hono project with the following command. When prompted, choose `cloudflare-workers` as the template.

```sh
npm create hono@latest my-hono-project
# > cloudflare-workers
```

### Install the mizu client

```sh
npm i @mizu-dev/hono
```

### Add middleware

Add the mizu import, and then add middleware definitions **AT THE TOP OF YOUR APP**, ideally in your `src/index.ts`

If you only just started your project, you can copy paste the entire contents below into your `src/index.ts`:

```ts
import { type Context, Hono } from "hono";
import { createHonoMiddleware } from "@mizu-dev/hono";

const app = new Hono();

const createConfig = (c: Context) => {
 return {
  endpoint: c.env?.MIZU_ENDPOINT,
  service: c.env?.SERVICE_NAME || "unknown",
  libraryDebugMode: c.env?.LIBRARY_DEBUG_MODE,
  monitor: {
   fetch: true,
   logging: true,
   requests: true,
  },
 };
}

app.use(createHonoMiddleware({ createConfig }))
app.get("/", (c) => {
  return c.text("Hello Hono!");
});

export default app;
```

### Add `MIZU_ENDPOINT` environment variable

Add `MIZU_ENDPOINT=http://localhost:8788/v0/logs` to your `.dev.vars` file. E.g.,

```sh
echo -e '\nMIZU_ENDPOINT=http://localhost:8788/v0/logs\n' >> .dev.vars
```

You should be good to go! Just execute `npm run dev` to kick off your new Hono project..

Make requests to your Hono app, and the logs should show up in the mizu UI!

### Launch the mizu UI

```sh
npx @mizu-dev/studio
```

That's it! You should see your logs in the mizu UI.<|MERGE_RESOLUTION|>--- conflicted
+++ resolved
@@ -31,11 +31,7 @@
 app.use(createHonoMiddleware())
 
 app.get("/", (c) => {
-<<<<<<< HEAD
-	return c.text("Hello Hono!");
-=======
   return c.text("Hello Hono!");
->>>>>>> 638271c2
 });
 
 export default app;
