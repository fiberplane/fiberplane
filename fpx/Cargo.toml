--- conflicted
+++ resolved
@@ -51,11 +51,8 @@
 schemars = { workspace = true }
 serde = { workspace = true }
 serde_json = { workspace = true }
-<<<<<<< HEAD
+strum = { version = "0.26", features = ["derive"] }
 serde_with = { version = "3.8.1" }
-=======
-strum = { version = "0.26", features = ["derive"] }
->>>>>>> d9942ce7
 thiserror = { version = "1.0" }
 time = { version = "0.3.17", features = ["serde-human-readable"] }
 tokio = { version = "1.37", features = ["rt-multi-thread", "signal", "fs"] }
