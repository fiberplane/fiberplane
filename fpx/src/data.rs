--- conflicted
+++ resolved
@@ -138,7 +138,21 @@
     }
 }
 
-<<<<<<< HEAD
+#[derive(Debug, Error)]
+pub enum DbError {
+    #[error("No rows were returned")]
+    NotFound,
+
+    #[error("Unexpected number of rows was returned")]
+    UnexpectedRowsReturned,
+
+    #[error("Unable to deserialize JSON: {0}")]
+    InvalidJson(#[from] serde_json::Error),
+
+    #[error("Internal database error occurred: {0}")]
+    InternalError(#[from] libsql::Error),
+}
+
 pub(crate) trait RowsExt {
     /// `T` must be a `struct`
     async fn fetch_one<T: DeserializeOwned>(&mut self) -> Result<T>;
@@ -234,19 +248,4 @@
             tx.commit().await.unwrap();
         }
     }
-=======
-#[derive(Debug, Error)]
-pub enum DbError {
-    #[error("No rows were returned")]
-    NotFound,
-
-    #[error("Unexpected number of rows was returned")]
-    UnexpectedRowsReturned,
-
-    #[error("Unable to deserialize JSON: {0}")]
-    InvalidJson(#[from] serde_json::Error),
-
-    #[error("Internal database error occurred: {0}")]
-    InternalError(#[from] libsql::Error),
->>>>>>> 7e5d3645
 }