--- conflicted
+++ resolved
@@ -3,12 +3,8 @@
 use http::StatusCode;
 use serde::{Deserialize, Serialize};
 use thiserror::Error;
-<<<<<<< HEAD
 use tracing::{error, warn};
-=======
-use tracing::warn;
 use fpx_macros::ApiError;
->>>>>>> d9942ce7
 
 pub trait ApiError {
     fn status_code(&self) -> StatusCode;
