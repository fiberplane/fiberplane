--- conflicted
+++ resolved
@@ -1,5 +1,4 @@
 //! API client for the FPX API.
-<<<<<<< HEAD
 //!
 //! Eventually this should be moved into its own crate and not be part of the
 //! api module. But for now this is only used within our own code, so it is
@@ -7,15 +6,8 @@
 
 use super::errors::ApiClientError;
 use super::handlers::spans::SpanGetError;
-use super::handlers::RequestGetError;
+use super::handlers::{RequestGetError, RequestListError};
 use crate::api::models;
-=======
-
-use crate::models;
-
-use super::errors::ApiClientError;
-use super::handlers::{RequestGetError, RequestListError};
->>>>>>> b72bb563
 use anyhow::Result;
 use http::Method;
 use tracing::trace;
@@ -137,7 +129,7 @@
             span_id.as_ref()
         );
 
-        self.do_req(Method::GET, path).await
+        self.do_req(Method::GET, path, None).await
     }
 
     /// Retrieve all the spans associated with a single trace.
@@ -147,6 +139,6 @@
     ) -> Result<Vec<models::Span>, ApiClientError<SpanGetError>> {
         let path = format!("api/traces/{}/spans", trace_id.as_ref());
 
-        self.do_req(Method::GET, path).await
+        self.do_req(Method::GET, path, None).await
     }
 }