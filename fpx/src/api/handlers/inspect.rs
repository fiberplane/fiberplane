--- conflicted
+++ resolved
@@ -1,8 +1,4 @@
-<<<<<<< HEAD
-use super::ApiState;
-=======
-use crate::api::{types, ApiState};
->>>>>>> d030dc06
+use crate::api::ApiState;
 use crate::data::Store;
 use crate::schemas;
 use axum::extract::Request;
@@ -50,7 +46,7 @@
             )
         })
         .collect();
-    let request_id: i64 = Store::request_create(
+    let request_id: u32 = Store::request_create(
         &tx,
         parts.method.as_ref(),
         &parts.uri.to_string(),
