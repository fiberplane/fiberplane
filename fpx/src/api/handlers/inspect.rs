use crate::api::{models, ApiState, Config};
use crate::data::Store;
use axum::extract::Request;
use axum::extract::State;
use axum::response::IntoResponse;
use http_body_util::BodyExt as _;
use std::collections::BTreeMap;

#[tracing::instrument(skip_all)]
pub async fn inspect_request_handler(
    State(config): State<Config>,
    State(ApiState { events, store, .. }): State<ApiState>,
    req: Request,
) -> impl IntoResponse {
    let (parts, body) = req.into_parts();

    eprintln!("Method: {}", parts.method);
    eprintln!("URL: {}", parts.uri);

    eprintln!("Headers:");
    parts.headers.iter().for_each(|(key, value)| {
        eprintln!("- {}: {}", key, value.to_str().unwrap());
    });

    eprintln!();

    eprintln!("Body:");
    let body = body.collect().await.unwrap().to_bytes(); // TODO: handle error
    eprintln!("{:?}", body);
    eprintln!();

    let tx = store.start_readwrite_transaction().await.unwrap(); // TODO

    let headers: BTreeMap<String, String> = parts
        .headers
        .iter()
        .map(|(key, value)| {
            (
                key.as_str().to_string(),
                value.to_str().unwrap().to_string(),
            )
        })
        .collect();

    let request = Store::request_create(
        &tx,
        parts.method.as_ref(),
        &parts.uri.to_string(),
        Some(String::from_utf8(body.to_vec()).unwrap().as_str()),
        headers,
    )
    .await
    .unwrap(); // TODO

    store.commit_transaction(tx).await.unwrap(); // TODO

    events.broadcast(models::RequestAdded::new(request.id, None).into());

    // TODO: This should return the same payload as the GET /requests/{id} endpoint
<<<<<<< HEAD
    base_url
        .join(&format!("api/requests/{}", request.id))
=======
    config
        .base_url
        .join(&format!("api/requests/{}", request_id))
>>>>>>> c357dc6a
        .unwrap()
        .to_string()
}<|MERGE_RESOLUTION|>--- conflicted
+++ resolved
@@ -57,14 +57,9 @@
     events.broadcast(models::RequestAdded::new(request.id, None).into());
 
     // TODO: This should return the same payload as the GET /requests/{id} endpoint
-<<<<<<< HEAD
-    base_url
-        .join(&format!("api/requests/{}", request.id))
-=======
     config
         .base_url
-        .join(&format!("api/requests/{}", request_id))
->>>>>>> c357dc6a
+        .join(&format!("api/requests/{}", request.id))
         .unwrap()
         .to_string()
 }