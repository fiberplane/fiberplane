--- conflicted
+++ resolved
@@ -53,26 +53,17 @@
     )
     .await?;
 
-<<<<<<< HEAD
-    let app = api::create_api(
-        args.base_url.clone(),
-        args.fpx_directory,
-        events,
-        store,
-        inspector_service,
-    );
-=======
     let service = service::Service::new(store.clone(), events.clone());
 
     let app = api::create_api(
         args.base_url.clone(),
+        args.fpx_directory,
         events.clone(),
         inspector_service,
         service.clone(),
         store.clone(),
     );
     let grpc_service = GrpcService::new(service);
->>>>>>> d9942ce7
 
     let listener = tokio::net::TcpListener::bind(&args.listen_address)
         .await
