--- conflicted
+++ resolved
@@ -33,13 +33,8 @@
         kind: Some(SpanKind::Internal),
         start_time: now,
         end_time: now,
-<<<<<<< HEAD
-        trace_state: String::new(),
-        flags: 0,
-=======
-        trace_state: Some(String::from("")),
+        trace_state: Some(String::new()),
         flags: Some(0),
->>>>>>> 2b5b1142
         scope_name: None,
         scope_version: None,
         attributes: AttributeMap::default(),
