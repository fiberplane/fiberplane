--- conflicted
+++ resolved
@@ -6,14 +6,9 @@
 use axum::routing::{any, get};
 use url::Url;
 
-<<<<<<< HEAD
-mod handlers;
-=======
 pub mod client;
 mod errors;
 pub mod handlers;
-pub mod types;
->>>>>>> d030dc06
 mod ws;
 
 #[derive(Clone)]
