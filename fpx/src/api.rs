--- conflicted
+++ resolved
@@ -31,17 +31,8 @@
     config: Config,
     events: ServerEvents,
     inspector_service: InspectorService,
-<<<<<<< HEAD
-}
-
-impl FromRef<ApiState> for Store {
-    fn from_ref(api_state: &ApiState) -> Self {
-        api_state.store.clone()
-    }
-=======
     service: Service,
     store: Store,
->>>>>>> d9942ce7
 }
 
 impl FromRef<ApiState> for ServerEvents {
@@ -56,11 +47,12 @@
     }
 }
 
-<<<<<<< HEAD
 impl FromRef<ApiState> for Config {
     fn from_ref(api_state: &ApiState) -> Self {
         api_state.config.clone()
-=======
+    }
+}
+
 impl FromRef<ApiState> for Service {
     fn from_ref(api_state: &ApiState) -> Service {
         api_state.service.clone()
@@ -70,7 +62,6 @@
 impl FromRef<ApiState> for Store {
     fn from_ref(api_state: &ApiState) -> Store {
         api_state.store.clone()
->>>>>>> d9942ce7
     }
 }
 
@@ -80,21 +71,7 @@
     fpx_directory: PathBuf,
     events: ServerEvents,
     inspector_service: InspectorService,
-<<<<<<< HEAD
-) -> axum::Router {
-    let api_router = api_router(base_url, fpx_directory, events, store, inspector_service);
-    axum::Router::new()
-        .nest("/api/", api_router)
-        .fallback(studio::default_handler)
-}
-
-fn api_router(
-    base_url: Url,
-    fpx_directory: PathBuf,
-    events: ServerEvents,
-=======
     service: Service,
->>>>>>> d9942ce7
     store: Store,
 ) -> axum::Router {
     let api_state = ApiState {
