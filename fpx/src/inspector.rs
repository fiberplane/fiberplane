//! This module contains code related to the inspectors. An inspector allows us
//! to create a transparent proxy which will capture all requests, proxy them to
//! remote address and then return the response to to the original requester. It
//! will store the original request and the response to the client.
//!
//! Note that this is a work in progress implementation. Currently some features
//! do not work as expected or are implemented at all.

<<<<<<< HEAD
use crate::data::libsql::LibSqlStore;
=======
use crate::api::types::RequestAdded;
use crate::data::Store;
>>>>>>> df56296c
use crate::events::ServerEvents;
use crate::schemas::RequestAdded;
use anyhow::{Context, Result};
use axum::extract::{Path, Request, State};
use axum::response::IntoResponse;
use axum::routing::any;
use futures_util::Future;
use serde::{Deserialize, Serialize};
use std::collections::BTreeMap;
use std::ops::Deref;
use std::path::PathBuf;
use std::sync::Arc;
use tokio::fs::File;
use tokio::io::AsyncWriteExt;
use tokio::sync::broadcast;
use tracing::{error, info, trace};

/// This service manages multiple inspectors.
#[derive(Clone)]
pub struct InspectorService {
    inspector_service: Arc<InspectorServiceImpl>,
}

impl InspectorService {
    /// Create and start an inspector service.
    pub async fn start(config_path: PathBuf, store: Store, events: ServerEvents) -> Result<Self> {
        // Get all the .toml files
        let configs: Vec<_> = std::fs::read_dir(&config_path)
            .with_context(|| format!("Unable to read the contents: {config_path:?}"))?
            // Ignore any entries that result in a error
            .filter_map(Result::ok)
            // Filter out any entries that are not files and do not have a .toml extension
            .filter_map(|entry| {
                if entry.file_type().unwrap().is_file() {
                    let path = entry.path();
                    let extension = path.extension().unwrap_or_default();
                    if extension == "toml" {
                        return Some(path);
                    } else {
                        return None;
                    }
                }
                None
            })
            // Read the content and parse as InspectorConfig
            .map(|path| {
                // Read the contents of the file
                let contents = std::fs::read_to_string(&path).with_context(|| {
                    format!("Unable to read the contents of the file: {path:?}")
                })?;

                // Parse the contents of the file
                let result: InspectorConfig = toml::from_str(&contents).with_context(|| {
                    format!("Unable to parse the contents of the file: {path:?}")
                })?;

                anyhow::Ok(result)
            })
            .collect();

        let (shutdown, _) = broadcast::channel(100);
        let inspector_service = InspectorServiceImpl {
            inspectors: Vec::new(),
            shutdown,
            store,
            events,
            inspector_config_path: config_path,
        };

        for config in configs {
            match config {
                Ok(config) => {
                    trace!("Starting inspector: {:#?}", config.name);
                    inspector_service.create(config, false).await?;
                }
                Err(e) => {
                    error!("Error: {:#?}", e);
                }
            }
        }

        Ok(Self {
            inspector_service: Arc::new(inspector_service),
        })
    }
}

impl Deref for InspectorService {
    type Target = InspectorServiceImpl;

    fn deref(&self) -> &Self::Target {
        self.inspector_service.deref()
    }
}

pub struct InspectorServiceImpl {
    inspector_config_path: PathBuf,

    inspectors: Vec<InspectorInstance>,

    /// Temporary way to shutdown all the inspectors.
    shutdown: broadcast::Sender<()>,

    store: Store,
    events: ServerEvents,
}

impl InspectorServiceImpl {
    pub async fn list(&self) -> Result<Vec<&InspectorConfig>> {
        let result = self
            .inspectors
            .iter()
            .map(|inspector| inspector.config())
            .collect();

        Ok(result)
    }

    pub async fn create(&self, inspector_config: InspectorConfig, persist: bool) -> Result<()> {
        info!("Starting inspector: {:#?}", inspector_config.name);

        if persist {
            let serialized_toml = toml::to_string_pretty(&inspector_config)
                .with_context(|| "Unable to serialize the inspector config")?;
            let path = self
                .inspector_config_path
                .join(format!("{}.toml", inspector_config.name));
            let mut file = File::create(path).await?;
            file.write_all(serialized_toml.as_bytes()).await?;
        }

        let mut shutdown = self.shutdown.subscribe();
        let inspector_instance =
            InspectorInstance::new(inspector_config, self.store.clone(), self.events.clone());

        tokio::spawn(async move {
            trace!("Starting inspector: {:#?}", inspector_instance.config.name);
            let result = inspector_instance
                .start(async move {
                    let _ = shutdown.recv().await;
                })
                .await
                .with_context(|| {
                    format!(
                        "failed to run the proxy instance: {}",
                        inspector_instance.config.name
                    )
                });

            if let Err(err) = result {
                error!("Inspector failed: {err:?}");
            } else {
                trace!("Inspector stopped: {:#?}", inspector_instance.config.name)
            }
        });

        Ok(())
    }
}

#[derive(Serialize, Deserialize, Clone)]
pub struct InspectorConfig {
    pub name: String,
    pub port: u16,

    pub upstream_protocol: String,
    pub upstream_host: String,
    pub upstream_port: u16,
}

/// An internal representation of an inspector. Used to manage the lifecycle of
/// a single inspector.
pub struct InspectorInstance {
    config: InspectorConfig,

    store: Store,
    events: ServerEvents,
}

impl InspectorInstance {
    pub fn new(config: InspectorConfig, store: Store, events: ServerEvents) -> Self {
        Self {
            config,
            store,
            events,
        }
    }

    /// Start the proxy instance. This will block until it gets killed.
    pub async fn start<F>(&self, shutdown: F) -> Result<()>
    where
        F: Future<Output = ()> + Send + 'static,
    {
        // TODO: Only listen on localhost for now
        let listener = tokio::net::TcpListener::bind(("127.0.0.1", self.config.port))
            .await
            .with_context(|| format!("Failed to bind to port: {}", self.config.port))?;

        let inspector_state = InspectorState {
            store: self.store.clone(),
            events: self.events.clone(),
        };

        let app = axum::Router::new()
            .route("/", any(handle_request))
            .route("/*path", any(handle_request))
            .with_state(inspector_state);

        // start the inspector server
        axum::serve(listener, app)
            .with_graceful_shutdown(shutdown)
            .await
            .context("Failed to start the HTTP server")?;

        Ok(())
    }

    pub fn config(&self) -> &InspectorConfig {
        &self.config
    }
}

#[derive(Clone)]
struct InspectorState {
    store: Store,
    events: ServerEvents,
}

async fn handle_request(
    State(InspectorState { store, events, .. }): State<InspectorState>,
    path: Option<Path<String>>,
    req: Request,
) -> impl IntoResponse {
    let tx = store.start_transaction().await.unwrap();

    let headers: BTreeMap<String, String> = req
        .headers()
        .iter()
        .map(|(key, value)| {
            (
                key.as_str().to_string(),
                value.to_str().unwrap().to_string(),
            )
        })
        .collect();

    let request_id = Store::request_create(
        &tx,
        req.method().as_ref(),
        &req.uri().to_string(),
        "body",
        headers,
    )
    .await
    .unwrap();

    info!("Store request: {}", request_id);

    match path {
        Some(path) => info!("Received request: /{}", *path),
        None => info!("Received request: /"),
    }

    tx.commit().await.unwrap();

    events.broadcast(RequestAdded::new(request_id, None).into());

    "Ok"
}<|MERGE_RESOLUTION|>--- conflicted
+++ resolved
@@ -6,12 +6,7 @@
 //! Note that this is a work in progress implementation. Currently some features
 //! do not work as expected or are implemented at all.
 
-<<<<<<< HEAD
-use crate::data::libsql::LibSqlStore;
-=======
-use crate::api::types::RequestAdded;
 use crate::data::Store;
->>>>>>> df56296c
 use crate::events::ServerEvents;
 use crate::schemas::RequestAdded;
 use anyhow::{Context, Result};
