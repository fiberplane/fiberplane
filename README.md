--- conflicted
+++ resolved
@@ -35,11 +35,7 @@
 
 ## Developing
 
-<<<<<<< HEAD
-This project uses biome and npm monorepos.
-=======
 This project uses typescript, biome and npm workspaces. The frontend package also uses eslint for linting purposes, all other packages use biome for linting (formatting is always done wit biome).
->>>>>>> 63bae692
 
 In the project root you can format all codebases with `npm run format`.
 
