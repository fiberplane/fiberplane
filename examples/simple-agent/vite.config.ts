import path from "node:path";
import { cloudflare } from "@cloudflare/vite-plugin";
<<<<<<< HEAD
import Agent from "@fiberplane/agents";
import tailwindcss from "@tailwindcss/vite";
import react from "@vitejs/plugin-react";
import { defineConfig } from "vite";
=======
import tailwindcss from "@tailwindcss/vite";
import { agentsPlugin } from "@fiberplane/agents/vite";
>>>>>>> 28e91ad3

export default defineConfig({
  plugins: [cloudflare(), react(), tailwindcss(), agentsPlugin()],
  resolve: {
    alias: {
      "@": path.resolve(__dirname, "./src"),
    },
  },
});<|MERGE_RESOLUTION|>--- conflicted
+++ resolved
@@ -1,14 +1,9 @@
 import path from "node:path";
 import { cloudflare } from "@cloudflare/vite-plugin";
-<<<<<<< HEAD
-import Agent from "@fiberplane/agents";
 import tailwindcss from "@tailwindcss/vite";
 import react from "@vitejs/plugin-react";
 import { defineConfig } from "vite";
-=======
-import tailwindcss from "@tailwindcss/vite";
 import { agentsPlugin } from "@fiberplane/agents/vite";
->>>>>>> 28e91ad3
 
 export default defineConfig({
   plugins: [cloudflare(), react(), tailwindcss(), agentsPlugin()],
