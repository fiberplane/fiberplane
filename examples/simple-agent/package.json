{
  "name": "cloudflare-agent-starter",
  "version": "1.0.0",
  "description": "",
  "type": "module",
  "private": true,
  "scripts": {
    "dev": "vite dev",
    "deploy": "vite build && wrangler deploy",
    "test": "vitest",
    "format": "prettier --write .",
    "check": "prettier . --check && biome lint && tsc"
  },
  "keywords": [
    "cloudflare",
    "ai",
    "agents"
  ],
  "author": "",
  "license": "MIT",
  "devDependencies": {
    "@biomejs/biome": "^1.9.4",
    "@cloudflare/vite-plugin": "0.1.17",
    "@cloudflare/vitest-pool-workers": "^0.8.0",
    "@cloudflare/workers-types": "^4.20250313.0",
    "@tailwindcss/vite": "^4.0.14",
    "@types/node": "^22.13.10",
    "@types/react": "^19.0.10",
    "@types/react-dom": "^19.0.4",
    "@vitejs/plugin-react": "^4.3.4",
    "prettier": "^3.5.3",
    "tailwindcss": "^4.0.14",
    "typescript": "^5.8.2",
    "vite": "^6.2.2",
    "vitest": "3.0.8",
    "wrangler": "^4.0.0"
  },
  "dependencies": {
    "@ai-sdk/openai": "^1.2.5",
    "@ai-sdk/react": "^1.1.23",
    "@ai-sdk/ui-utils": "^1.1.19",
    "@fiberplane/agents": "workspace:*",
    "@radix-ui/react-avatar": "^1.1.3",
    "@radix-ui/react-slot": "^1.1.2",
    "@radix-ui/react-switch": "^1.1.3",
<<<<<<< HEAD
    "agents": "^0.0.50",
=======
    "agents": "^0.0.59",
>>>>>>> e86e0424
    "ai": "^4.1.61",
    "class-variance-authority": "^0.7.1",
    "clsx": "^2.1.1",
    "lucide-react": "^0.482.0",
    "nuqs": "^2.4.1",
    "react": "^19.0.0",
    "react-dom": "^19.0.0",
    "tailwind-merge": "^3.0.2",
    "zod": "^3.24.2"
  }
}<|MERGE_RESOLUTION|>--- conflicted
+++ resolved
@@ -43,11 +43,7 @@
     "@radix-ui/react-avatar": "^1.1.3",
     "@radix-ui/react-slot": "^1.1.2",
     "@radix-ui/react-switch": "^1.1.3",
-<<<<<<< HEAD
-    "agents": "^0.0.50",
-=======
     "agents": "^0.0.59",
->>>>>>> e86e0424
     "ai": "^4.1.61",
     "class-variance-authority": "^0.7.1",
     "clsx": "^2.1.1",
