--- conflicted
+++ resolved
@@ -30,12 +30,8 @@
 /**
  * Chat Agent implementation that handles real-time AI chat interactions
  */
-<<<<<<< HEAD
-export class Chat extends AIChatAgent<Env, State> {
-=======
 @Fiber()
 class Chat extends AIChatAgent<Env> {
->>>>>>> 621e4d56
   /**
    * Handles incoming chat messages and manages the response stream
    * @param onFinish - Callback function executed when streaming completes
