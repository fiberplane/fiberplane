import { AsyncLocalStorage } from "node:async_hooks";
import { createOpenAI } from "@ai-sdk/openai";
import { Fiber } from "@fiberplane/agents";
import { type AgentNamespace, type Schedule, routeAgentRequest } from "agents";
import { AIChatAgent } from "agents/ai-chat-agent";
import {
  type Message,
  type StreamTextOnFinishCallback,
  createDataStreamResponse,
  generateId,
  streamText,
} from "ai";
import { executions, tools } from "./tools";
import { processToolCalls } from "./utils";

// Environment variables type definition
export type Env = {
  OPENAI_API_KEY: string;
  Chat: AgentNamespace<Chat>;
};

<<<<<<< HEAD
export type State = {
  lastUpdated: number;
};
=======
interface MemoryState {
  memories: Record<
    string,
    {
      value: string;
      timestamp: string;
      context?: string;
    }
  >;
}
>>>>>>> 22c73661

// we use ALS to expose the agent context to the tools
export const agentContext = new AsyncLocalStorage<Chat>();

export { Chat };
/**
 * Chat Agent implementation that handles real-time AI chat interactions
 */
@Fiber()
class Chat extends AIChatAgent<Env> {
  initializeState() {
    return { memories: {} };
  }

  /**
   * Handles incoming chat messages and manages the response stream
   * @param onFinish - Callback function executed when streaming completes
   */

  initialState: State = {
    lastUpdated: Date.now(),
  };

  // biome-ignore lint/complexity/noBannedTypes: <explanation>
  async onChatMessage(onFinish: StreamTextOnFinishCallback<{}>) {
    this.setState({
      lastUpdated: Date.now(),
    });

    // Create a streaming response that handles both text and tool outputs
    return agentContext.run(this, async () => {
      const dataStreamResponse = createDataStreamResponse({
        execute: async (dataStream) => {
          // Process any pending tool calls from previous messages
          // This handles human-in-the-loop confirmations for tools
          const processedMessages = await processToolCalls({
            messages: this.messages,
            dataStream,
            tools,
            executions,
          });

          // Initialize OpenAI client with API key from environment
          const openai = createOpenAI({
            apiKey: this.env.OPENAI_API_KEY,
          });

          // Cloudflare AI Gateway
          // const openai = createOpenAI({
          //   apiKey: this.env.OPENAI_API_KEY,
          //   baseURL: this.env.GATEWAY_BASE_URL,
          // });

          // Stream the AI response using GPT-4
          const result = streamText({
            model: openai("gpt-4o-2024-11-20"),
            system: `
              You are a helpful assistant that can do various tasks. If the user asks, then you can also schedule tasks to be executed later. The input may have a date/time/cron pattern to be input as an object into a scheduler The time is now: ${new Date().toISOString()}.
              `,
            messages: processedMessages,
            tools,
            onFinish,
            maxSteps: 10,
          });

          // Merge the AI response stream with tool execution outputs
          result.mergeIntoDataStream(dataStream);
        },
      });

      return dataStreamResponse;
    });
  }
  async executeTask(description: string, task: Schedule<string>) {
    await this.saveMessages([
      ...this.messages,
      {
        id: generateId(),
        role: "user",
        content: `scheduled message: ${description}`,
      },
    ]);
  }
}

/**
 * Worker entry point that routes incoming requests to the appropriate handler
 */
export default {
  async fetch(request: Request, env: Env, ctx: ExecutionContext) {
    if (!env.OPENAI_API_KEY) {
      console.error(
        "OPENAI_API_KEY is not set, don't forget to set it locally in .dev.vars, and use `wrangler secret bulk .dev.vars` to upload it to production",
      );
      return new Response("OPENAI_API_KEY is not set", { status: 500 });
    }
    return (
      // Route the request to our agent or return 404 if not found
      (await routeAgentRequest(request, env)) ||
      new Response("Not found", { status: 404 })
    );
  },
};<|MERGE_RESOLUTION|>--- conflicted
+++ resolved
@@ -19,11 +19,6 @@
   Chat: AgentNamespace<Chat>;
 };
 
-<<<<<<< HEAD
-export type State = {
-  lastUpdated: number;
-};
-=======
 interface MemoryState {
   memories: Record<
     string,
@@ -34,7 +29,6 @@
     }
   >;
 }
->>>>>>> 22c73661
 
 // we use ALS to expose the agent context to the tools
 export const agentContext = new AsyncLocalStorage<Chat>();
@@ -44,7 +38,7 @@
  * Chat Agent implementation that handles real-time AI chat interactions
  */
 @Fiber()
-class Chat extends AIChatAgent<Env> {
+class Chat extends AIChatAgent<Env, MemoryState> {
   initializeState() {
     return { memories: {} };
   }
@@ -54,15 +48,8 @@
    * @param onFinish - Callback function executed when streaming completes
    */
 
-  initialState: State = {
-    lastUpdated: Date.now(),
-  };
-
   // biome-ignore lint/complexity/noBannedTypes: <explanation>
   async onChatMessage(onFinish: StreamTextOnFinishCallback<{}>) {
-    this.setState({
-      lastUpdated: Date.now(),
-    });
 
     // Create a streaming response that handles both text and tool outputs
     return agentContext.run(this, async () => {
