--- conflicted
+++ resolved
@@ -15,11 +15,7 @@
     <html lang="en">
       <body>
         <h1>Server Side Events Example</h1>
-<<<<<<< HEAD
-        <div className="streaming-container"></div>
-=======
         <div className="streaming-container" />
->>>>>>> 32100090
         <button type="button" id="start-streaming">
           Start Streaming
         </button>
