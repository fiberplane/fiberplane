--- conflicted
+++ resolved
@@ -23,14 +23,9 @@
     "wasm-bindgen",
 ] }
 getrandom = { version = "0.2", features = ["js"] } # Required for its feature
-<<<<<<< HEAD
 serde = { workspace = true, default-features = false, features = ["derive"] }
 serde_json = { workspace = true }
 time = { version = "0.3", features = ['wasm-bindgen'] }
-=======
-serde = { version = "1.0", default-features = false }
-time = { version = "0.3", features = ["wasm-bindgen"] }
->>>>>>> ba32613a
 tower-service = "0.3.2"
 tracing = { version = "0.1", default-features = false }
 tracing-subscriber = { version = "0.3", default-features = false, features = [
