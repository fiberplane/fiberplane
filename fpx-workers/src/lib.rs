<<<<<<< HEAD
use axum::async_trait;
use axum::routing::{get, post};
use fpx_lib::api::models::ServerMessage;
use fpx_lib::data::fake_store::FakeStore;
=======
use data::D1Store;
>>>>>>> ba32613a
use fpx_lib::events::ServerEvents;
use fpx_lib::{api, service};
use std::sync::Arc;
use tower_service::Service;
use tracing_subscriber::fmt::format::Pretty;
use tracing_subscriber::fmt::time::UtcTime;
use tracing_subscriber::prelude::*;
use tracing_web::{performance_layer, MakeConsoleWriter};
use worker::send::SendFuture;
use worker::*;
use ws::client::WebSocketWorkerClient;
use ws::handlers::{ws_broadcast, ws_connect, WorkerApiState};

mod ws;

mod data;

#[event(start)]
fn start() {
    let fmt_layer = tracing_subscriber::fmt::layer()
        .json()
        .with_ansi(false) // Only partially supported across JavaScript runtimes
        .with_timer(UtcTime::rfc_3339())
        .with_writer(MakeConsoleWriter); // write events to the console
    let perf_layer = performance_layer().with_details_from_fields(Pretty::default());
    tracing_subscriber::registry()
        .with(fmt_layer)
        .with(perf_layer)
        .init();
}

#[event(fetch)]
async fn fetch(
    req: HttpRequest,
    env: Env,
    _ctx: Context,
) -> Result<axum::http::Response<axum::body::Body>> {
    console_error_panic_hook::set_once();

<<<<<<< HEAD
    let env = Arc::new(env);

    let new_events = DurableObjectsEvents::new(env.clone());
    let events = Arc::new(new_events);

    let state = WorkerApiState { env };

    let store = FAKE_STORE.clone();
=======
    let d1_database = env.d1("DB").expect("unable to create a database");

    let store = D1Store::new(d1_database);
>>>>>>> ba32613a
    let boxed_store = Arc::new(store);

    let service = service::Service::new(boxed_store.clone(), events.clone());
    let api_router = api::create_api(events, service, boxed_store);

    let mut router: axum::Router = axum::Router::new()
        .route("/api/ws", get(ws_connect))
        .route("/api/ws/broadcast", post(ws_broadcast))
        .with_state(state)
        .nest_service("/", api_router);

    Ok(router.call(req).await?)
}

#[derive(Clone)]
struct DurableObjectsEvents {
    env: Arc<Env>,
}

impl DurableObjectsEvents {
    fn new(env: Arc<Env>) -> Self {
        Self { env }
    }
}

#[async_trait]
impl ServerEvents for DurableObjectsEvents {
    async fn broadcast(&self, msg: ServerMessage) {
        SendFuture::new(async {
            WebSocketWorkerClient::new(&self.env)
                .broadcast(msg)
                .await
                .unwrap();
        })
        .await
    }
}<|MERGE_RESOLUTION|>--- conflicted
+++ resolved
@@ -1,11 +1,7 @@
-<<<<<<< HEAD
 use axum::async_trait;
 use axum::routing::{get, post};
+use data::D1Store;
 use fpx_lib::api::models::ServerMessage;
-use fpx_lib::data::fake_store::FakeStore;
-=======
-use data::D1Store;
->>>>>>> ba32613a
 use fpx_lib::events::ServerEvents;
 use fpx_lib::{api, service};
 use std::sync::Arc;
@@ -45,24 +41,19 @@
 ) -> Result<axum::http::Response<axum::body::Body>> {
     console_error_panic_hook::set_once();
 
-<<<<<<< HEAD
     let env = Arc::new(env);
+    let state = WorkerApiState { env: env.clone() };
 
-    let new_events = DurableObjectsEvents::new(env.clone());
-    let events = Arc::new(new_events);
+    let events = DurableObjectsEvents::new(env.clone());
+    let boxed_events = Arc::new(events);
 
-    let state = WorkerApiState { env };
-
-    let store = FAKE_STORE.clone();
-=======
     let d1_database = env.d1("DB").expect("unable to create a database");
 
     let store = D1Store::new(d1_database);
->>>>>>> ba32613a
     let boxed_store = Arc::new(store);
 
-    let service = service::Service::new(boxed_store.clone(), events.clone());
-    let api_router = api::create_api(events, service, boxed_store);
+    let service = service::Service::new(boxed_store.clone(), boxed_events.clone());
+    let api_router = api::create_api(boxed_events, service, boxed_store);
 
     let mut router: axum::Router = axum::Router::new()
         .route("/api/ws", get(ws_connect))
