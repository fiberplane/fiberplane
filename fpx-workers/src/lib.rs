--- conflicted
+++ resolved
@@ -10,9 +10,8 @@
 use tracing_web::{performance_layer, MakeConsoleWriter};
 use worker::*;
 
-<<<<<<< HEAD
 // https://developers.cloudflare.com/durable-objects/examples/websocket-hibernation-server/
-=======
+
 static FAKE_STORE: OnceLock<FakeStore> = OnceLock::new();
 
 #[event(start)]
@@ -32,7 +31,6 @@
         .set(FakeStore::new())
         .expect("failed to set FakeStore");
 }
->>>>>>> 0b194e7a
 
 #[event(fetch)]
 async fn fetch(
@@ -42,7 +40,6 @@
 ) -> Result<axum::http::Response<axum::body::Body>> {
     console_error_panic_hook::set_once();
 
-<<<<<<< HEAD
     // Should move into the router
     if req.uri().to_string().ends_with("/websocket") {
         let upgrade_header = req.headers().get("Upgrade");
@@ -65,17 +62,12 @@
         }
     }
 
-    let events = fpx_lib::events::ServerEvents::new();
-    let service = fpx_lib::service::Service {};
-    let store = fpx_lib::data::FakeStore {};
-=======
     let store = FAKE_STORE.get().unwrap().clone();
     let boxed_store = Arc::new(store);
     let events = ServerEvents::new();
 
     let service = service::Service::new(boxed_store.clone(), events.clone());
     let mut router = api::create_api(events, service, boxed_store);
->>>>>>> 0b194e7a
 
     info!("Request: {:?}", req);
 
